version = 1
revision = 3
requires-python = "==3.12.*"
resolution-markers = [
    "sys_platform == 'linux'",
    "sys_platform != 'linux'",
]

[options]
prerelease-mode = "allow"

[[package]]
name = "absl-py"
version = "2.3.1"
source = { registry = "https://pypi.org/simple" }
sdist = { url = "https://files.pythonhosted.org/packages/10/2a/c93173ffa1b39c1d0395b7e842bbdc62e556ca9d8d3b5572926f3e4ca752/absl_py-2.3.1.tar.gz", hash = "sha256:a97820526f7fbfd2ec1bce83f3f25e3a14840dac0d8e02a0b71cd75db3f77fc9", size = 116588, upload-time = "2025-07-03T09:31:44.05Z" }
wheels = [
    { url = "https://files.pythonhosted.org/packages/8f/aa/ba0014cc4659328dc818a28827be78e6d97312ab0cb98105a770924dc11e/absl_py-2.3.1-py3-none-any.whl", hash = "sha256:eeecf07f0c2a93ace0772c92e596ace6d3d3996c042b2128459aaae2a76de11d", size = 135811, upload-time = "2025-07-03T09:31:42.253Z" },
]

[[package]]
name = "accelerate"
version = "1.11.0"
source = { registry = "https://pypi.org/simple" }
dependencies = [
    { name = "huggingface-hub" },
    { name = "numpy" },
    { name = "packaging" },
    { name = "psutil" },
    { name = "pyyaml" },
    { name = "safetensors" },
    { name = "torch" },
]
sdist = { url = "https://files.pythonhosted.org/packages/23/60/2757c4f03a8705dbf80b1268b03881927878dca5ed07d74f733fb6c219e0/accelerate-1.11.0.tar.gz", hash = "sha256:bb1caf2597b4cd632b917b5000c591d10730bb024a79746f1ee205bba80bd229", size = 393715, upload-time = "2025-10-20T14:42:25.025Z" }
wheels = [
    { url = "https://files.pythonhosted.org/packages/77/85/85951bc0f9843e2c10baaa1b6657227056095de08f4d1eea7d8b423a6832/accelerate-1.11.0-py3-none-any.whl", hash = "sha256:a628fa6beb069b8e549460fc449135d5bd8d73e7a11fd09f0bc9fc4ace7f06f1", size = 375777, upload-time = "2025-10-20T14:42:23.256Z" },
]

[[package]]
name = "aiohappyeyeballs"
version = "2.6.1"
source = { registry = "https://pypi.org/simple" }
sdist = { url = "https://files.pythonhosted.org/packages/26/30/f84a107a9c4331c14b2b586036f40965c128aa4fee4dda5d3d51cb14ad54/aiohappyeyeballs-2.6.1.tar.gz", hash = "sha256:c3f9d0113123803ccadfdf3f0faa505bc78e6a72d1cc4806cbd719826e943558", size = 22760, upload-time = "2025-03-12T01:42:48.764Z" }
wheels = [
    { url = "https://files.pythonhosted.org/packages/0f/15/5bf3b99495fb160b63f95972b81750f18f7f4e02ad051373b669d17d44f2/aiohappyeyeballs-2.6.1-py3-none-any.whl", hash = "sha256:f349ba8f4b75cb25c99c5c2d84e997e485204d2902a9597802b0371f09331fb8", size = 15265, upload-time = "2025-03-12T01:42:47.083Z" },
]

[[package]]
name = "aiohttp"
version = "3.13.2"
source = { registry = "https://pypi.org/simple" }
dependencies = [
    { name = "aiohappyeyeballs" },
    { name = "aiosignal" },
    { name = "attrs" },
    { name = "frozenlist" },
    { name = "multidict" },
    { name = "propcache" },
    { name = "yarl" },
]
sdist = { url = "https://files.pythonhosted.org/packages/1c/ce/3b83ebba6b3207a7135e5fcaba49706f8a4b6008153b4e30540c982fae26/aiohttp-3.13.2.tar.gz", hash = "sha256:40176a52c186aefef6eb3cad2cdd30cd06e3afbe88fe8ab2af9c0b90f228daca", size = 7837994, upload-time = "2025-10-28T20:59:39.937Z" }
wheels = [
    { url = "https://files.pythonhosted.org/packages/29/9b/01f00e9856d0a73260e86dd8ed0c2234a466c5c1712ce1c281548df39777/aiohttp-3.13.2-cp312-cp312-macosx_10_13_universal2.whl", hash = "sha256:b1e56bab2e12b2b9ed300218c351ee2a3d8c8fdab5b1ec6193e11a817767e47b", size = 737623, upload-time = "2025-10-28T20:56:30.797Z" },
    { url = "https://files.pythonhosted.org/packages/5a/1b/4be39c445e2b2bd0aab4ba736deb649fabf14f6757f405f0c9685019b9e9/aiohttp-3.13.2-cp312-cp312-macosx_10_13_x86_64.whl", hash = "sha256:364e25edaabd3d37b1db1f0cbcee8c73c9a3727bfa262b83e5e4cf3489a2a9dc", size = 492664, upload-time = "2025-10-28T20:56:32.708Z" },
    { url = "https://files.pythonhosted.org/packages/28/66/d35dcfea8050e131cdd731dff36434390479b4045a8d0b9d7111b0a968f1/aiohttp-3.13.2-cp312-cp312-macosx_11_0_arm64.whl", hash = "sha256:c5c94825f744694c4b8db20b71dba9a257cd2ba8e010a803042123f3a25d50d7", size = 491808, upload-time = "2025-10-28T20:56:34.57Z" },
    { url = "https://files.pythonhosted.org/packages/00/29/8e4609b93e10a853b65f8291e64985de66d4f5848c5637cddc70e98f01f8/aiohttp-3.13.2-cp312-cp312-manylinux2014_aarch64.manylinux_2_17_aarch64.manylinux_2_28_aarch64.whl", hash = "sha256:ba2715d842ffa787be87cbfce150d5e88c87a98e0b62e0f5aa489169a393dbbb", size = 1738863, upload-time = "2025-10-28T20:56:36.377Z" },
    { url = "https://files.pythonhosted.org/packages/9d/fa/4ebdf4adcc0def75ced1a0d2d227577cd7b1b85beb7edad85fcc87693c75/aiohttp-3.13.2-cp312-cp312-manylinux2014_armv7l.manylinux_2_17_armv7l.manylinux_2_31_armv7l.whl", hash = "sha256:585542825c4bc662221fb257889e011a5aa00f1ae4d75d1d246a5225289183e3", size = 1700586, upload-time = "2025-10-28T20:56:38.034Z" },
    { url = "https://files.pythonhosted.org/packages/da/04/73f5f02ff348a3558763ff6abe99c223381b0bace05cd4530a0258e52597/aiohttp-3.13.2-cp312-cp312-manylinux2014_ppc64le.manylinux_2_17_ppc64le.manylinux_2_28_ppc64le.whl", hash = "sha256:39d02cb6025fe1aabca329c5632f48c9532a3dabccd859e7e2f110668972331f", size = 1768625, upload-time = "2025-10-28T20:56:39.75Z" },
    { url = "https://files.pythonhosted.org/packages/f8/49/a825b79ffec124317265ca7d2344a86bcffeb960743487cb11988ffb3494/aiohttp-3.13.2-cp312-cp312-manylinux2014_s390x.manylinux_2_17_s390x.manylinux_2_28_s390x.whl", hash = "sha256:e67446b19e014d37342f7195f592a2a948141d15a312fe0e700c2fd2f03124f6", size = 1867281, upload-time = "2025-10-28T20:56:41.471Z" },
    { url = "https://files.pythonhosted.org/packages/b9/48/adf56e05f81eac31edcfae45c90928f4ad50ef2e3ea72cb8376162a368f8/aiohttp-3.13.2-cp312-cp312-manylinux2014_x86_64.manylinux_2_17_x86_64.manylinux_2_28_x86_64.whl", hash = "sha256:4356474ad6333e41ccefd39eae869ba15a6c5299c9c01dfdcfdd5c107be4363e", size = 1752431, upload-time = "2025-10-28T20:56:43.162Z" },
    { url = "https://files.pythonhosted.org/packages/30/ab/593855356eead019a74e862f21523db09c27f12fd24af72dbc3555b9bfd9/aiohttp-3.13.2-cp312-cp312-manylinux_2_31_riscv64.manylinux_2_39_riscv64.whl", hash = "sha256:eeacf451c99b4525f700f078becff32c32ec327b10dcf31306a8a52d78166de7", size = 1562846, upload-time = "2025-10-28T20:56:44.85Z" },
    { url = "https://files.pythonhosted.org/packages/39/0f/9f3d32271aa8dc35036e9668e31870a9d3b9542dd6b3e2c8a30931cb27ae/aiohttp-3.13.2-cp312-cp312-musllinux_1_2_aarch64.whl", hash = "sha256:d8a9b889aeabd7a4e9af0b7f4ab5ad94d42e7ff679aaec6d0db21e3b639ad58d", size = 1699606, upload-time = "2025-10-28T20:56:46.519Z" },
    { url = "https://files.pythonhosted.org/packages/2c/3c/52d2658c5699b6ef7692a3f7128b2d2d4d9775f2a68093f74bca06cf01e1/aiohttp-3.13.2-cp312-cp312-musllinux_1_2_armv7l.whl", hash = "sha256:fa89cb11bc71a63b69568d5b8a25c3ca25b6d54c15f907ca1c130d72f320b76b", size = 1720663, upload-time = "2025-10-28T20:56:48.528Z" },
    { url = "https://files.pythonhosted.org/packages/9b/d4/8f8f3ff1fb7fb9e3f04fcad4e89d8a1cd8fc7d05de67e3de5b15b33008ff/aiohttp-3.13.2-cp312-cp312-musllinux_1_2_ppc64le.whl", hash = "sha256:8aa7c807df234f693fed0ecd507192fc97692e61fee5702cdc11155d2e5cadc8", size = 1737939, upload-time = "2025-10-28T20:56:50.77Z" },
    { url = "https://files.pythonhosted.org/packages/03/d3/ddd348f8a27a634daae39a1b8e291ff19c77867af438af844bf8b7e3231b/aiohttp-3.13.2-cp312-cp312-musllinux_1_2_riscv64.whl", hash = "sha256:9eb3e33fdbe43f88c3c75fa608c25e7c47bbd80f48d012763cb67c47f39a7e16", size = 1555132, upload-time = "2025-10-28T20:56:52.568Z" },
    { url = "https://files.pythonhosted.org/packages/39/b8/46790692dc46218406f94374903ba47552f2f9f90dad554eed61bfb7b64c/aiohttp-3.13.2-cp312-cp312-musllinux_1_2_s390x.whl", hash = "sha256:9434bc0d80076138ea986833156c5a48c9c7a8abb0c96039ddbb4afc93184169", size = 1764802, upload-time = "2025-10-28T20:56:54.292Z" },
    { url = "https://files.pythonhosted.org/packages/ba/e4/19ce547b58ab2a385e5f0b8aa3db38674785085abcf79b6e0edd1632b12f/aiohttp-3.13.2-cp312-cp312-musllinux_1_2_x86_64.whl", hash = "sha256:ff15c147b2ad66da1f2cbb0622313f2242d8e6e8f9b79b5206c84523a4473248", size = 1719512, upload-time = "2025-10-28T20:56:56.428Z" },
    { url = "https://files.pythonhosted.org/packages/70/30/6355a737fed29dcb6dfdd48682d5790cb5eab050f7b4e01f49b121d3acad/aiohttp-3.13.2-cp312-cp312-win32.whl", hash = "sha256:27e569eb9d9e95dbd55c0fc3ec3a9335defbf1d8bc1d20171a49f3c4c607b93e", size = 426690, upload-time = "2025-10-28T20:56:58.736Z" },
    { url = "https://files.pythonhosted.org/packages/0a/0d/b10ac09069973d112de6ef980c1f6bb31cb7dcd0bc363acbdad58f927873/aiohttp-3.13.2-cp312-cp312-win_amd64.whl", hash = "sha256:8709a0f05d59a71f33fd05c17fc11fcb8c30140506e13c2f5e8ee1b8964e1b45", size = 453465, upload-time = "2025-10-28T20:57:00.795Z" },
]

[[package]]
name = "aiosignal"
version = "1.4.0"
source = { registry = "https://pypi.org/simple" }
dependencies = [
    { name = "frozenlist" },
    { name = "typing-extensions" },
]
sdist = { url = "https://files.pythonhosted.org/packages/61/62/06741b579156360248d1ec624842ad0edf697050bbaf7c3e46394e106ad1/aiosignal-1.4.0.tar.gz", hash = "sha256:f47eecd9468083c2029cc99945502cb7708b082c232f9aca65da147157b251c7", size = 25007, upload-time = "2025-07-03T22:54:43.528Z" }
wheels = [
    { url = "https://files.pythonhosted.org/packages/fb/76/641ae371508676492379f16e2fa48f4e2c11741bd63c48be4b12a6b09cba/aiosignal-1.4.0-py3-none-any.whl", hash = "sha256:053243f8b92b990551949e63930a839ff0cf0b0ebbe0597b0f3fb19e1a0fe82e", size = 7490, upload-time = "2025-07-03T22:54:42.156Z" },
]

[[package]]
name = "annotated-doc"
version = "0.0.3"
source = { registry = "https://pypi.org/simple" }
sdist = { url = "https://files.pythonhosted.org/packages/d7/a6/dc46877b911e40c00d395771ea710d5e77b6de7bacd5fdcd78d70cc5a48f/annotated_doc-0.0.3.tar.gz", hash = "sha256:e18370014c70187422c33e945053ff4c286f453a984eba84d0dbfa0c935adeda", size = 5535, upload-time = "2025-10-24T14:57:10.718Z" }
wheels = [
    { url = "https://files.pythonhosted.org/packages/02/b7/cf592cb5de5cb3bade3357f8d2cf42bf103bbe39f459824b4939fd212911/annotated_doc-0.0.3-py3-none-any.whl", hash = "sha256:348ec6664a76f1fd3be81f43dffbee4c7e8ce931ba71ec67cc7f4ade7fbbb580", size = 5488, upload-time = "2025-10-24T14:57:09.462Z" },
]

[[package]]
name = "annotated-types"
version = "0.7.0"
source = { registry = "https://pypi.org/simple" }
sdist = { url = "https://files.pythonhosted.org/packages/ee/67/531ea369ba64dcff5ec9c3402f9f51bf748cec26dde048a2f973a4eea7f5/annotated_types-0.7.0.tar.gz", hash = "sha256:aff07c09a53a08bc8cfccb9c85b05f1aa9a2a6f23728d790723543408344ce89", size = 16081, upload-time = "2024-05-20T21:33:25.928Z" }
wheels = [
    { url = "https://files.pythonhosted.org/packages/78/b6/6307fbef88d9b5ee7421e68d78a9f162e0da4900bc5f5793f6d3d0e34fb8/annotated_types-0.7.0-py3-none-any.whl", hash = "sha256:1f02e8b43a8fbbc3f3e0d4f0f4bfc8131bcb4eebe8849b8e5c773f3a1c582a53", size = 13643, upload-time = "2024-05-20T21:33:24.1Z" },
]

[[package]]
name = "antlr4-python3-runtime"
version = "4.13.2"
source = { registry = "https://pypi.org/simple" }
sdist = { url = "https://files.pythonhosted.org/packages/33/5f/2cdf6f7aca3b20d3f316e9f505292e1f256a32089bd702034c29ebde6242/antlr4_python3_runtime-4.13.2.tar.gz", hash = "sha256:909b647e1d2fc2b70180ac586df3933e38919c85f98ccc656a96cd3f25ef3916", size = 117467, upload-time = "2024-08-03T19:00:12.757Z" }
wheels = [
    { url = "https://files.pythonhosted.org/packages/89/03/a851e84fcbb85214dc637b6378121ef9a0dd61b4c65264675d8a5c9b1ae7/antlr4_python3_runtime-4.13.2-py3-none-any.whl", hash = "sha256:fe3835eb8d33daece0e799090eda89719dbccee7aa39ef94eed3818cafa5a7e8", size = 144462, upload-time = "2024-08-03T19:00:11.134Z" },
]

[[package]]
name = "anyio"
version = "4.11.0"
source = { registry = "https://pypi.org/simple" }
dependencies = [
    { name = "idna" },
    { name = "sniffio" },
    { name = "typing-extensions" },
]
sdist = { url = "https://files.pythonhosted.org/packages/c6/78/7d432127c41b50bccba979505f272c16cbcadcc33645d5fa3a738110ae75/anyio-4.11.0.tar.gz", hash = "sha256:82a8d0b81e318cc5ce71a5f1f8b5c4e63619620b63141ef8c995fa0db95a57c4", size = 219094, upload-time = "2025-09-23T09:19:12.58Z" }
wheels = [
    { url = "https://files.pythonhosted.org/packages/15/b3/9b1a8074496371342ec1e796a96f99c82c945a339cd81a8e73de28b4cf9e/anyio-4.11.0-py3-none-any.whl", hash = "sha256:0287e96f4d26d4149305414d4e3bc32f0dcd0862365a4bddea19d7a1ec38c4fc", size = 109097, upload-time = "2025-09-23T09:19:10.601Z" },
]

[[package]]
name = "appnope"
version = "0.1.4"
source = { registry = "https://pypi.org/simple" }
sdist = { url = "https://files.pythonhosted.org/packages/35/5d/752690df9ef5b76e169e68d6a129fa6d08a7100ca7f754c89495db3c6019/appnope-0.1.4.tar.gz", hash = "sha256:1de3860566df9caf38f01f86f65e0e13e379af54f9e4bee1e66b48f2efffd1ee", size = 4170, upload-time = "2024-02-06T09:43:11.258Z" }
wheels = [
    { url = "https://files.pythonhosted.org/packages/81/29/5ecc3a15d5a33e31b26c11426c45c501e439cb865d0bff96315d86443b78/appnope-0.1.4-py2.py3-none-any.whl", hash = "sha256:502575ee11cd7a28c0205f379b525beefebab9d161b7c964670864014ed7213c", size = 4321, upload-time = "2024-02-06T09:43:09.663Z" },
]

[[package]]
name = "astor"
version = "0.8.1"
source = { registry = "https://pypi.org/simple" }
sdist = { url = "https://files.pythonhosted.org/packages/5a/21/75b771132fee241dfe601d39ade629548a9626d1d39f333fde31bc46febe/astor-0.8.1.tar.gz", hash = "sha256:6a6effda93f4e1ce9f618779b2dd1d9d84f1e32812c23a29b3fff6fd7f63fa5e", size = 35090, upload-time = "2019-12-10T01:50:35.51Z" }
wheels = [
    { url = "https://files.pythonhosted.org/packages/c3/88/97eef84f48fa04fbd6750e62dcceafba6c63c81b7ac1420856c8dcc0a3f9/astor-0.8.1-py2.py3-none-any.whl", hash = "sha256:070a54e890cefb5b3739d19f30f5a5ec840ffc9c50ffa7d23cc9fc1a38ebbfc5", size = 27488, upload-time = "2019-12-10T01:50:33.628Z" },
]

[[package]]
name = "asttokens"
version = "3.0.0"
source = { registry = "https://pypi.org/simple" }
sdist = { url = "https://files.pythonhosted.org/packages/4a/e7/82da0a03e7ba5141f05cce0d302e6eed121ae055e0456ca228bf693984bc/asttokens-3.0.0.tar.gz", hash = "sha256:0dcd8baa8d62b0c1d118b399b2ddba3c4aff271d0d7a9e0d4c1681c79035bbc7", size = 61978, upload-time = "2024-11-30T04:30:14.439Z" }
wheels = [
    { url = "https://files.pythonhosted.org/packages/25/8a/c46dcc25341b5bce5472c718902eb3d38600a903b14fa6aeecef3f21a46f/asttokens-3.0.0-py3-none-any.whl", hash = "sha256:e3078351a059199dd5138cb1c706e6430c05eff2ff136af5eb4790f9d28932e2", size = 26918, upload-time = "2024-11-30T04:30:10.946Z" },
]

[[package]]
name = "attrs"
version = "25.4.0"
source = { registry = "https://pypi.org/simple" }
sdist = { url = "https://files.pythonhosted.org/packages/6b/5c/685e6633917e101e5dcb62b9dd76946cbb57c26e133bae9e0cd36033c0a9/attrs-25.4.0.tar.gz", hash = "sha256:16d5969b87f0859ef33a48b35d55ac1be6e42ae49d5e853b597db70c35c57e11", size = 934251, upload-time = "2025-10-06T13:54:44.725Z" }
wheels = [
    { url = "https://files.pythonhosted.org/packages/3a/2a/7cc015f5b9f5db42b7d48157e23356022889fc354a2813c15934b7cb5c0e/attrs-25.4.0-py3-none-any.whl", hash = "sha256:adcf7e2a1fb3b36ac48d97835bb6d8ade15b8dcce26aba8bf1d14847b57a3373", size = 67615, upload-time = "2025-10-06T13:54:43.17Z" },
]

[[package]]
name = "beartype"
version = "0.22.5"
source = { registry = "https://pypi.org/simple" }
sdist = { url = "https://files.pythonhosted.org/packages/a6/09/9003e5662691056e0e8b2e6f57c799e71875fac0be0e785d8cb11557cd2a/beartype-0.22.5.tar.gz", hash = "sha256:516a9096cc77103c96153474fa35c3ebcd9d36bd2ec8d0e3a43307ced0fa6341", size = 1586256, upload-time = "2025-11-01T05:49:20.771Z" }
wheels = [
    { url = "https://files.pythonhosted.org/packages/f7/f6/073d19f7b571c08327fbba3f8e011578da67ab62a11f98911274ff80653f/beartype-0.22.5-py3-none-any.whl", hash = "sha256:d9743dd7cd6d193696eaa1e025f8a70fb09761c154675679ff236e61952dfba0", size = 1321700, upload-time = "2025-11-01T05:49:18.436Z" },
]

[[package]]
name = "blake3"
version = "1.0.8"
source = { registry = "https://pypi.org/simple" }
sdist = { url = "https://files.pythonhosted.org/packages/75/aa/abcd75e9600987a0bc6cfe9b6b2ff3f0e2cb08c170addc6e76035b5c4cb3/blake3-1.0.8.tar.gz", hash = "sha256:513cc7f0f5a7c035812604c2c852a0c1468311345573de647e310aca4ab165ba", size = 117308, upload-time = "2025-10-14T06:47:48.83Z" }
wheels = [
    { url = "https://files.pythonhosted.org/packages/ed/a0/b7b6dff04012cfd6e665c09ee446f749bd8ea161b00f730fe1bdecd0f033/blake3-1.0.8-cp312-cp312-macosx_10_12_x86_64.whl", hash = "sha256:d8da4233984d51471bd4e4366feda1d90d781e712e0a504ea54b1f2b3577557b", size = 347983, upload-time = "2025-10-14T06:45:47.214Z" },
    { url = "https://files.pythonhosted.org/packages/5b/a2/264091cac31d7ae913f1f296abc20b8da578b958ffb86100a7ce80e8bf5c/blake3-1.0.8-cp312-cp312-macosx_11_0_arm64.whl", hash = "sha256:1257be19f2d381c868a34cc822fc7f12f817ddc49681b6d1a2790bfbda1a9865", size = 325415, upload-time = "2025-10-14T06:45:48.482Z" },
    { url = "https://files.pythonhosted.org/packages/ee/7d/85a4c0782f613de23d114a7a78fcce270f75b193b3ff3493a0de24ba104a/blake3-1.0.8-cp312-cp312-manylinux_2_17_aarch64.manylinux2014_aarch64.whl", hash = "sha256:269f255b110840e52b6ce9db02217e39660ebad3e34ddd5bca8b8d378a77e4e1", size = 371296, upload-time = "2025-10-14T06:45:49.674Z" },
    { url = "https://files.pythonhosted.org/packages/e3/20/488475254976ed93fab57c67aa80d3b40df77f7d9db6528c9274bff53e08/blake3-1.0.8-cp312-cp312-manylinux_2_17_armv7l.manylinux2014_armv7l.whl", hash = "sha256:66ca28a673025c40db3eba21a9cac52f559f83637efa675b3f6bd8683f0415f3", size = 374516, upload-time = "2025-10-14T06:45:51.23Z" },
    { url = "https://files.pythonhosted.org/packages/7b/21/2a1c47fedb77fb396512677ec6d46caf42ac6e9a897db77edd0a2a46f7bb/blake3-1.0.8-cp312-cp312-manylinux_2_17_i686.manylinux2014_i686.whl", hash = "sha256:bcb04966537777af56c1f399b35525aa70a1225816e121ff95071c33c0f7abca", size = 447911, upload-time = "2025-10-14T06:45:52.637Z" },
    { url = "https://files.pythonhosted.org/packages/cb/7d/db0626df16029713e7e61b67314c4835e85c296d82bd907c21c6ea271da2/blake3-1.0.8-cp312-cp312-manylinux_2_17_ppc64le.manylinux2014_ppc64le.whl", hash = "sha256:e5b5da177d62cc4b7edf0cea08fe4dec960c9ac27f916131efa890a01f747b93", size = 505420, upload-time = "2025-10-14T06:45:54.445Z" },
    { url = "https://files.pythonhosted.org/packages/5b/55/6e737850c2d58a6d9de8a76dad2ae0f75b852a23eb4ecb07a0b165e6e436/blake3-1.0.8-cp312-cp312-manylinux_2_17_s390x.manylinux2014_s390x.whl", hash = "sha256:38209b10482c97e151681ea3e91cc7141f56adbbf4820a7d701a923124b41e6a", size = 394189, upload-time = "2025-10-14T06:45:55.719Z" },
    { url = "https://files.pythonhosted.org/packages/5b/94/eafaa5cdddadc0c9c603a6a6d8339433475e1a9f60c8bb9c2eed2d8736b6/blake3-1.0.8-cp312-cp312-manylinux_2_17_x86_64.manylinux2014_x86_64.whl", hash = "sha256:504d1399b7fb91dfe5c25722d2807990493185faa1917456455480c36867adb5", size = 388001, upload-time = "2025-10-14T06:45:57.067Z" },
    { url = "https://files.pythonhosted.org/packages/17/81/735fa00d13de7f68b25e1b9cb36ff08c6f165e688d85d8ec2cbfcdedccc5/blake3-1.0.8-cp312-cp312-musllinux_1_1_aarch64.whl", hash = "sha256:c84af132aa09abeadf9a0118c8fb26f4528f3f42c10ef8be0fcf31c478774ec4", size = 550302, upload-time = "2025-10-14T06:45:58.657Z" },
    { url = "https://files.pythonhosted.org/packages/0e/c6/d1fe8bdea4a6088bd54b5a58bc40aed89a4e784cd796af7722a06f74bae7/blake3-1.0.8-cp312-cp312-musllinux_1_1_x86_64.whl", hash = "sha256:a25db3d36b55f5ed6a86470155cc749fc9c5b91c949b8d14f48658f9d960d9ec", size = 554211, upload-time = "2025-10-14T06:46:00.269Z" },
    { url = "https://files.pythonhosted.org/packages/55/d1/ca74aa450cbe10e396e061f26f7a043891ffa1485537d6b30d3757e20995/blake3-1.0.8-cp312-cp312-win32.whl", hash = "sha256:e0fee93d5adcd44378b008c147e84f181f23715307a64f7b3db432394bbfce8b", size = 228343, upload-time = "2025-10-14T06:46:01.533Z" },
    { url = "https://files.pythonhosted.org/packages/4d/42/bbd02647169e3fbed27558555653ac2578c6f17ccacf7d1956c58ef1d214/blake3-1.0.8-cp312-cp312-win_amd64.whl", hash = "sha256:6a6eafc29e4f478d365a87d2f25782a521870c8514bb43734ac85ae9be71caf7", size = 215704, upload-time = "2025-10-14T06:46:02.79Z" },
]

[[package]]
name = "blobfile"
version = "3.1.0"
source = { registry = "https://pypi.org/simple" }
dependencies = [
    { name = "filelock" },
    { name = "lxml" },
    { name = "pycryptodomex" },
    { name = "urllib3" },
]
sdist = { url = "https://files.pythonhosted.org/packages/f0/6d/2e7567da75ddbb24fe979f52284b708da349d67a41042635af36071a5a6b/blobfile-3.1.0.tar.gz", hash = "sha256:d45b6b1fa3b0920732314c23ddbdb4f494ca12f787c2b6eb6bba6faa51382671", size = 77229, upload-time = "2025-09-06T00:36:15.583Z" }
wheels = [
    { url = "https://files.pythonhosted.org/packages/77/a7/51af11120d75af2828f8eede0b13a4caff650d708ac50e62d000aefe1ffb/blobfile-3.1.0-py3-none-any.whl", hash = "sha256:2b4c5e766ebb7dfa20e4990cf6ec3d2106bdc91d632fb9377f170a234c5a5c6a", size = 75741, upload-time = "2025-09-06T00:36:14.11Z" },
]

[[package]]
name = "cachetools"
version = "6.2.1"
source = { registry = "https://pypi.org/simple" }
sdist = { url = "https://files.pythonhosted.org/packages/cc/7e/b975b5814bd36faf009faebe22c1072a1fa1168db34d285ef0ba071ad78c/cachetools-6.2.1.tar.gz", hash = "sha256:3f391e4bd8f8bf0931169baf7456cc822705f4e2a31f840d218f445b9a854201", size = 31325, upload-time = "2025-10-12T14:55:30.139Z" }
wheels = [
    { url = "https://files.pythonhosted.org/packages/96/c5/1e741d26306c42e2bf6ab740b2202872727e0f606033c9dd713f8b93f5a8/cachetools-6.2.1-py3-none-any.whl", hash = "sha256:09868944b6dde876dfd44e1d47e18484541eaf12f26f29b7af91b26cc892d701", size = 11280, upload-time = "2025-10-12T14:55:28.382Z" },
]

[[package]]
name = "cbor2"
version = "5.7.1"
source = { registry = "https://pypi.org/simple" }
sdist = { url = "https://files.pythonhosted.org/packages/a2/b8/c0f6a7d46f816cb18b1fda61a2fe648abe16039f1ff93ea720a6e9fb3cee/cbor2-5.7.1.tar.gz", hash = "sha256:7a405a1d7c8230ee9acf240aad48ae947ef584e8af05f169f3c1bde8f01f8b71", size = 102467, upload-time = "2025-10-24T09:23:06.569Z" }
wheels = [
    { url = "https://files.pythonhosted.org/packages/56/54/48426472f0c051982c647331441aed09b271a0500356ae0b7054c813d174/cbor2-5.7.1-cp312-cp312-macosx_10_13_x86_64.whl", hash = "sha256:bd5ca44891c06f6b85d440836c967187dc1d30b15f86f315d55c675d3a841078", size = 69031, upload-time = "2025-10-24T09:22:25.438Z" },
    { url = "https://files.pythonhosted.org/packages/d3/68/1dd58c7706e9752188358223db58c83f3c48e07f728aa84221ffd244652f/cbor2-5.7.1-cp312-cp312-macosx_11_0_arm64.whl", hash = "sha256:537d73ef930ccc1a7b6a2e8d2cbf81407d270deb18e40cda5eb511bd70f71078", size = 68825, upload-time = "2025-10-24T09:22:26.497Z" },
    { url = "https://files.pythonhosted.org/packages/09/4e/380562fe9f9995a1875fb5ec26fd041e19d61f4630cb690a98c5195945fc/cbor2-5.7.1-cp312-cp312-manylinux2014_aarch64.manylinux_2_17_aarch64.manylinux_2_28_aarch64.whl", hash = "sha256:edbf814dd7763b6eda27a5770199f6ccd55bd78be8f4367092460261bfbf19d0", size = 286222, upload-time = "2025-10-24T09:22:27.546Z" },
    { url = "https://files.pythonhosted.org/packages/7c/bb/9eccdc1ea3c4d5c7cdb2e49b9de49534039616be5455ce69bd64c0b2efe2/cbor2-5.7.1-cp312-cp312-manylinux2014_x86_64.manylinux_2_17_x86_64.manylinux_2_28_x86_64.whl", hash = "sha256:9fc81da8c0e09beb42923e455e477b36ff14a03b9ca18a8a2e9b462de9a953e8", size = 285688, upload-time = "2025-10-24T09:22:28.651Z" },
    { url = "https://files.pythonhosted.org/packages/59/8c/4696d82f5bd04b3d45d9a64ec037fa242630c134e3218d6c252b4f59b909/cbor2-5.7.1-cp312-cp312-musllinux_1_2_aarch64.whl", hash = "sha256:e4a7d660d428911a3aadb7105e94438d7671ab977356fdf647a91aab751033bd", size = 277063, upload-time = "2025-10-24T09:22:29.775Z" },
    { url = "https://files.pythonhosted.org/packages/95/50/6538e44ca970caaad2fa376b81701d073d84bf597aac07a59d0a253b1a7f/cbor2-5.7.1-cp312-cp312-musllinux_1_2_x86_64.whl", hash = "sha256:228e0af9c0a9ddf6375b6ae010eaa1942a1901d403f134ac9ee6a76a322483f9", size = 278334, upload-time = "2025-10-24T09:22:30.904Z" },
    { url = "https://files.pythonhosted.org/packages/64/a9/156ccd2207fb26b5b61d23728b4dbdc595d1600125aa79683a4a8ddc9313/cbor2-5.7.1-cp312-cp312-win_amd64.whl", hash = "sha256:2d08a6c0d9ed778448e185508d870f4160ba74f59bb17a966abd0d14d0ff4dd3", size = 68404, upload-time = "2025-10-24T09:22:32.108Z" },
    { url = "https://files.pythonhosted.org/packages/4f/49/adc53615e9dd32c4421f6935dfa2235013532c6e6b28ee515bbdd92618be/cbor2-5.7.1-cp312-cp312-win_arm64.whl", hash = "sha256:752506cfe72da0f4014b468b30191470ee8919a64a0772bd3b36a4fccf5fcefc", size = 64047, upload-time = "2025-10-24T09:22:33.147Z" },
    { url = "https://files.pythonhosted.org/packages/d5/7d/383bafeabb54c17fe5b6d5aca4e863e6b7df10bcc833b34aa169e9dfce1a/cbor2-5.7.1-py3-none-any.whl", hash = "sha256:68834e4eff2f56629ce6422b0634bc3f74c5a4269de5363f5265fe452c706ba7", size = 23829, upload-time = "2025-10-24T09:23:05.54Z" },
]

[[package]]
name = "certifi"
version = "2025.10.5"
source = { registry = "https://pypi.org/simple" }
sdist = { url = "https://files.pythonhosted.org/packages/4c/5b/b6ce21586237c77ce67d01dc5507039d444b630dd76611bbca2d8e5dcd91/certifi-2025.10.5.tar.gz", hash = "sha256:47c09d31ccf2acf0be3f701ea53595ee7e0b8fa08801c6624be771df09ae7b43", size = 164519, upload-time = "2025-10-05T04:12:15.808Z" }
wheels = [
    { url = "https://files.pythonhosted.org/packages/e4/37/af0d2ef3967ac0d6113837b44a4f0bfe1328c2b9763bd5b1744520e5cfed/certifi-2025.10.5-py3-none-any.whl", hash = "sha256:0f212c2744a9bb6de0c56639a6f68afe01ecd92d91f14ae897c4fe7bbeeef0de", size = 163286, upload-time = "2025-10-05T04:12:14.03Z" },
]

[[package]]
name = "cffi"
version = "2.0.0"
source = { registry = "https://pypi.org/simple" }
dependencies = [
    { name = "pycparser", marker = "implementation_name != 'PyPy'" },
]
sdist = { url = "https://files.pythonhosted.org/packages/eb/56/b1ba7935a17738ae8453301356628e8147c79dbb825bcbc73dc7401f9846/cffi-2.0.0.tar.gz", hash = "sha256:44d1b5909021139fe36001ae048dbdde8214afa20200eda0f64c068cac5d5529", size = 523588, upload-time = "2025-09-08T23:24:04.541Z" }
wheels = [
    { url = "https://files.pythonhosted.org/packages/ea/47/4f61023ea636104d4f16ab488e268b93008c3d0bb76893b1b31db1f96802/cffi-2.0.0-cp312-cp312-macosx_10_13_x86_64.whl", hash = "sha256:6d02d6655b0e54f54c4ef0b94eb6be0607b70853c45ce98bd278dc7de718be5d", size = 185271, upload-time = "2025-09-08T23:22:44.795Z" },
    { url = "https://files.pythonhosted.org/packages/df/a2/781b623f57358e360d62cdd7a8c681f074a71d445418a776eef0aadb4ab4/cffi-2.0.0-cp312-cp312-macosx_11_0_arm64.whl", hash = "sha256:8eca2a813c1cb7ad4fb74d368c2ffbbb4789d377ee5bb8df98373c2cc0dee76c", size = 181048, upload-time = "2025-09-08T23:22:45.938Z" },
    { url = "https://files.pythonhosted.org/packages/ff/df/a4f0fbd47331ceeba3d37c2e51e9dfc9722498becbeec2bd8bc856c9538a/cffi-2.0.0-cp312-cp312-manylinux1_i686.manylinux2014_i686.manylinux_2_17_i686.manylinux_2_5_i686.whl", hash = "sha256:21d1152871b019407d8ac3985f6775c079416c282e431a4da6afe7aefd2bccbe", size = 212529, upload-time = "2025-09-08T23:22:47.349Z" },
    { url = "https://files.pythonhosted.org/packages/d5/72/12b5f8d3865bf0f87cf1404d8c374e7487dcf097a1c91c436e72e6badd83/cffi-2.0.0-cp312-cp312-manylinux2014_aarch64.manylinux_2_17_aarch64.whl", hash = "sha256:b21e08af67b8a103c71a250401c78d5e0893beff75e28c53c98f4de42f774062", size = 220097, upload-time = "2025-09-08T23:22:48.677Z" },
    { url = "https://files.pythonhosted.org/packages/c2/95/7a135d52a50dfa7c882ab0ac17e8dc11cec9d55d2c18dda414c051c5e69e/cffi-2.0.0-cp312-cp312-manylinux2014_ppc64le.manylinux_2_17_ppc64le.whl", hash = "sha256:1e3a615586f05fc4065a8b22b8152f0c1b00cdbc60596d187c2a74f9e3036e4e", size = 207983, upload-time = "2025-09-08T23:22:50.06Z" },
    { url = "https://files.pythonhosted.org/packages/3a/c8/15cb9ada8895957ea171c62dc78ff3e99159ee7adb13c0123c001a2546c1/cffi-2.0.0-cp312-cp312-manylinux2014_s390x.manylinux_2_17_s390x.whl", hash = "sha256:81afed14892743bbe14dacb9e36d9e0e504cd204e0b165062c488942b9718037", size = 206519, upload-time = "2025-09-08T23:22:51.364Z" },
    { url = "https://files.pythonhosted.org/packages/78/2d/7fa73dfa841b5ac06c7b8855cfc18622132e365f5b81d02230333ff26e9e/cffi-2.0.0-cp312-cp312-manylinux2014_x86_64.manylinux_2_17_x86_64.whl", hash = "sha256:3e17ed538242334bf70832644a32a7aae3d83b57567f9fd60a26257e992b79ba", size = 219572, upload-time = "2025-09-08T23:22:52.902Z" },
    { url = "https://files.pythonhosted.org/packages/07/e0/267e57e387b4ca276b90f0434ff88b2c2241ad72b16d31836adddfd6031b/cffi-2.0.0-cp312-cp312-musllinux_1_2_aarch64.whl", hash = "sha256:3925dd22fa2b7699ed2617149842d2e6adde22b262fcbfada50e3d195e4b3a94", size = 222963, upload-time = "2025-09-08T23:22:54.518Z" },
    { url = "https://files.pythonhosted.org/packages/b6/75/1f2747525e06f53efbd878f4d03bac5b859cbc11c633d0fb81432d98a795/cffi-2.0.0-cp312-cp312-musllinux_1_2_x86_64.whl", hash = "sha256:2c8f814d84194c9ea681642fd164267891702542f028a15fc97d4674b6206187", size = 221361, upload-time = "2025-09-08T23:22:55.867Z" },
    { url = "https://files.pythonhosted.org/packages/7b/2b/2b6435f76bfeb6bbf055596976da087377ede68df465419d192acf00c437/cffi-2.0.0-cp312-cp312-win32.whl", hash = "sha256:da902562c3e9c550df360bfa53c035b2f241fed6d9aef119048073680ace4a18", size = 172932, upload-time = "2025-09-08T23:22:57.188Z" },
    { url = "https://files.pythonhosted.org/packages/f8/ed/13bd4418627013bec4ed6e54283b1959cf6db888048c7cf4b4c3b5b36002/cffi-2.0.0-cp312-cp312-win_amd64.whl", hash = "sha256:da68248800ad6320861f129cd9c1bf96ca849a2771a59e0344e88681905916f5", size = 183557, upload-time = "2025-09-08T23:22:58.351Z" },
    { url = "https://files.pythonhosted.org/packages/95/31/9f7f93ad2f8eff1dbc1c3656d7ca5bfd8fb52c9d786b4dcf19b2d02217fa/cffi-2.0.0-cp312-cp312-win_arm64.whl", hash = "sha256:4671d9dd5ec934cb9a73e7ee9676f9362aba54f7f34910956b84d727b0d73fb6", size = 177762, upload-time = "2025-09-08T23:22:59.668Z" },
]

[[package]]
name = "cfgv"
version = "3.4.0"
source = { registry = "https://pypi.org/simple" }
sdist = { url = "https://files.pythonhosted.org/packages/11/74/539e56497d9bd1d484fd863dd69cbbfa653cd2aa27abfe35653494d85e94/cfgv-3.4.0.tar.gz", hash = "sha256:e52591d4c5f5dead8e0f673fb16db7949d2cfb3f7da4582893288f0ded8fe560", size = 7114, upload-time = "2023-08-12T20:38:17.776Z" }
wheels = [
    { url = "https://files.pythonhosted.org/packages/c5/55/51844dd50c4fc7a33b653bfaba4c2456f06955289ca770a5dbd5fd267374/cfgv-3.4.0-py2.py3-none-any.whl", hash = "sha256:b7265b1f29fd3316bfcd2b330d63d024f2bfd8bcb8b0272f8e19a504856c48f9", size = 7249, upload-time = "2023-08-12T20:38:16.269Z" },
]

[[package]]
name = "charset-normalizer"
version = "3.4.4"
source = { registry = "https://pypi.org/simple" }
sdist = { url = "https://files.pythonhosted.org/packages/13/69/33ddede1939fdd074bce5434295f38fae7136463422fe4fd3e0e89b98062/charset_normalizer-3.4.4.tar.gz", hash = "sha256:94537985111c35f28720e43603b8e7b43a6ecfb2ce1d3058bbe955b73404e21a", size = 129418, upload-time = "2025-10-14T04:42:32.879Z" }
wheels = [
    { url = "https://files.pythonhosted.org/packages/f3/85/1637cd4af66fa687396e757dec650f28025f2a2f5a5531a3208dc0ec43f2/charset_normalizer-3.4.4-cp312-cp312-macosx_10_13_universal2.whl", hash = "sha256:0a98e6759f854bd25a58a73fa88833fba3b7c491169f86ce1180c948ab3fd394", size = 208425, upload-time = "2025-10-14T04:40:53.353Z" },
    { url = "https://files.pythonhosted.org/packages/9d/6a/04130023fef2a0d9c62d0bae2649b69f7b7d8d24ea5536feef50551029df/charset_normalizer-3.4.4-cp312-cp312-manylinux2014_aarch64.manylinux_2_17_aarch64.manylinux_2_28_aarch64.whl", hash = "sha256:b5b290ccc2a263e8d185130284f8501e3e36c5e02750fc6b6bdeb2e9e96f1e25", size = 148162, upload-time = "2025-10-14T04:40:54.558Z" },
    { url = "https://files.pythonhosted.org/packages/78/29/62328d79aa60da22c9e0b9a66539feae06ca0f5a4171ac4f7dc285b83688/charset_normalizer-3.4.4-cp312-cp312-manylinux2014_armv7l.manylinux_2_17_armv7l.manylinux_2_31_armv7l.whl", hash = "sha256:74bb723680f9f7a6234dcf67aea57e708ec1fbdf5699fb91dfd6f511b0a320ef", size = 144558, upload-time = "2025-10-14T04:40:55.677Z" },
    { url = "https://files.pythonhosted.org/packages/86/bb/b32194a4bf15b88403537c2e120b817c61cd4ecffa9b6876e941c3ee38fe/charset_normalizer-3.4.4-cp312-cp312-manylinux2014_ppc64le.manylinux_2_17_ppc64le.manylinux_2_28_ppc64le.whl", hash = "sha256:f1e34719c6ed0b92f418c7c780480b26b5d9c50349e9a9af7d76bf757530350d", size = 161497, upload-time = "2025-10-14T04:40:57.217Z" },
    { url = "https://files.pythonhosted.org/packages/19/89/a54c82b253d5b9b111dc74aca196ba5ccfcca8242d0fb64146d4d3183ff1/charset_normalizer-3.4.4-cp312-cp312-manylinux2014_s390x.manylinux_2_17_s390x.manylinux_2_28_s390x.whl", hash = "sha256:2437418e20515acec67d86e12bf70056a33abdacb5cb1655042f6538d6b085a8", size = 159240, upload-time = "2025-10-14T04:40:58.358Z" },
    { url = "https://files.pythonhosted.org/packages/c0/10/d20b513afe03acc89ec33948320a5544d31f21b05368436d580dec4e234d/charset_normalizer-3.4.4-cp312-cp312-manylinux2014_x86_64.manylinux_2_17_x86_64.manylinux_2_28_x86_64.whl", hash = "sha256:11d694519d7f29d6cd09f6ac70028dba10f92f6cdd059096db198c283794ac86", size = 153471, upload-time = "2025-10-14T04:40:59.468Z" },
    { url = "https://files.pythonhosted.org/packages/61/fa/fbf177b55bdd727010f9c0a3c49eefa1d10f960e5f09d1d887bf93c2e698/charset_normalizer-3.4.4-cp312-cp312-manylinux_2_31_riscv64.manylinux_2_39_riscv64.whl", hash = "sha256:ac1c4a689edcc530fc9d9aa11f5774b9e2f33f9a0c6a57864e90908f5208d30a", size = 150864, upload-time = "2025-10-14T04:41:00.623Z" },
    { url = "https://files.pythonhosted.org/packages/05/12/9fbc6a4d39c0198adeebbde20b619790e9236557ca59fc40e0e3cebe6f40/charset_normalizer-3.4.4-cp312-cp312-musllinux_1_2_aarch64.whl", hash = "sha256:21d142cc6c0ec30d2efee5068ca36c128a30b0f2c53c1c07bd78cb6bc1d3be5f", size = 150647, upload-time = "2025-10-14T04:41:01.754Z" },
    { url = "https://files.pythonhosted.org/packages/ad/1f/6a9a593d52e3e8c5d2b167daf8c6b968808efb57ef4c210acb907c365bc4/charset_normalizer-3.4.4-cp312-cp312-musllinux_1_2_armv7l.whl", hash = "sha256:5dbe56a36425d26d6cfb40ce79c314a2e4dd6211d51d6d2191c00bed34f354cc", size = 145110, upload-time = "2025-10-14T04:41:03.231Z" },
    { url = "https://files.pythonhosted.org/packages/30/42/9a52c609e72471b0fc54386dc63c3781a387bb4fe61c20231a4ebcd58bdd/charset_normalizer-3.4.4-cp312-cp312-musllinux_1_2_ppc64le.whl", hash = "sha256:5bfbb1b9acf3334612667b61bd3002196fe2a1eb4dd74d247e0f2a4d50ec9bbf", size = 162839, upload-time = "2025-10-14T04:41:04.715Z" },
    { url = "https://files.pythonhosted.org/packages/c4/5b/c0682bbf9f11597073052628ddd38344a3d673fda35a36773f7d19344b23/charset_normalizer-3.4.4-cp312-cp312-musllinux_1_2_riscv64.whl", hash = "sha256:d055ec1e26e441f6187acf818b73564e6e6282709e9bcb5b63f5b23068356a15", size = 150667, upload-time = "2025-10-14T04:41:05.827Z" },
    { url = "https://files.pythonhosted.org/packages/e4/24/a41afeab6f990cf2daf6cb8c67419b63b48cf518e4f56022230840c9bfb2/charset_normalizer-3.4.4-cp312-cp312-musllinux_1_2_s390x.whl", hash = "sha256:af2d8c67d8e573d6de5bc30cdb27e9b95e49115cd9baad5ddbd1a6207aaa82a9", size = 160535, upload-time = "2025-10-14T04:41:06.938Z" },
    { url = "https://files.pythonhosted.org/packages/2a/e5/6a4ce77ed243c4a50a1fecca6aaaab419628c818a49434be428fe24c9957/charset_normalizer-3.4.4-cp312-cp312-musllinux_1_2_x86_64.whl", hash = "sha256:780236ac706e66881f3b7f2f32dfe90507a09e67d1d454c762cf642e6e1586e0", size = 154816, upload-time = "2025-10-14T04:41:08.101Z" },
    { url = "https://files.pythonhosted.org/packages/a8/ef/89297262b8092b312d29cdb2517cb1237e51db8ecef2e9af5edbe7b683b1/charset_normalizer-3.4.4-cp312-cp312-win32.whl", hash = "sha256:5833d2c39d8896e4e19b689ffc198f08ea58116bee26dea51e362ecc7cd3ed26", size = 99694, upload-time = "2025-10-14T04:41:09.23Z" },
    { url = "https://files.pythonhosted.org/packages/3d/2d/1e5ed9dd3b3803994c155cd9aacb60c82c331bad84daf75bcb9c91b3295e/charset_normalizer-3.4.4-cp312-cp312-win_amd64.whl", hash = "sha256:a79cfe37875f822425b89a82333404539ae63dbdddf97f84dcbc3d339aae9525", size = 107131, upload-time = "2025-10-14T04:41:10.467Z" },
    { url = "https://files.pythonhosted.org/packages/d0/d9/0ed4c7098a861482a7b6a95603edce4c0d9db2311af23da1fb2b75ec26fc/charset_normalizer-3.4.4-cp312-cp312-win_arm64.whl", hash = "sha256:376bec83a63b8021bb5c8ea75e21c4ccb86e7e45ca4eb81146091b56599b80c3", size = 100390, upload-time = "2025-10-14T04:41:11.915Z" },
    { url = "https://files.pythonhosted.org/packages/0a/4c/925909008ed5a988ccbb72dcc897407e5d6d3bd72410d69e051fc0c14647/charset_normalizer-3.4.4-py3-none-any.whl", hash = "sha256:7a32c560861a02ff789ad905a2fe94e3f840803362c84fecf1851cb4cf3dc37f", size = 53402, upload-time = "2025-10-14T04:42:31.76Z" },
]

[[package]]
name = "chess"
version = "1.11.2"
source = { registry = "https://pypi.org/simple" }
sdist = { url = "https://files.pythonhosted.org/packages/93/09/7d04d7581ae3bb8b598017941781bceb7959dd1b13e3ebf7b6a2cd843bc9/chess-1.11.2.tar.gz", hash = "sha256:a8b43e5678fdb3000695bdaa573117ad683761e5ca38e591c4826eba6d25bb39", size = 6131385, upload-time = "2025-02-25T19:10:27.328Z" }

[[package]]
name = "click"
version = "8.2.1"
source = { registry = "https://pypi.org/simple" }
dependencies = [
    { name = "colorama", marker = "sys_platform == 'win32'" },
]
sdist = { url = "https://files.pythonhosted.org/packages/60/6c/8ca2efa64cf75a977a0d7fac081354553ebe483345c734fb6b6515d96bbc/click-8.2.1.tar.gz", hash = "sha256:27c491cc05d968d271d5a1db13e3b5a184636d9d930f148c50b038f0d0646202", size = 286342, upload-time = "2025-05-20T23:19:49.832Z" }
wheels = [
    { url = "https://files.pythonhosted.org/packages/85/32/10bb5764d90a8eee674e9dc6f4db6a0ab47c8c4d0d83c27f7c39ac415a4d/click-8.2.1-py3-none-any.whl", hash = "sha256:61a3265b914e850b85317d0b3109c7f8cd35a670f963866005d6ef1d5175a12b", size = 102215, upload-time = "2025-05-20T23:19:47.796Z" },
]

[[package]]
name = "cloudpickle"
version = "3.1.2"
source = { registry = "https://pypi.org/simple" }
sdist = { url = "https://files.pythonhosted.org/packages/27/fb/576f067976d320f5f0114a8d9fa1215425441bb35627b1993e5afd8111e5/cloudpickle-3.1.2.tar.gz", hash = "sha256:7fda9eb655c9c230dab534f1983763de5835249750e85fbcef43aaa30a9a2414", size = 22330, upload-time = "2025-11-03T09:25:26.604Z" }
wheels = [
    { url = "https://files.pythonhosted.org/packages/88/39/799be3f2f0f38cc727ee3b4f1445fe6d5e4133064ec2e4115069418a5bb6/cloudpickle-3.1.2-py3-none-any.whl", hash = "sha256:9acb47f6afd73f60dc1df93bb801b472f05ff42fa6c84167d25cb206be1fbf4a", size = 22228, upload-time = "2025-11-03T09:25:25.534Z" },
]

[[package]]
name = "colorama"
version = "0.4.6"
source = { registry = "https://pypi.org/simple" }
sdist = { url = "https://files.pythonhosted.org/packages/d8/53/6f443c9a4a8358a93a6792e2acffb9d9d5cb0a5cfd8802644b7b1c9a02e4/colorama-0.4.6.tar.gz", hash = "sha256:08695f5cb7ed6e0531a20572697297273c47b8cae5a63ffc6d6ed5c201be6e44", size = 27697, upload-time = "2022-10-25T02:36:22.414Z" }
wheels = [
    { url = "https://files.pythonhosted.org/packages/d1/d6/3965ed04c63042e047cb6a3e6ed1a63a35087b6a609aa3a15ed8ac56c221/colorama-0.4.6-py2.py3-none-any.whl", hash = "sha256:4f1d9991f5acc0ca119f9d443620b77f9d6b33703e51011c16baf57afb285fc6", size = 25335, upload-time = "2022-10-25T02:36:20.889Z" },
]

[[package]]
name = "comm"
version = "0.2.3"
source = { registry = "https://pypi.org/simple" }
sdist = { url = "https://files.pythonhosted.org/packages/4c/13/7d740c5849255756bc17888787313b61fd38a0a8304fc4f073dfc46122aa/comm-0.2.3.tar.gz", hash = "sha256:2dc8048c10962d55d7ad693be1e7045d891b7ce8d999c97963a5e3e99c055971", size = 6319, upload-time = "2025-07-25T14:02:04.452Z" }
wheels = [
    { url = "https://files.pythonhosted.org/packages/60/97/891a0971e1e4a8c5d2b20bbe0e524dc04548d2307fee33cdeba148fd4fc7/comm-0.2.3-py3-none-any.whl", hash = "sha256:c615d91d75f7f04f095b30d1c1711babd43bdc6419c1be9886a85f2f4e489417", size = 7294, upload-time = "2025-07-25T14:02:02.896Z" },
]

[[package]]
name = "compressed-tensors"
version = "0.11.0"
source = { registry = "https://pypi.org/simple" }
dependencies = [
    { name = "frozendict" },
    { name = "pydantic" },
    { name = "torch" },
    { name = "transformers" },
]
sdist = { url = "https://files.pythonhosted.org/packages/b8/99/3fdabfc95609d6efdf02fa7f1ed0245524cb1209d3d4a17109d3205d2eed/compressed_tensors-0.11.0.tar.gz", hash = "sha256:95ddf19699f775df6494dd864e5f52e8a24f8015496520190c1a22c6cfc44b1f", size = 187566, upload-time = "2025-08-19T18:59:31.854Z" }
wheels = [
    { url = "https://files.pythonhosted.org/packages/d2/81/e3073017a8f5c75169e79108eda209e6089e3f96c9f197d307cbda7df71c/compressed_tensors-0.11.0-py3-none-any.whl", hash = "sha256:e1cbc46e1ae032b7ceea915fe18c8d2de5a54d3a50a607969b6bdfe703b6cb83", size = 179951, upload-time = "2025-08-19T18:59:29.308Z" },
]

[[package]]
name = "contourpy"
version = "1.3.3"
source = { registry = "https://pypi.org/simple" }
dependencies = [
    { name = "numpy" },
]
sdist = { url = "https://files.pythonhosted.org/packages/58/01/1253e6698a07380cd31a736d248a3f2a50a7c88779a1813da27503cadc2a/contourpy-1.3.3.tar.gz", hash = "sha256:083e12155b210502d0bca491432bb04d56dc3432f95a979b429f2848c3dbe880", size = 13466174, upload-time = "2025-07-26T12:03:12.549Z" }
wheels = [
    { url = "https://files.pythonhosted.org/packages/be/45/adfee365d9ea3d853550b2e735f9d66366701c65db7855cd07621732ccfc/contourpy-1.3.3-cp312-cp312-macosx_10_13_x86_64.whl", hash = "sha256:b08a32ea2f8e42cf1d4be3169a98dd4be32bafe4f22b6c4cb4ba810fa9e5d2cb", size = 293419, upload-time = "2025-07-26T12:01:21.16Z" },
    { url = "https://files.pythonhosted.org/packages/53/3e/405b59cfa13021a56bba395a6b3aca8cec012b45bf177b0eaf7a202cde2c/contourpy-1.3.3-cp312-cp312-macosx_11_0_arm64.whl", hash = "sha256:556dba8fb6f5d8742f2923fe9457dbdd51e1049c4a43fd3986a0b14a1d815fc6", size = 273979, upload-time = "2025-07-26T12:01:22.448Z" },
    { url = "https://files.pythonhosted.org/packages/d4/1c/a12359b9b2ca3a845e8f7f9ac08bdf776114eb931392fcad91743e2ea17b/contourpy-1.3.3-cp312-cp312-manylinux_2_26_aarch64.manylinux_2_28_aarch64.whl", hash = "sha256:92d9abc807cf7d0e047b95ca5d957cf4792fcd04e920ca70d48add15c1a90ea7", size = 332653, upload-time = "2025-07-26T12:01:24.155Z" },
    { url = "https://files.pythonhosted.org/packages/63/12/897aeebfb475b7748ea67b61e045accdfcf0d971f8a588b67108ed7f5512/contourpy-1.3.3-cp312-cp312-manylinux_2_26_ppc64le.manylinux_2_28_ppc64le.whl", hash = "sha256:b2e8faa0ed68cb29af51edd8e24798bb661eac3bd9f65420c1887b6ca89987c8", size = 379536, upload-time = "2025-07-26T12:01:25.91Z" },
    { url = "https://files.pythonhosted.org/packages/43/8a/a8c584b82deb248930ce069e71576fc09bd7174bbd35183b7943fb1064fd/contourpy-1.3.3-cp312-cp312-manylinux_2_26_s390x.manylinux_2_28_s390x.whl", hash = "sha256:626d60935cf668e70a5ce6ff184fd713e9683fb458898e4249b63be9e28286ea", size = 384397, upload-time = "2025-07-26T12:01:27.152Z" },
    { url = "https://files.pythonhosted.org/packages/cc/8f/ec6289987824b29529d0dfda0d74a07cec60e54b9c92f3c9da4c0ac732de/contourpy-1.3.3-cp312-cp312-manylinux_2_27_x86_64.manylinux_2_28_x86_64.whl", hash = "sha256:4d00e655fcef08aba35ec9610536bfe90267d7ab5ba944f7032549c55a146da1", size = 362601, upload-time = "2025-07-26T12:01:28.808Z" },
    { url = "https://files.pythonhosted.org/packages/05/0a/a3fe3be3ee2dceb3e615ebb4df97ae6f3828aa915d3e10549ce016302bd1/contourpy-1.3.3-cp312-cp312-musllinux_1_2_aarch64.whl", hash = "sha256:451e71b5a7d597379ef572de31eeb909a87246974d960049a9848c3bc6c41bf7", size = 1331288, upload-time = "2025-07-26T12:01:31.198Z" },
    { url = "https://files.pythonhosted.org/packages/33/1d/acad9bd4e97f13f3e2b18a3977fe1b4a37ecf3d38d815333980c6c72e963/contourpy-1.3.3-cp312-cp312-musllinux_1_2_x86_64.whl", hash = "sha256:459c1f020cd59fcfe6650180678a9993932d80d44ccde1fa1868977438f0b411", size = 1403386, upload-time = "2025-07-26T12:01:33.947Z" },
    { url = "https://files.pythonhosted.org/packages/cf/8f/5847f44a7fddf859704217a99a23a4f6417b10e5ab1256a179264561540e/contourpy-1.3.3-cp312-cp312-win32.whl", hash = "sha256:023b44101dfe49d7d53932be418477dba359649246075c996866106da069af69", size = 185018, upload-time = "2025-07-26T12:01:35.64Z" },
    { url = "https://files.pythonhosted.org/packages/19/e8/6026ed58a64563186a9ee3f29f41261fd1828f527dd93d33b60feca63352/contourpy-1.3.3-cp312-cp312-win_amd64.whl", hash = "sha256:8153b8bfc11e1e4d75bcb0bff1db232f9e10b274e0929de9d608027e0d34ff8b", size = 226567, upload-time = "2025-07-26T12:01:36.804Z" },
    { url = "https://files.pythonhosted.org/packages/d1/e2/f05240d2c39a1ed228d8328a78b6f44cd695f7ef47beb3e684cf93604f86/contourpy-1.3.3-cp312-cp312-win_arm64.whl", hash = "sha256:07ce5ed73ecdc4a03ffe3e1b3e3c1166db35ae7584be76f65dbbe28a7791b0cc", size = 193655, upload-time = "2025-07-26T12:01:37.999Z" },
]

[[package]]
name = "cryptography"
version = "46.0.3"
source = { registry = "https://pypi.org/simple" }
dependencies = [
    { name = "cffi", marker = "platform_python_implementation != 'PyPy'" },
]
sdist = { url = "https://files.pythonhosted.org/packages/9f/33/c00162f49c0e2fe8064a62cb92b93e50c74a72bc370ab92f86112b33ff62/cryptography-46.0.3.tar.gz", hash = "sha256:a8b17438104fed022ce745b362294d9ce35b4c2e45c1d958ad4a4b019285f4a1", size = 749258, upload-time = "2025-10-15T23:18:31.74Z" }
wheels = [
    { url = "https://files.pythonhosted.org/packages/1d/42/9c391dd801d6cf0d561b5890549d4b27bafcc53b39c31a817e69d87c625b/cryptography-46.0.3-cp311-abi3-macosx_10_9_universal2.whl", hash = "sha256:109d4ddfadf17e8e7779c39f9b18111a09efb969a301a31e987416a0191ed93a", size = 7225004, upload-time = "2025-10-15T23:16:52.239Z" },
    { url = "https://files.pythonhosted.org/packages/1c/67/38769ca6b65f07461eb200e85fc1639b438bdc667be02cf7f2cd6a64601c/cryptography-46.0.3-cp311-abi3-manylinux2014_aarch64.manylinux_2_17_aarch64.whl", hash = "sha256:09859af8466b69bc3c27bdf4f5d84a665e0f7ab5088412e9e2ec49758eca5cbc", size = 4296667, upload-time = "2025-10-15T23:16:54.369Z" },
    { url = "https://files.pythonhosted.org/packages/5c/49/498c86566a1d80e978b42f0d702795f69887005548c041636df6ae1ca64c/cryptography-46.0.3-cp311-abi3-manylinux2014_x86_64.manylinux_2_17_x86_64.whl", hash = "sha256:01ca9ff2885f3acc98c29f1860552e37f6d7c7d013d7334ff2a9de43a449315d", size = 4450807, upload-time = "2025-10-15T23:16:56.414Z" },
    { url = "https://files.pythonhosted.org/packages/4b/0a/863a3604112174c8624a2ac3c038662d9e59970c7f926acdcfaed8d61142/cryptography-46.0.3-cp311-abi3-manylinux_2_28_aarch64.whl", hash = "sha256:6eae65d4c3d33da080cff9c4ab1f711b15c1d9760809dad6ea763f3812d254cb", size = 4299615, upload-time = "2025-10-15T23:16:58.442Z" },
    { url = "https://files.pythonhosted.org/packages/64/02/b73a533f6b64a69f3cd3872acb6ebc12aef924d8d103133bb3ea750dc703/cryptography-46.0.3-cp311-abi3-manylinux_2_28_armv7l.manylinux_2_31_armv7l.whl", hash = "sha256:e5bf0ed4490068a2e72ac03d786693adeb909981cc596425d09032d372bcc849", size = 4016800, upload-time = "2025-10-15T23:17:00.378Z" },
    { url = "https://files.pythonhosted.org/packages/25/d5/16e41afbfa450cde85a3b7ec599bebefaef16b5c6ba4ec49a3532336ed72/cryptography-46.0.3-cp311-abi3-manylinux_2_28_ppc64le.whl", hash = "sha256:5ecfccd2329e37e9b7112a888e76d9feca2347f12f37918facbb893d7bb88ee8", size = 4984707, upload-time = "2025-10-15T23:17:01.98Z" },
    { url = "https://files.pythonhosted.org/packages/c9/56/e7e69b427c3878352c2fb9b450bd0e19ed552753491d39d7d0a2f5226d41/cryptography-46.0.3-cp311-abi3-manylinux_2_28_x86_64.whl", hash = "sha256:a2c0cd47381a3229c403062f764160d57d4d175e022c1df84e168c6251a22eec", size = 4482541, upload-time = "2025-10-15T23:17:04.078Z" },
    { url = "https://files.pythonhosted.org/packages/78/f6/50736d40d97e8483172f1bb6e698895b92a223dba513b0ca6f06b2365339/cryptography-46.0.3-cp311-abi3-manylinux_2_34_aarch64.whl", hash = "sha256:549e234ff32571b1f4076ac269fcce7a808d3bf98b76c8dd560e42dbc66d7d91", size = 4299464, upload-time = "2025-10-15T23:17:05.483Z" },
    { url = "https://files.pythonhosted.org/packages/00/de/d8e26b1a855f19d9994a19c702fa2e93b0456beccbcfe437eda00e0701f2/cryptography-46.0.3-cp311-abi3-manylinux_2_34_ppc64le.whl", hash = "sha256:c0a7bb1a68a5d3471880e264621346c48665b3bf1c3759d682fc0864c540bd9e", size = 4950838, upload-time = "2025-10-15T23:17:07.425Z" },
    { url = "https://files.pythonhosted.org/packages/8f/29/798fc4ec461a1c9e9f735f2fc58741b0daae30688f41b2497dcbc9ed1355/cryptography-46.0.3-cp311-abi3-manylinux_2_34_x86_64.whl", hash = "sha256:10b01676fc208c3e6feeb25a8b83d81767e8059e1fe86e1dc62d10a3018fa926", size = 4481596, upload-time = "2025-10-15T23:17:09.343Z" },
    { url = "https://files.pythonhosted.org/packages/15/8d/03cd48b20a573adfff7652b76271078e3045b9f49387920e7f1f631d125e/cryptography-46.0.3-cp311-abi3-musllinux_1_2_aarch64.whl", hash = "sha256:0abf1ffd6e57c67e92af68330d05760b7b7efb243aab8377e583284dbab72c71", size = 4426782, upload-time = "2025-10-15T23:17:11.22Z" },
    { url = "https://files.pythonhosted.org/packages/fa/b1/ebacbfe53317d55cf33165bda24c86523497a6881f339f9aae5c2e13e57b/cryptography-46.0.3-cp311-abi3-musllinux_1_2_x86_64.whl", hash = "sha256:a04bee9ab6a4da801eb9b51f1b708a1b5b5c9eb48c03f74198464c66f0d344ac", size = 4698381, upload-time = "2025-10-15T23:17:12.829Z" },
    { url = "https://files.pythonhosted.org/packages/96/92/8a6a9525893325fc057a01f654d7efc2c64b9de90413adcf605a85744ff4/cryptography-46.0.3-cp311-abi3-win32.whl", hash = "sha256:f260d0d41e9b4da1ed1e0f1ce571f97fe370b152ab18778e9e8f67d6af432018", size = 3055988, upload-time = "2025-10-15T23:17:14.65Z" },
    { url = "https://files.pythonhosted.org/packages/7e/bf/80fbf45253ea585a1e492a6a17efcb93467701fa79e71550a430c5e60df0/cryptography-46.0.3-cp311-abi3-win_amd64.whl", hash = "sha256:a9a3008438615669153eb86b26b61e09993921ebdd75385ddd748702c5adfddb", size = 3514451, upload-time = "2025-10-15T23:17:16.142Z" },
    { url = "https://files.pythonhosted.org/packages/2e/af/9b302da4c87b0beb9db4e756386a7c6c5b8003cd0e742277888d352ae91d/cryptography-46.0.3-cp311-abi3-win_arm64.whl", hash = "sha256:5d7f93296ee28f68447397bf5198428c9aeeab45705a55d53a6343455dcb2c3c", size = 2928007, upload-time = "2025-10-15T23:17:18.04Z" },
    { url = "https://files.pythonhosted.org/packages/fd/23/45fe7f376a7df8daf6da3556603b36f53475a99ce4faacb6ba2cf3d82021/cryptography-46.0.3-cp38-abi3-macosx_10_9_universal2.whl", hash = "sha256:cb3d760a6117f621261d662bccc8ef5bc32ca673e037c83fbe565324f5c46936", size = 7218248, upload-time = "2025-10-15T23:17:46.294Z" },
    { url = "https://files.pythonhosted.org/packages/27/32/b68d27471372737054cbd34c84981f9edbc24fe67ca225d389799614e27f/cryptography-46.0.3-cp38-abi3-manylinux2014_aarch64.manylinux_2_17_aarch64.whl", hash = "sha256:4b7387121ac7d15e550f5cb4a43aef2559ed759c35df7336c402bb8275ac9683", size = 4294089, upload-time = "2025-10-15T23:17:48.269Z" },
    { url = "https://files.pythonhosted.org/packages/26/42/fa8389d4478368743e24e61eea78846a0006caffaf72ea24a15159215a14/cryptography-46.0.3-cp38-abi3-manylinux2014_x86_64.manylinux_2_17_x86_64.whl", hash = "sha256:15ab9b093e8f09daab0f2159bb7e47532596075139dd74365da52ecc9cb46c5d", size = 4440029, upload-time = "2025-10-15T23:17:49.837Z" },
    { url = "https://files.pythonhosted.org/packages/5f/eb/f483db0ec5ac040824f269e93dd2bd8a21ecd1027e77ad7bdf6914f2fd80/cryptography-46.0.3-cp38-abi3-manylinux_2_28_aarch64.whl", hash = "sha256:46acf53b40ea38f9c6c229599a4a13f0d46a6c3fa9ef19fc1a124d62e338dfa0", size = 4297222, upload-time = "2025-10-15T23:17:51.357Z" },
    { url = "https://files.pythonhosted.org/packages/fd/cf/da9502c4e1912cb1da3807ea3618a6829bee8207456fbbeebc361ec38ba3/cryptography-46.0.3-cp38-abi3-manylinux_2_28_armv7l.manylinux_2_31_armv7l.whl", hash = "sha256:10ca84c4668d066a9878890047f03546f3ae0a6b8b39b697457b7757aaf18dbc", size = 4012280, upload-time = "2025-10-15T23:17:52.964Z" },
    { url = "https://files.pythonhosted.org/packages/6b/8f/9adb86b93330e0df8b3dcf03eae67c33ba89958fc2e03862ef1ac2b42465/cryptography-46.0.3-cp38-abi3-manylinux_2_28_ppc64le.whl", hash = "sha256:36e627112085bb3b81b19fed209c05ce2a52ee8b15d161b7c643a7d5a88491f3", size = 4978958, upload-time = "2025-10-15T23:17:54.965Z" },
    { url = "https://files.pythonhosted.org/packages/d1/a0/5fa77988289c34bdb9f913f5606ecc9ada1adb5ae870bd0d1054a7021cc4/cryptography-46.0.3-cp38-abi3-manylinux_2_28_x86_64.whl", hash = "sha256:1000713389b75c449a6e979ffc7dcc8ac90b437048766cef052d4d30b8220971", size = 4473714, upload-time = "2025-10-15T23:17:56.754Z" },
    { url = "https://files.pythonhosted.org/packages/14/e5/fc82d72a58d41c393697aa18c9abe5ae1214ff6f2a5c18ac470f92777895/cryptography-46.0.3-cp38-abi3-manylinux_2_34_aarch64.whl", hash = "sha256:b02cf04496f6576afffef5ddd04a0cb7d49cf6be16a9059d793a30b035f6b6ac", size = 4296970, upload-time = "2025-10-15T23:17:58.588Z" },
    { url = "https://files.pythonhosted.org/packages/78/06/5663ed35438d0b09056973994f1aec467492b33bd31da36e468b01ec1097/cryptography-46.0.3-cp38-abi3-manylinux_2_34_ppc64le.whl", hash = "sha256:71e842ec9bc7abf543b47cf86b9a743baa95f4677d22baa4c7d5c69e49e9bc04", size = 4940236, upload-time = "2025-10-15T23:18:00.897Z" },
    { url = "https://files.pythonhosted.org/packages/fc/59/873633f3f2dcd8a053b8dd1d38f783043b5fce589c0f6988bf55ef57e43e/cryptography-46.0.3-cp38-abi3-manylinux_2_34_x86_64.whl", hash = "sha256:402b58fc32614f00980b66d6e56a5b4118e6cb362ae8f3fda141ba4689bd4506", size = 4472642, upload-time = "2025-10-15T23:18:02.749Z" },
    { url = "https://files.pythonhosted.org/packages/3d/39/8e71f3930e40f6877737d6f69248cf74d4e34b886a3967d32f919cc50d3b/cryptography-46.0.3-cp38-abi3-musllinux_1_2_aarch64.whl", hash = "sha256:ef639cb3372f69ec44915fafcd6698b6cc78fbe0c2ea41be867f6ed612811963", size = 4423126, upload-time = "2025-10-15T23:18:04.85Z" },
    { url = "https://files.pythonhosted.org/packages/cd/c7/f65027c2810e14c3e7268353b1681932b87e5a48e65505d8cc17c99e36ae/cryptography-46.0.3-cp38-abi3-musllinux_1_2_x86_64.whl", hash = "sha256:3b51b8ca4f1c6453d8829e1eb7299499ca7f313900dd4d89a24b8b87c0a780d4", size = 4686573, upload-time = "2025-10-15T23:18:06.908Z" },
    { url = "https://files.pythonhosted.org/packages/0a/6e/1c8331ddf91ca4730ab3086a0f1be19c65510a33b5a441cb334e7a2d2560/cryptography-46.0.3-cp38-abi3-win32.whl", hash = "sha256:6276eb85ef938dc035d59b87c8a7dc559a232f954962520137529d77b18ff1df", size = 3036695, upload-time = "2025-10-15T23:18:08.672Z" },
    { url = "https://files.pythonhosted.org/packages/90/45/b0d691df20633eff80955a0fc7695ff9051ffce8b69741444bd9ed7bd0db/cryptography-46.0.3-cp38-abi3-win_amd64.whl", hash = "sha256:416260257577718c05135c55958b674000baef9a1c7d9e8f306ec60d71db850f", size = 3501720, upload-time = "2025-10-15T23:18:10.632Z" },
    { url = "https://files.pythonhosted.org/packages/e8/cb/2da4cc83f5edb9c3257d09e1e7ab7b23f049c7962cae8d842bbef0a9cec9/cryptography-46.0.3-cp38-abi3-win_arm64.whl", hash = "sha256:d89c3468de4cdc4f08a57e214384d0471911a3830fcdaf7a8cc587e42a866372", size = 2918740, upload-time = "2025-10-15T23:18:12.277Z" },
]

[[package]]
name = "cupy-cuda12x"
version = "13.6.0"
source = { registry = "https://pypi.org/simple" }
dependencies = [
    { name = "fastrlock" },
    { name = "numpy" },
]
wheels = [
    { url = "https://files.pythonhosted.org/packages/12/c5/7e7fc4816d0de0154e5d9053242c3a08a0ca8b43ee656a6f7b3b95055a7b/cupy_cuda12x-13.6.0-cp312-cp312-manylinux2014_aarch64.whl", hash = "sha256:a6970ceefe40f9acbede41d7fe17416bd277b1bd2093adcde457b23b578c5a59", size = 127334633, upload-time = "2025-08-18T08:24:43.065Z" },
    { url = "https://files.pythonhosted.org/packages/e0/95/d7e1295141e7d530674a3cc567e13ed0eb6b81524cb122d797ed996b5bea/cupy_cuda12x-13.6.0-cp312-cp312-manylinux2014_x86_64.whl", hash = "sha256:79b0cacb5e8b190ef409f9e03f06ac8de1b021b0c0dda47674d446f5557e0eb1", size = 112886268, upload-time = "2025-08-18T08:24:49.294Z" },
    { url = "https://files.pythonhosted.org/packages/ae/8c/14555b63fd78cfac7b88af0094cea0a3cb845d243661ec7da69f7b3ea0de/cupy_cuda12x-13.6.0-cp312-cp312-win_amd64.whl", hash = "sha256:ca06fede7b8b83ca9ad80062544ef2e5bb8d4762d1c4fc3ac8349376de9c8a5e", size = 89785108, upload-time = "2025-08-18T08:24:54.527Z" },
]

[[package]]
name = "cycler"
version = "0.12.1"
source = { registry = "https://pypi.org/simple" }
sdist = { url = "https://files.pythonhosted.org/packages/a9/95/a3dbbb5028f35eafb79008e7522a75244477d2838f38cbb722248dabc2a8/cycler-0.12.1.tar.gz", hash = "sha256:88bb128f02ba341da8ef447245a9e138fae777f6a23943da4540077d3601eb1c", size = 7615, upload-time = "2023-10-07T05:32:18.335Z" }
wheels = [
    { url = "https://files.pythonhosted.org/packages/e7/05/c19819d5e3d95294a6f5947fb9b9629efb316b96de511b418c53d245aae6/cycler-0.12.1-py3-none-any.whl", hash = "sha256:85cef7cff222d8644161529808465972e51340599459b8ac3ccbac5a854e0d30", size = 8321, upload-time = "2023-10-07T05:32:16.783Z" },
]

[[package]]
name = "cydifflib"
version = "1.2.0"
source = { registry = "https://pypi.org/simple" }
sdist = { url = "https://files.pythonhosted.org/packages/16/3d/37bd6a166e657259470ec12ad4c6fe8f544e67529c9b046f6450d6d890ed/cydifflib-1.2.0.tar.gz", hash = "sha256:b8fb1bd1a1ac4360aacd9210baed6e342a1e1a3972e033b0aeaad7f6c536d96d", size = 340192, upload-time = "2025-04-11T13:33:15.338Z" }
wheels = [
    { url = "https://files.pythonhosted.org/packages/1b/ce/608f6814fc6f1f35c4848a0f0a3c182250a1d9002c81a39a6dbe3bcd954c/cydifflib-1.2.0-cp312-cp312-macosx_10_13_x86_64.whl", hash = "sha256:63aaffca90b20fff61e934507d9fe266a3fc7ee9675c4e33ded2d65e131976cc", size = 225861, upload-time = "2025-04-11T13:31:52.851Z" },
    { url = "https://files.pythonhosted.org/packages/91/15/45d5ec8c0db329d729a3705ffed709ca9e2f1d461ad98b5ba247e98f79c2/cydifflib-1.2.0-cp312-cp312-macosx_11_0_arm64.whl", hash = "sha256:7aab77aa93fa765f7208e0eb4b77686f0df69fc4bc640c113d0cdd3bd6cb3ca7", size = 207121, upload-time = "2025-04-11T13:31:53.994Z" },
    { url = "https://files.pythonhosted.org/packages/7e/ab/8611841c72316fefd3cc85caeac9b3f56a2abed2b203ed74fd815a3188f5/cydifflib-1.2.0-cp312-cp312-manylinux_2_17_aarch64.manylinux2014_aarch64.whl", hash = "sha256:2b60d81c2c6bab138a5ebf79d4a83239f3d82007d1afc34f22a128e676765d01", size = 242467, upload-time = "2025-04-11T13:31:55.513Z" },
    { url = "https://files.pythonhosted.org/packages/4b/76/6ffdf1cd92f36d4e049e3e948dc9f03f2faf2f6c4a2273f89de064a1dba7/cydifflib-1.2.0-cp312-cp312-manylinux_2_17_ppc64le.manylinux2014_ppc64le.whl", hash = "sha256:ff63069684a81047efb32ecefe7d526efac9719527da849e772f418642c4c3cd", size = 272096, upload-time = "2025-04-11T13:31:56.676Z" },
    { url = "https://files.pythonhosted.org/packages/ab/4d/1a0ee21b52364ef2d29573c3eaee7a93acc15e379a1e91c1632b0d566d68/cydifflib-1.2.0-cp312-cp312-manylinux_2_17_s390x.manylinux2014_s390x.whl", hash = "sha256:34eb03bbb7c48d844ae132a6b5d50150283c151aeae14e549df08ae574cafc4e", size = 239453, upload-time = "2025-04-11T13:31:57.81Z" },
    { url = "https://files.pythonhosted.org/packages/b0/64/f1f180e6c00ced87cdcd7be8f6bee79ae32e6ac3598ea631f19a4ddb0dc4/cydifflib-1.2.0-cp312-cp312-manylinux_2_17_x86_64.manylinux2014_x86_64.whl", hash = "sha256:81126e2c2d2fecd926e25cc117d5c6bc71ce4ceb570c54ccd33aff790dd9e9be", size = 260592, upload-time = "2025-04-11T13:31:59.316Z" },
    { url = "https://files.pythonhosted.org/packages/d7/98/76e5be3e2eea1e1af24cca647f23c9d9064eca8cc2272938835041db7ecf/cydifflib-1.2.0-cp312-cp312-manylinux_2_5_i686.manylinux1_i686.manylinux_2_17_i686.manylinux2014_i686.whl", hash = "sha256:be8566b7cebfc10ee855c11abfdded6016a804cae9dda2e3ad7fbd5bcacaf485", size = 263467, upload-time = "2025-04-11T13:32:00.431Z" },
    { url = "https://files.pythonhosted.org/packages/e5/65/55f1b211345950050fa72c3d8ca44aa61afc77a9408bd24dcb3dbeb9fa13/cydifflib-1.2.0-cp312-cp312-musllinux_1_2_aarch64.whl", hash = "sha256:67050f67e8731c5583f5e09e6672eacd00a66743a745e498abda7aea19cdcea6", size = 1231399, upload-time = "2025-04-11T13:32:01.564Z" },
    { url = "https://files.pythonhosted.org/packages/38/e6/4dfae8528e9b1da0193dc8778241e693123758a189e4757e31eb75872477/cydifflib-1.2.0-cp312-cp312-musllinux_1_2_i686.whl", hash = "sha256:12505c8e1f23ec6c128dded1de1f0b36f47db5a2b38f9b4f5cb0eb0c6a56170a", size = 1417724, upload-time = "2025-04-11T13:32:03.065Z" },
    { url = "https://files.pythonhosted.org/packages/52/81/28545f382274480b1e8265273de609330fa549a4b131f5c0dc4ad360495c/cydifflib-1.2.0-cp312-cp312-musllinux_1_2_ppc64le.whl", hash = "sha256:3e0233af573d722613f9a3a7d7d72dfe50e4a49da02ff37ece1cd9bffafe8e86", size = 1340796, upload-time = "2025-04-11T13:32:04.796Z" },
    { url = "https://files.pythonhosted.org/packages/27/da/b93c5adbf8d85bd750d290d0e31dcc360a25072723e10fdc568f9cba539b/cydifflib-1.2.0-cp312-cp312-musllinux_1_2_s390x.whl", hash = "sha256:66940e09be6440cfd1eb2bec0bb7f3b811002aa40eb0844def4932d5ccbe60cb", size = 1463537, upload-time = "2025-04-11T13:32:06.187Z" },
    { url = "https://files.pythonhosted.org/packages/28/38/5a1f5991248a17a19a7863e01fc991eef0fd42ea3e9626751ea866158f8b/cydifflib-1.2.0-cp312-cp312-musllinux_1_2_x86_64.whl", hash = "sha256:6b512dc94cfcc6b5d7084e5fb03d3fe619b5fb948e79f96b728763a90b49869c", size = 1312173, upload-time = "2025-04-11T13:32:07.87Z" },
    { url = "https://files.pythonhosted.org/packages/e8/f8/28a41bd6623a1f67f4d84d788844b23b71515ded97a5859a4e9f6a07e6c3/cydifflib-1.2.0-cp312-cp312-win32.whl", hash = "sha256:c968f90ab7b77ad5013eecdc4eb67db76a1277626e533e264403266224f7f3ee", size = 177525, upload-time = "2025-04-11T13:32:09.147Z" },
    { url = "https://files.pythonhosted.org/packages/26/e2/d10d0a0ef37ec82b95cee6e9fdd400808677bcf6af3f0d9d2a748481661d/cydifflib-1.2.0-cp312-cp312-win_amd64.whl", hash = "sha256:7c314f5bd727a57154e269741b9441082434f08c069929aa0a98625775cf3470", size = 203363, upload-time = "2025-04-11T13:32:10.766Z" },
    { url = "https://files.pythonhosted.org/packages/cc/e1/24bd1590fc637bdac966c7530a1d4dd1a54fefc2674d6177f8384b90ad16/cydifflib-1.2.0-cp312-cp312-win_arm64.whl", hash = "sha256:e7a7f53d89e18b746f9b309bce1372274fffdf25c4dc3de2d7238be17cf4c673", size = 167227, upload-time = "2025-04-11T13:32:11.785Z" },
]

[[package]]
name = "datasets"
version = "4.4.0"
source = { registry = "https://pypi.org/simple" }
dependencies = [
    { name = "dill" },
    { name = "filelock" },
    { name = "fsspec", extra = ["http"] },
    { name = "httpx" },
    { name = "huggingface-hub" },
    { name = "multiprocess" },
    { name = "numpy" },
    { name = "packaging" },
    { name = "pandas" },
    { name = "pyarrow" },
    { name = "pyyaml" },
    { name = "requests" },
    { name = "tqdm" },
    { name = "xxhash" },
]
sdist = { url = "https://files.pythonhosted.org/packages/57/13/f05a80bbbac5f62e492e5e463ec59a4479647ef9c376b1fdfaa4d3ed01cc/datasets-4.4.0.tar.gz", hash = "sha256:0430d39b9f13b53c37afb80c23c7e5d8c6ceccc014c14a14d15fa2b4e8688d2a", size = 585143, upload-time = "2025-11-04T10:36:22.73Z" }
wheels = [
    { url = "https://files.pythonhosted.org/packages/1e/31/d552336985f747b19f0a852d98ca7a2ef4727ba956b38041cfbda08dde0a/datasets-4.4.0-py3-none-any.whl", hash = "sha256:b7e6d1d48c2e1d3a95d6b378e8fc3d7ab29f24f14ddf505a8d417dd09c692f19", size = 511463, upload-time = "2025-11-04T10:36:20.062Z" },
]

[[package]]
name = "debugpy"
version = "1.8.17"
source = { registry = "https://pypi.org/simple" }
sdist = { url = "https://files.pythonhosted.org/packages/15/ad/71e708ff4ca377c4230530d6a7aa7992592648c122a2cd2b321cf8b35a76/debugpy-1.8.17.tar.gz", hash = "sha256:fd723b47a8c08892b1a16b2c6239a8b96637c62a59b94bb5dab4bac592a58a8e", size = 1644129, upload-time = "2025-09-17T16:33:20.633Z" }
wheels = [
    { url = "https://files.pythonhosted.org/packages/08/2b/9d8e65beb2751876c82e1aceb32f328c43ec872711fa80257c7674f45650/debugpy-1.8.17-cp312-cp312-macosx_15_0_universal2.whl", hash = "sha256:f14467edef672195c6f6b8e27ce5005313cb5d03c9239059bc7182b60c176e2d", size = 2549522, upload-time = "2025-09-17T16:33:38.466Z" },
    { url = "https://files.pythonhosted.org/packages/b4/78/eb0d77f02971c05fca0eb7465b18058ba84bd957062f5eec82f941ac792a/debugpy-1.8.17-cp312-cp312-manylinux_2_34_x86_64.whl", hash = "sha256:24693179ef9dfa20dca8605905a42b392be56d410c333af82f1c5dff807a64cc", size = 4309417, upload-time = "2025-09-17T16:33:41.299Z" },
    { url = "https://files.pythonhosted.org/packages/37/42/c40f1d8cc1fed1e75ea54298a382395b8b937d923fcf41ab0797a554f555/debugpy-1.8.17-cp312-cp312-win32.whl", hash = "sha256:6a4e9dacf2cbb60d2514ff7b04b4534b0139facbf2abdffe0639ddb6088e59cf", size = 5277130, upload-time = "2025-09-17T16:33:43.554Z" },
    { url = "https://files.pythonhosted.org/packages/72/22/84263b205baad32b81b36eac076de0cdbe09fe2d0637f5b32243dc7c925b/debugpy-1.8.17-cp312-cp312-win_amd64.whl", hash = "sha256:e8f8f61c518952fb15f74a302e068b48d9c4691768ade433e4adeea961993464", size = 5319053, upload-time = "2025-09-17T16:33:53.033Z" },
    { url = "https://files.pythonhosted.org/packages/b0/d0/89247ec250369fc76db477720a26b2fce7ba079ff1380e4ab4529d2fe233/debugpy-1.8.17-py2.py3-none-any.whl", hash = "sha256:60c7dca6571efe660ccb7a9508d73ca14b8796c4ed484c2002abba714226cfef", size = 5283210, upload-time = "2025-09-17T16:34:25.835Z" },
]

[[package]]
name = "decorator"
version = "5.2.1"
source = { registry = "https://pypi.org/simple" }
sdist = { url = "https://files.pythonhosted.org/packages/43/fa/6d96a0978d19e17b68d634497769987b16c8f4cd0a7a05048bec693caa6b/decorator-5.2.1.tar.gz", hash = "sha256:65f266143752f734b0a7cc83c46f4618af75b8c5911b00ccb61d0ac9b6da0360", size = 56711, upload-time = "2025-02-24T04:41:34.073Z" }
wheels = [
    { url = "https://files.pythonhosted.org/packages/4e/8c/f3147f5c4b73e7550fe5f9352eaa956ae838d5c51eb58e7a25b9f3e2643b/decorator-5.2.1-py3-none-any.whl", hash = "sha256:d316bb415a2d9e2d2b3abcc4084c6502fc09240e292cd76a76afc106a1c8e04a", size = 9190, upload-time = "2025-02-24T04:41:32.565Z" },
]

[[package]]
name = "depyf"
version = "0.19.0"
source = { registry = "https://pypi.org/simple" }
dependencies = [
    { name = "astor" },
    { name = "dill" },
]
sdist = { url = "https://files.pythonhosted.org/packages/19/38/69157d711be575f1b9cf3177b64ef4ade44373fc02839f183fdd98ec2dd6/depyf-0.19.0.tar.gz", hash = "sha256:afed0916b32d141cc90fa6220df01885eda442ca43b297d5050eeb90b4a5cb44", size = 6171405, upload-time = "2025-04-20T08:07:41.224Z" }
wheels = [
    { url = "https://files.pythonhosted.org/packages/28/4d/1192acbcdc5e843f5e5d51f6e8788f2b60a9fe0b578ac385ded67a0b0b26/depyf-0.19.0-py3-none-any.whl", hash = "sha256:040b35fc0997d49df024b7d094f2a7836f91e9ed02f49982dd37e70aa3285ad5", size = 39034, upload-time = "2025-04-20T08:07:37.036Z" },
]

[[package]]
name = "dill"
version = "0.4.0"
source = { registry = "https://pypi.org/simple" }
sdist = { url = "https://files.pythonhosted.org/packages/12/80/630b4b88364e9a8c8c5797f4602d0f76ef820909ee32f0bacb9f90654042/dill-0.4.0.tar.gz", hash = "sha256:0633f1d2df477324f53a895b02c901fb961bdbf65a17122586ea7019292cbcf0", size = 186976, upload-time = "2025-04-16T00:41:48.867Z" }
wheels = [
    { url = "https://files.pythonhosted.org/packages/50/3d/9373ad9c56321fdab5b41197068e1d8c25883b3fea29dd361f9b55116869/dill-0.4.0-py3-none-any.whl", hash = "sha256:44f54bf6412c2c8464c14e8243eb163690a9800dbe2c367330883b19c7561049", size = 119668, upload-time = "2025-04-16T00:41:47.671Z" },
]

[[package]]
name = "dion"
version = "0.1.0"
source = { git = "https://github.com/samsja/dion.git?rev=main#3c4bce5a60f3d1590761b881e253da5400355403" }
dependencies = [
    { name = "numpy" },
    { name = "torch" },
    { name = "triton" },
]

[[package]]
name = "diskcache"
version = "5.6.3"
source = { registry = "https://pypi.org/simple" }
sdist = { url = "https://files.pythonhosted.org/packages/3f/21/1c1ffc1a039ddcc459db43cc108658f32c57d271d7289a2794e401d0fdb6/diskcache-5.6.3.tar.gz", hash = "sha256:2c3a3fa2743d8535d832ec61c2054a1641f41775aa7c556758a109941e33e4fc", size = 67916, upload-time = "2023-08-31T06:12:00.316Z" }
wheels = [
    { url = "https://files.pythonhosted.org/packages/3f/27/4570e78fc0bf5ea0ca45eb1de3818a23787af9b390c0b0a0033a1b8236f9/diskcache-5.6.3-py3-none-any.whl", hash = "sha256:5e31b2d5fbad117cc363ebaf6b689474db18a1f6438bc82358b024abd4c2ca19", size = 45550, upload-time = "2023-08-31T06:11:58.822Z" },
]

[[package]]
name = "distlib"
version = "0.4.0"
source = { registry = "https://pypi.org/simple" }
sdist = { url = "https://files.pythonhosted.org/packages/96/8e/709914eb2b5749865801041647dc7f4e6d00b549cfe88b65ca192995f07c/distlib-0.4.0.tar.gz", hash = "sha256:feec40075be03a04501a973d81f633735b4b69f98b05450592310c0f401a4e0d", size = 614605, upload-time = "2025-07-17T16:52:00.465Z" }
wheels = [
    { url = "https://files.pythonhosted.org/packages/33/6b/e0547afaf41bf2c42e52430072fa5658766e3d65bd4b03a563d1b6336f57/distlib-0.4.0-py2.py3-none-any.whl", hash = "sha256:9659f7d87e46584a30b5780e43ac7a2143098441670ff0a49d5f9034c54a6c16", size = 469047, upload-time = "2025-07-17T16:51:58.613Z" },
]

[[package]]
name = "distro"
version = "1.9.0"
source = { registry = "https://pypi.org/simple" }
sdist = { url = "https://files.pythonhosted.org/packages/fc/f8/98eea607f65de6527f8a2e8885fc8015d3e6f5775df186e443e0964a11c3/distro-1.9.0.tar.gz", hash = "sha256:2fa77c6fd8940f116ee1d6b94a2f90b13b5ea8d019b98bc8bafdcabcdd9bdbed", size = 60722, upload-time = "2023-12-24T09:54:32.31Z" }
wheels = [
    { url = "https://files.pythonhosted.org/packages/12/b3/231ffd4ab1fc9d679809f356cebee130ac7daa00d6d6f3206dd4fd137e9e/distro-1.9.0-py3-none-any.whl", hash = "sha256:7bffd925d65168f85027d8da9af6bddab658135b840670a223589bc0c8ef02b2", size = 20277, upload-time = "2023-12-24T09:54:30.421Z" },
]

[[package]]
name = "dnspython"
version = "2.8.0"
source = { registry = "https://pypi.org/simple" }
sdist = { url = "https://files.pythonhosted.org/packages/8c/8b/57666417c0f90f08bcafa776861060426765fdb422eb10212086fb811d26/dnspython-2.8.0.tar.gz", hash = "sha256:181d3c6996452cb1189c4046c61599b84a5a86e099562ffde77d26984ff26d0f", size = 368251, upload-time = "2025-09-07T18:58:00.022Z" }
wheels = [
    { url = "https://files.pythonhosted.org/packages/ba/5a/18ad964b0086c6e62e2e7500f7edc89e3faa45033c71c1893d34eed2b2de/dnspython-2.8.0-py3-none-any.whl", hash = "sha256:01d9bbc4a2d76bf0db7c1f729812ded6d912bd318d3b1cf81d30c0f845dbf3af", size = 331094, upload-time = "2025-09-07T18:57:58.071Z" },
]

[[package]]
name = "docstring-parser"
version = "0.17.0"
source = { registry = "https://pypi.org/simple" }
sdist = { url = "https://files.pythonhosted.org/packages/b2/9d/c3b43da9515bd270df0f80548d9944e389870713cc1fe2b8fb35fe2bcefd/docstring_parser-0.17.0.tar.gz", hash = "sha256:583de4a309722b3315439bb31d64ba3eebada841f2e2cee23b99df001434c912", size = 27442, upload-time = "2025-07-21T07:35:01.868Z" }
wheels = [
    { url = "https://files.pythonhosted.org/packages/55/e2/2537ebcff11c1ee1ff17d8d0b6f4db75873e3b0fb32c2d4a2ee31ecb310a/docstring_parser-0.17.0-py3-none-any.whl", hash = "sha256:cf2569abd23dce8099b300f9b4fa8191e9582dda731fd533daf54c4551658708", size = 36896, upload-time = "2025-07-21T07:35:00.684Z" },
]

[[package]]
name = "einops"
version = "0.8.1"
source = { registry = "https://pypi.org/simple" }
sdist = { url = "https://files.pythonhosted.org/packages/e5/81/df4fbe24dff8ba3934af99044188e20a98ed441ad17a274539b74e82e126/einops-0.8.1.tar.gz", hash = "sha256:de5d960a7a761225532e0f1959e5315ebeafc0cd43394732f103ca44b9837e84", size = 54805, upload-time = "2025-02-09T03:17:00.434Z" }
wheels = [
    { url = "https://files.pythonhosted.org/packages/87/62/9773de14fe6c45c23649e98b83231fffd7b9892b6cf863251dc2afa73643/einops-0.8.1-py3-none-any.whl", hash = "sha256:919387eb55330f5757c6bea9165c5ff5cfe63a642682ea788a6d472576d81737", size = 64359, upload-time = "2025-02-09T03:17:01.998Z" },
]

[[package]]
name = "email-validator"
version = "2.3.0"
source = { registry = "https://pypi.org/simple" }
dependencies = [
    { name = "dnspython" },
    { name = "idna" },
]
sdist = { url = "https://files.pythonhosted.org/packages/f5/22/900cb125c76b7aaa450ce02fd727f452243f2e91a61af068b40adba60ea9/email_validator-2.3.0.tar.gz", hash = "sha256:9fc05c37f2f6cf439ff414f8fc46d917929974a82244c20eb10231ba60c54426", size = 51238, upload-time = "2025-08-26T13:09:06.831Z" }
wheels = [
    { url = "https://files.pythonhosted.org/packages/de/15/545e2b6cf2e3be84bc1ed85613edd75b8aea69807a71c26f4ca6a9258e82/email_validator-2.3.0-py3-none-any.whl", hash = "sha256:80f13f623413e6b197ae73bb10bf4eb0908faf509ad8362c5edeb0be7fd450b4", size = 35604, upload-time = "2025-08-26T13:09:05.858Z" },
]

[[package]]
name = "executing"
version = "2.2.1"
source = { registry = "https://pypi.org/simple" }
sdist = { url = "https://files.pythonhosted.org/packages/cc/28/c14e053b6762b1044f34a13aab6859bbf40456d37d23aa286ac24cfd9a5d/executing-2.2.1.tar.gz", hash = "sha256:3632cc370565f6648cc328b32435bd120a1e4ebb20c77e3fdde9a13cd1e533c4", size = 1129488, upload-time = "2025-09-01T09:48:10.866Z" }
wheels = [
    { url = "https://files.pythonhosted.org/packages/c1/ea/53f2148663b321f21b5a606bd5f191517cf40b7072c0497d3c92c4a13b1e/executing-2.2.1-py2.py3-none-any.whl", hash = "sha256:760643d3452b4d777d295bb167ccc74c64a81df23fb5e08eff250c425a4b2017", size = 28317, upload-time = "2025-09-01T09:48:08.5Z" },
]

[[package]]
name = "fastapi"
version = "0.121.0"
source = { registry = "https://pypi.org/simple" }
dependencies = [
    { name = "annotated-doc" },
    { name = "pydantic" },
    { name = "starlette" },
    { name = "typing-extensions" },
]
sdist = { url = "https://files.pythonhosted.org/packages/8c/e3/77a2df0946703973b9905fd0cde6172c15e0781984320123b4f5079e7113/fastapi-0.121.0.tar.gz", hash = "sha256:06663356a0b1ee93e875bbf05a31fb22314f5bed455afaaad2b2dad7f26e98fa", size = 342412, upload-time = "2025-11-03T10:25:54.818Z" }
wheels = [
    { url = "https://files.pythonhosted.org/packages/dd/2c/42277afc1ba1a18f8358561eee40785d27becab8f80a1f945c0a3051c6eb/fastapi-0.121.0-py3-none-any.whl", hash = "sha256:8bdf1b15a55f4e4b0d6201033da9109ea15632cb76cf156e7b8b4019f2172106", size = 109183, upload-time = "2025-11-03T10:25:53.27Z" },
]

[package.optional-dependencies]
standard = [
    { name = "email-validator" },
    { name = "fastapi-cli", extra = ["standard"] },
    { name = "httpx" },
    { name = "jinja2" },
    { name = "python-multipart" },
    { name = "uvicorn", extra = ["standard"] },
]

[[package]]
name = "fastapi-cli"
version = "0.0.14"
source = { registry = "https://pypi.org/simple" }
dependencies = [
    { name = "rich-toolkit" },
    { name = "typer" },
    { name = "uvicorn", extra = ["standard"] },
]
sdist = { url = "https://files.pythonhosted.org/packages/cc/13/11e43d630be84e51ba5510a6da6a11eb93b44b72caa796137c5dddda937b/fastapi_cli-0.0.14.tar.gz", hash = "sha256:ddfb5de0a67f77a8b3271af1460489bd4d7f4add73d11fbfac613827b0275274", size = 17994, upload-time = "2025-10-20T16:33:21.054Z" }
wheels = [
    { url = "https://files.pythonhosted.org/packages/40/e8/bc8bbfd93dcc8e347ce98a3e654fb0d2e5f2739afb46b98f41a30c339269/fastapi_cli-0.0.14-py3-none-any.whl", hash = "sha256:e66b9ad499ee77a4e6007545cde6de1459b7f21df199d7f29aad2adaab168eca", size = 11151, upload-time = "2025-10-20T16:33:19.318Z" },
]

[package.optional-dependencies]
standard = [
    { name = "fastapi-cloud-cli" },
    { name = "uvicorn", extra = ["standard"] },
]

[[package]]
name = "fastapi-cloud-cli"
version = "0.3.1"
source = { registry = "https://pypi.org/simple" }
dependencies = [
    { name = "httpx" },
    { name = "pydantic", extra = ["email"] },
    { name = "rich-toolkit" },
    { name = "rignore" },
    { name = "sentry-sdk" },
    { name = "typer" },
    { name = "uvicorn", extra = ["standard"] },
]
sdist = { url = "https://files.pythonhosted.org/packages/f9/48/0f14d8555b750dc8c04382804e4214f1d7f55298127f3a0237ba566e69dd/fastapi_cloud_cli-0.3.1.tar.gz", hash = "sha256:8c7226c36e92e92d0c89827e8f56dbf164ab2de4444bd33aa26b6c3f7675db69", size = 24080, upload-time = "2025-10-09T11:32:58.174Z" }
wheels = [
    { url = "https://files.pythonhosted.org/packages/68/79/7f5a5e5513e6a737e5fb089d9c59c74d4d24dc24d581d3aa519b326bedda/fastapi_cloud_cli-0.3.1-py3-none-any.whl", hash = "sha256:7d1a98a77791a9d0757886b2ffbf11bcc6b3be93210dd15064be10b216bf7e00", size = 19711, upload-time = "2025-10-09T11:32:57.118Z" },
]

[[package]]
name = "fastcore"
version = "1.8.14"
source = { registry = "https://pypi.org/simple" }
dependencies = [
    { name = "packaging" },
]
sdist = { url = "https://files.pythonhosted.org/packages/41/fc/4782041a7e96ae3de2b6bc7a287693d619688d938f43e6d9e70a23874d51/fastcore-1.8.14.tar.gz", hash = "sha256:869735ef493dbc7e5e8cbfc35fa3310772ce4c768d5b3a82d6a0d571148401be", size = 83648, upload-time = "2025-10-29T05:38:46.285Z" }
wheels = [
    { url = "https://files.pythonhosted.org/packages/ed/c6/236247deaa155fad1b38b6deb95b8b76efd20f5107b4577eee42002cbf11/fastcore-1.8.14-py3-none-any.whl", hash = "sha256:a02a749c26243ffd54d6dd11165cf4a556c7cb08f4c7e47ff67b32c7b0183ce9", size = 86791, upload-time = "2025-10-29T05:38:44.343Z" },
]

[[package]]
name = "fastrlock"
version = "0.8.3"
source = { registry = "https://pypi.org/simple" }
sdist = { url = "https://files.pythonhosted.org/packages/73/b1/1c3d635d955f2b4bf34d45abf8f35492e04dbd7804e94ce65d9f928ef3ec/fastrlock-0.8.3.tar.gz", hash = "sha256:4af6734d92eaa3ab4373e6c9a1dd0d5ad1304e172b1521733c6c3b3d73c8fa5d", size = 79327, upload-time = "2024-12-17T11:03:39.638Z" }
wheels = [
    { url = "https://files.pythonhosted.org/packages/57/21/ea1511b0ef0d5457efca3bf1823effb9c5cad4fc9dca86ce08e4d65330ce/fastrlock-0.8.3-cp312-cp312-manylinux_2_17_aarch64.manylinux2014_aarch64.manylinux_2_28_aarch64.whl", hash = "sha256:85a49a1f1e020097d087e1963e42cea6f307897d5ebe2cb6daf4af47ffdd3eed", size = 52201, upload-time = "2024-12-17T11:02:19.512Z" },
    { url = "https://files.pythonhosted.org/packages/80/07/cdecb7aa976f34328372f1c4efd6c9dc1b039b3cc8d3f38787d640009a25/fastrlock-0.8.3-cp312-cp312-manylinux_2_5_x86_64.manylinux1_x86_64.manylinux_2_28_x86_64.whl", hash = "sha256:5f13ec08f1adb1aa916c384b05ecb7dbebb8df9ea81abd045f60941c6283a670", size = 53924, upload-time = "2024-12-17T11:02:20.85Z" },
    { url = "https://files.pythonhosted.org/packages/88/6d/59c497f8db9a125066dd3a7442fab6aecbe90d6fec344c54645eaf311666/fastrlock-0.8.3-cp312-cp312-musllinux_1_1_aarch64.whl", hash = "sha256:0ea4e53a04980d646def0f5e4b5e8bd8c7884288464acab0b37ca0c65c482bfe", size = 52140, upload-time = "2024-12-17T11:02:22.263Z" },
    { url = "https://files.pythonhosted.org/packages/62/04/9138943c2ee803d62a48a3c17b69de2f6fa27677a6896c300369e839a550/fastrlock-0.8.3-cp312-cp312-musllinux_1_1_x86_64.whl", hash = "sha256:38340f6635bd4ee2a4fb02a3a725759fe921f2ca846cb9ca44531ba739cc17b4", size = 53261, upload-time = "2024-12-17T11:02:24.418Z" },
    { url = "https://files.pythonhosted.org/packages/e2/4b/db35a52589764c7745a613b6943bbd018f128d42177ab92ee7dde88444f6/fastrlock-0.8.3-cp312-cp312-win_amd64.whl", hash = "sha256:da06d43e1625e2ffddd303edcd6d2cd068e1c486f5fd0102b3f079c44eb13e2c", size = 31235, upload-time = "2024-12-17T11:02:25.708Z" },
]

[[package]]
name = "filelock"
version = "3.20.0"
source = { registry = "https://pypi.org/simple" }
sdist = { url = "https://files.pythonhosted.org/packages/58/46/0028a82567109b5ef6e4d2a1f04a583fb513e6cf9527fcdd09afd817deeb/filelock-3.20.0.tar.gz", hash = "sha256:711e943b4ec6be42e1d4e6690b48dc175c822967466bb31c0c293f34334c13f4", size = 18922, upload-time = "2025-10-08T18:03:50.056Z" }
wheels = [
    { url = "https://files.pythonhosted.org/packages/76/91/7216b27286936c16f5b4d0c530087e4a54eead683e6b0b73dd0c64844af6/filelock-3.20.0-py3-none-any.whl", hash = "sha256:339b4732ffda5cd79b13f4e2711a31b0365ce445d95d243bb996273d072546a2", size = 16054, upload-time = "2025-10-08T18:03:48.35Z" },
]

[[package]]
name = "flash-attn"
version = "2.8.3"
source = { registry = "https://pypi.org/simple" }
dependencies = [
    { name = "einops" },
    { name = "torch" },
]
sdist = { url = "https://files.pythonhosted.org/packages/3b/b2/8d76c41ad7974ee264754709c22963447f7f8134613fd9ce80984ed0dab7/flash_attn-2.8.3.tar.gz", hash = "sha256:1e71dd64a9e0280e0447b8a0c2541bad4bf6ac65bdeaa2f90e51a9e57de0370d", size = 8447812, upload-time = "2025-08-15T08:28:12.911Z" }

[[package]]
name = "fonttools"
version = "4.60.1"
source = { registry = "https://pypi.org/simple" }
sdist = { url = "https://files.pythonhosted.org/packages/4b/42/97a13e47a1e51a5a7142475bbcf5107fe3a68fc34aef331c897d5fb98ad0/fonttools-4.60.1.tar.gz", hash = "sha256:ef00af0439ebfee806b25f24c8f92109157ff3fac5731dc7867957812e87b8d9", size = 3559823, upload-time = "2025-09-29T21:13:27.129Z" }
wheels = [
    { url = "https://files.pythonhosted.org/packages/e3/f7/a10b101b7a6f8836a5adb47f2791f2075d044a6ca123f35985c42edc82d8/fonttools-4.60.1-cp312-cp312-macosx_10_13_universal2.whl", hash = "sha256:7b0c6d57ab00dae9529f3faf187f2254ea0aa1e04215cf2f1a8ec277c96661bc", size = 2832953, upload-time = "2025-09-29T21:11:39.616Z" },
    { url = "https://files.pythonhosted.org/packages/ed/fe/7bd094b59c926acf2304d2151354ddbeb74b94812f3dc943c231db09cb41/fonttools-4.60.1-cp312-cp312-macosx_10_13_x86_64.whl", hash = "sha256:839565cbf14645952d933853e8ade66a463684ed6ed6c9345d0faf1f0e868877", size = 2352706, upload-time = "2025-09-29T21:11:41.826Z" },
    { url = "https://files.pythonhosted.org/packages/c0/ca/4bb48a26ed95a1e7eba175535fe5805887682140ee0a0d10a88e1de84208/fonttools-4.60.1-cp312-cp312-manylinux1_x86_64.manylinux2014_x86_64.manylinux_2_17_x86_64.manylinux_2_5_x86_64.whl", hash = "sha256:8177ec9676ea6e1793c8a084a90b65a9f778771998eb919d05db6d4b1c0b114c", size = 4923716, upload-time = "2025-09-29T21:11:43.893Z" },
    { url = "https://files.pythonhosted.org/packages/b8/9f/2cb82999f686c1d1ddf06f6ae1a9117a880adbec113611cc9d22b2fdd465/fonttools-4.60.1-cp312-cp312-manylinux2014_aarch64.manylinux_2_17_aarch64.manylinux_2_28_aarch64.whl", hash = "sha256:996a4d1834524adbb423385d5a629b868ef9d774670856c63c9a0408a3063401", size = 4968175, upload-time = "2025-09-29T21:11:46.439Z" },
    { url = "https://files.pythonhosted.org/packages/18/79/be569699e37d166b78e6218f2cde8c550204f2505038cdd83b42edc469b9/fonttools-4.60.1-cp312-cp312-musllinux_1_2_aarch64.whl", hash = "sha256:a46b2f450bc79e06ef3b6394f0c68660529ed51692606ad7f953fc2e448bc903", size = 4911031, upload-time = "2025-09-29T21:11:48.977Z" },
    { url = "https://files.pythonhosted.org/packages/cc/9f/89411cc116effaec5260ad519162f64f9c150e5522a27cbb05eb62d0c05b/fonttools-4.60.1-cp312-cp312-musllinux_1_2_x86_64.whl", hash = "sha256:6ec722ee589e89a89f5b7574f5c45604030aa6ae24cb2c751e2707193b466fed", size = 5062966, upload-time = "2025-09-29T21:11:54.344Z" },
    { url = "https://files.pythonhosted.org/packages/62/a1/f888221934b5731d46cb9991c7a71f30cb1f97c0ef5fcf37f8da8fce6c8e/fonttools-4.60.1-cp312-cp312-win32.whl", hash = "sha256:b2cf105cee600d2de04ca3cfa1f74f1127f8455b71dbad02b9da6ec266e116d6", size = 2218750, upload-time = "2025-09-29T21:11:56.601Z" },
    { url = "https://files.pythonhosted.org/packages/88/8f/a55b5550cd33cd1028601df41acd057d4be20efa5c958f417b0c0613924d/fonttools-4.60.1-cp312-cp312-win_amd64.whl", hash = "sha256:992775c9fbe2cf794786fa0ffca7f09f564ba3499b8fe9f2f80bd7197db60383", size = 2267026, upload-time = "2025-09-29T21:11:58.852Z" },
    { url = "https://files.pythonhosted.org/packages/c7/93/0dd45cd283c32dea1545151d8c3637b4b8c53cdb3a625aeb2885b184d74d/fonttools-4.60.1-py3-none-any.whl", hash = "sha256:906306ac7afe2156fcf0042173d6ebbb05416af70f6b370967b47f8f00103bbb", size = 1143175, upload-time = "2025-09-29T21:13:24.134Z" },
]

[[package]]
name = "frozendict"
version = "2.4.6"
source = { registry = "https://pypi.org/simple" }
sdist = { url = "https://files.pythonhosted.org/packages/bb/59/19eb300ba28e7547538bdf603f1c6c34793240a90e1a7b61b65d8517e35e/frozendict-2.4.6.tar.gz", hash = "sha256:df7cd16470fbd26fc4969a208efadc46319334eb97def1ddf48919b351192b8e", size = 316416, upload-time = "2024-10-13T12:15:32.449Z" }
wheels = [
    { url = "https://files.pythonhosted.org/packages/04/13/d9839089b900fa7b479cce495d62110cddc4bd5630a04d8469916c0e79c5/frozendict-2.4.6-py311-none-any.whl", hash = "sha256:d065db6a44db2e2375c23eac816f1a022feb2fa98cbb50df44a9e83700accbea", size = 16148, upload-time = "2024-10-13T12:15:26.839Z" },
    { url = "https://files.pythonhosted.org/packages/ba/d0/d482c39cee2ab2978a892558cf130681d4574ea208e162da8958b31e9250/frozendict-2.4.6-py312-none-any.whl", hash = "sha256:49344abe90fb75f0f9fdefe6d4ef6d4894e640fadab71f11009d52ad97f370b9", size = 16146, upload-time = "2024-10-13T12:15:28.16Z" },
]

[[package]]
name = "frozenlist"
version = "1.8.0"
source = { registry = "https://pypi.org/simple" }
sdist = { url = "https://files.pythonhosted.org/packages/2d/f5/c831fac6cc817d26fd54c7eaccd04ef7e0288806943f7cc5bbf69f3ac1f0/frozenlist-1.8.0.tar.gz", hash = "sha256:3ede829ed8d842f6cd48fc7081d7a41001a56f1f38603f9d49bf3020d59a31ad", size = 45875, upload-time = "2025-10-06T05:38:17.865Z" }
wheels = [
    { url = "https://files.pythonhosted.org/packages/69/29/948b9aa87e75820a38650af445d2ef2b6b8a6fab1a23b6bb9e4ef0be2d59/frozenlist-1.8.0-cp312-cp312-macosx_10_13_universal2.whl", hash = "sha256:78f7b9e5d6f2fdb88cdde9440dc147259b62b9d3b019924def9f6478be254ac1", size = 87782, upload-time = "2025-10-06T05:36:06.649Z" },
    { url = "https://files.pythonhosted.org/packages/64/80/4f6e318ee2a7c0750ed724fa33a4bdf1eacdc5a39a7a24e818a773cd91af/frozenlist-1.8.0-cp312-cp312-macosx_10_13_x86_64.whl", hash = "sha256:229bf37d2e4acdaf808fd3f06e854a4a7a3661e871b10dc1f8f1896a3b05f18b", size = 50594, upload-time = "2025-10-06T05:36:07.69Z" },
    { url = "https://files.pythonhosted.org/packages/2b/94/5c8a2b50a496b11dd519f4a24cb5496cf125681dd99e94c604ccdea9419a/frozenlist-1.8.0-cp312-cp312-macosx_11_0_arm64.whl", hash = "sha256:f833670942247a14eafbb675458b4e61c82e002a148f49e68257b79296e865c4", size = 50448, upload-time = "2025-10-06T05:36:08.78Z" },
    { url = "https://files.pythonhosted.org/packages/6a/bd/d91c5e39f490a49df14320f4e8c80161cfcce09f1e2cde1edd16a551abb3/frozenlist-1.8.0-cp312-cp312-manylinux1_x86_64.manylinux_2_28_x86_64.manylinux_2_5_x86_64.whl", hash = "sha256:494a5952b1c597ba44e0e78113a7266e656b9794eec897b19ead706bd7074383", size = 242411, upload-time = "2025-10-06T05:36:09.801Z" },
    { url = "https://files.pythonhosted.org/packages/8f/83/f61505a05109ef3293dfb1ff594d13d64a2324ac3482be2cedc2be818256/frozenlist-1.8.0-cp312-cp312-manylinux2014_aarch64.manylinux_2_17_aarch64.manylinux_2_28_aarch64.whl", hash = "sha256:96f423a119f4777a4a056b66ce11527366a8bb92f54e541ade21f2374433f6d4", size = 243014, upload-time = "2025-10-06T05:36:11.394Z" },
    { url = "https://files.pythonhosted.org/packages/d8/cb/cb6c7b0f7d4023ddda30cf56b8b17494eb3a79e3fda666bf735f63118b35/frozenlist-1.8.0-cp312-cp312-manylinux2014_armv7l.manylinux_2_17_armv7l.manylinux_2_31_armv7l.whl", hash = "sha256:3462dd9475af2025c31cc61be6652dfa25cbfb56cbbf52f4ccfe029f38decaf8", size = 234909, upload-time = "2025-10-06T05:36:12.598Z" },
    { url = "https://files.pythonhosted.org/packages/31/c5/cd7a1f3b8b34af009fb17d4123c5a778b44ae2804e3ad6b86204255f9ec5/frozenlist-1.8.0-cp312-cp312-manylinux2014_ppc64le.manylinux_2_17_ppc64le.manylinux_2_28_ppc64le.whl", hash = "sha256:c4c800524c9cd9bac5166cd6f55285957fcfc907db323e193f2afcd4d9abd69b", size = 250049, upload-time = "2025-10-06T05:36:14.065Z" },
    { url = "https://files.pythonhosted.org/packages/c0/01/2f95d3b416c584a1e7f0e1d6d31998c4a795f7544069ee2e0962a4b60740/frozenlist-1.8.0-cp312-cp312-manylinux2014_s390x.manylinux_2_17_s390x.manylinux_2_28_s390x.whl", hash = "sha256:d6a5df73acd3399d893dafc71663ad22534b5aa4f94e8a2fabfe856c3c1b6a52", size = 256485, upload-time = "2025-10-06T05:36:15.39Z" },
    { url = "https://files.pythonhosted.org/packages/ce/03/024bf7720b3abaebcff6d0793d73c154237b85bdf67b7ed55e5e9596dc9a/frozenlist-1.8.0-cp312-cp312-musllinux_1_2_aarch64.whl", hash = "sha256:405e8fe955c2280ce66428b3ca55e12b3c4e9c336fb2103a4937e891c69a4a29", size = 237619, upload-time = "2025-10-06T05:36:16.558Z" },
    { url = "https://files.pythonhosted.org/packages/69/fa/f8abdfe7d76b731f5d8bd217827cf6764d4f1d9763407e42717b4bed50a0/frozenlist-1.8.0-cp312-cp312-musllinux_1_2_armv7l.whl", hash = "sha256:908bd3f6439f2fef9e85031b59fd4f1297af54415fb60e4254a95f75b3cab3f3", size = 250320, upload-time = "2025-10-06T05:36:17.821Z" },
    { url = "https://files.pythonhosted.org/packages/f5/3c/b051329f718b463b22613e269ad72138cc256c540f78a6de89452803a47d/frozenlist-1.8.0-cp312-cp312-musllinux_1_2_ppc64le.whl", hash = "sha256:294e487f9ec720bd8ffcebc99d575f7eff3568a08a253d1ee1a0378754b74143", size = 246820, upload-time = "2025-10-06T05:36:19.046Z" },
    { url = "https://files.pythonhosted.org/packages/0f/ae/58282e8f98e444b3f4dd42448ff36fa38bef29e40d40f330b22e7108f565/frozenlist-1.8.0-cp312-cp312-musllinux_1_2_s390x.whl", hash = "sha256:74c51543498289c0c43656701be6b077f4b265868fa7f8a8859c197006efb608", size = 250518, upload-time = "2025-10-06T05:36:20.763Z" },
    { url = "https://files.pythonhosted.org/packages/8f/96/007e5944694d66123183845a106547a15944fbbb7154788cbf7272789536/frozenlist-1.8.0-cp312-cp312-musllinux_1_2_x86_64.whl", hash = "sha256:776f352e8329135506a1d6bf16ac3f87bc25b28e765949282dcc627af36123aa", size = 239096, upload-time = "2025-10-06T05:36:22.129Z" },
    { url = "https://files.pythonhosted.org/packages/66/bb/852b9d6db2fa40be96f29c0d1205c306288f0684df8fd26ca1951d461a56/frozenlist-1.8.0-cp312-cp312-win32.whl", hash = "sha256:433403ae80709741ce34038da08511d4a77062aa924baf411ef73d1146e74faf", size = 39985, upload-time = "2025-10-06T05:36:23.661Z" },
    { url = "https://files.pythonhosted.org/packages/b8/af/38e51a553dd66eb064cdf193841f16f077585d4d28394c2fa6235cb41765/frozenlist-1.8.0-cp312-cp312-win_amd64.whl", hash = "sha256:34187385b08f866104f0c0617404c8eb08165ab1272e884abc89c112e9c00746", size = 44591, upload-time = "2025-10-06T05:36:24.958Z" },
    { url = "https://files.pythonhosted.org/packages/a7/06/1dc65480ab147339fecc70797e9c2f69d9cea9cf38934ce08df070fdb9cb/frozenlist-1.8.0-cp312-cp312-win_arm64.whl", hash = "sha256:fe3c58d2f5db5fbd18c2987cba06d51b0529f52bc3a6cdc33d3f4eab725104bd", size = 40102, upload-time = "2025-10-06T05:36:26.333Z" },
    { url = "https://files.pythonhosted.org/packages/9a/9a/e35b4a917281c0b8419d4207f4334c8e8c5dbf4f3f5f9ada73958d937dcc/frozenlist-1.8.0-py3-none-any.whl", hash = "sha256:0c18a16eab41e82c295618a77502e17b195883241c563b00f0aa5106fc4eaa0d", size = 13409, upload-time = "2025-10-06T05:38:16.721Z" },
]

[[package]]
name = "fsspec"
version = "2025.10.0"
source = { registry = "https://pypi.org/simple" }
sdist = { url = "https://files.pythonhosted.org/packages/24/7f/2747c0d332b9acfa75dc84447a066fdf812b5a6b8d30472b74d309bfe8cb/fsspec-2025.10.0.tar.gz", hash = "sha256:b6789427626f068f9a83ca4e8a3cc050850b6c0f71f99ddb4f542b8266a26a59", size = 309285, upload-time = "2025-10-30T14:58:44.036Z" }
wheels = [
    { url = "https://files.pythonhosted.org/packages/eb/02/a6b21098b1d5d6249b7c5ab69dde30108a71e4e819d4a9778f1de1d5b70d/fsspec-2025.10.0-py3-none-any.whl", hash = "sha256:7c7712353ae7d875407f97715f0e1ffcc21e33d5b24556cb1e090ae9409ec61d", size = 200966, upload-time = "2025-10-30T14:58:42.53Z" },
]

[package.optional-dependencies]
http = [
    { name = "aiohttp" },
]

[[package]]
name = "gguf"
version = "0.17.1"
source = { registry = "https://pypi.org/simple" }
dependencies = [
    { name = "numpy" },
    { name = "pyyaml" },
    { name = "tqdm" },
]
sdist = { url = "https://files.pythonhosted.org/packages/08/08/7de1ca4b71e7bf33b547f82bb22505e221b5fa42f67d635e200e0ad22ad6/gguf-0.17.1.tar.gz", hash = "sha256:36ad71aad900a3e75fc94ebe96ea6029f03a4e44be7627ef7ad3d03e8c7bcb53", size = 89338, upload-time = "2025-06-19T14:00:33.705Z" }
wheels = [
    { url = "https://files.pythonhosted.org/packages/fc/31/6a93a887617ee7deeaa602ca3d02d1c12a6cb8a742a695de5d128f5fa46a/gguf-0.17.1-py3-none-any.whl", hash = "sha256:7bc5aa7eeb1931f7d39b48fdc5b38fda6b294b9dca75cf607ac69557840a3943", size = 96224, upload-time = "2025-06-19T14:00:32.88Z" },
]

[[package]]
name = "gitdb"
version = "4.0.12"
source = { registry = "https://pypi.org/simple" }
dependencies = [
    { name = "smmap" },
]
sdist = { url = "https://files.pythonhosted.org/packages/72/94/63b0fc47eb32792c7ba1fe1b694daec9a63620db1e313033d18140c2320a/gitdb-4.0.12.tar.gz", hash = "sha256:5ef71f855d191a3326fcfbc0d5da835f26b13fbcba60c32c21091c349ffdb571", size = 394684, upload-time = "2025-01-02T07:20:46.413Z" }
wheels = [
    { url = "https://files.pythonhosted.org/packages/a0/61/5c78b91c3143ed5c14207f463aecfc8f9dbb5092fb2869baf37c273b2705/gitdb-4.0.12-py3-none-any.whl", hash = "sha256:67073e15955400952c6565cc3e707c554a4eea2e428946f7a4c162fab9bd9bcf", size = 62794, upload-time = "2025-01-02T07:20:43.624Z" },
]

[[package]]
name = "gitpython"
version = "3.1.45"
source = { registry = "https://pypi.org/simple" }
dependencies = [
    { name = "gitdb" },
]
sdist = { url = "https://files.pythonhosted.org/packages/9a/c8/dd58967d119baab745caec2f9d853297cec1989ec1d63f677d3880632b88/gitpython-3.1.45.tar.gz", hash = "sha256:85b0ee964ceddf211c41b9f27a49086010a190fd8132a24e21f362a4b36a791c", size = 215076, upload-time = "2025-07-24T03:45:54.871Z" }
wheels = [
    { url = "https://files.pythonhosted.org/packages/01/61/d4b89fec821f72385526e1b9d9a3a0385dda4a72b206d28049e2c7cd39b8/gitpython-3.1.45-py3-none-any.whl", hash = "sha256:8908cb2e02fb3b93b7eb0f2827125cb699869470432cc885f019b8fd0fccff77", size = 208168, upload-time = "2025-07-24T03:45:52.517Z" },
]

[[package]]
name = "griffe"
version = "1.14.0"
source = { registry = "https://pypi.org/simple" }
dependencies = [
    { name = "colorama" },
]
sdist = { url = "https://files.pythonhosted.org/packages/ec/d7/6c09dd7ce4c7837e4cdb11dce980cb45ae3cd87677298dc3b781b6bce7d3/griffe-1.14.0.tar.gz", hash = "sha256:9d2a15c1eca966d68e00517de5d69dd1bc5c9f2335ef6c1775362ba5b8651a13", size = 424684, upload-time = "2025-09-05T15:02:29.167Z" }
wheels = [
    { url = "https://files.pythonhosted.org/packages/2a/b1/9ff6578d789a89812ff21e4e0f80ffae20a65d5dd84e7a17873fe3b365be/griffe-1.14.0-py3-none-any.whl", hash = "sha256:0e9d52832cccf0f7188cfe585ba962d2674b241c01916d780925df34873bceb0", size = 144439, upload-time = "2025-09-05T15:02:27.511Z" },
]

[[package]]
name = "grpcio"
version = "1.76.0"
source = { registry = "https://pypi.org/simple" }
dependencies = [
    { name = "typing-extensions" },
]
sdist = { url = "https://files.pythonhosted.org/packages/b6/e0/318c1ce3ae5a17894d5791e87aea147587c9e702f24122cc7a5c8bbaeeb1/grpcio-1.76.0.tar.gz", hash = "sha256:7be78388d6da1a25c0d5ec506523db58b18be22d9c37d8d3a32c08be4987bd73", size = 12785182, upload-time = "2025-10-21T16:23:12.106Z" }
wheels = [
    { url = "https://files.pythonhosted.org/packages/bf/05/8e29121994b8d959ffa0afd28996d452f291b48cfc0875619de0bde2c50c/grpcio-1.76.0-cp312-cp312-linux_armv7l.whl", hash = "sha256:81fd9652b37b36f16138611c7e884eb82e0cec137c40d3ef7c3f9b3ed00f6ed8", size = 5799718, upload-time = "2025-10-21T16:21:17.939Z" },
    { url = "https://files.pythonhosted.org/packages/d9/75/11d0e66b3cdf998c996489581bdad8900db79ebd83513e45c19548f1cba4/grpcio-1.76.0-cp312-cp312-macosx_11_0_universal2.whl", hash = "sha256:04bbe1bfe3a68bbfd4e52402ab7d4eb59d72d02647ae2042204326cf4bbad280", size = 11825627, upload-time = "2025-10-21T16:21:20.466Z" },
    { url = "https://files.pythonhosted.org/packages/28/50/2f0aa0498bc188048f5d9504dcc5c2c24f2eb1a9337cd0fa09a61a2e75f0/grpcio-1.76.0-cp312-cp312-manylinux2014_aarch64.manylinux_2_17_aarch64.whl", hash = "sha256:d388087771c837cdb6515539f43b9d4bf0b0f23593a24054ac16f7a960be16f4", size = 6359167, upload-time = "2025-10-21T16:21:23.122Z" },
    { url = "https://files.pythonhosted.org/packages/66/e5/bbf0bb97d29ede1d59d6588af40018cfc345b17ce979b7b45424628dc8bb/grpcio-1.76.0-cp312-cp312-manylinux2014_i686.manylinux_2_17_i686.whl", hash = "sha256:9f8f757bebaaea112c00dba718fc0d3260052ce714e25804a03f93f5d1c6cc11", size = 7044267, upload-time = "2025-10-21T16:21:25.995Z" },
    { url = "https://files.pythonhosted.org/packages/f5/86/f6ec2164f743d9609691115ae8ece098c76b894ebe4f7c94a655c6b03e98/grpcio-1.76.0-cp312-cp312-manylinux2014_x86_64.manylinux_2_17_x86_64.whl", hash = "sha256:980a846182ce88c4f2f7e2c22c56aefd515daeb36149d1c897f83cf57999e0b6", size = 6573963, upload-time = "2025-10-21T16:21:28.631Z" },
    { url = "https://files.pythonhosted.org/packages/60/bc/8d9d0d8505feccfdf38a766d262c71e73639c165b311c9457208b56d92ae/grpcio-1.76.0-cp312-cp312-musllinux_1_2_aarch64.whl", hash = "sha256:f92f88e6c033db65a5ae3d97905c8fea9c725b63e28d5a75cb73b49bda5024d8", size = 7164484, upload-time = "2025-10-21T16:21:30.837Z" },
    { url = "https://files.pythonhosted.org/packages/67/e6/5d6c2fc10b95edf6df9b8f19cf10a34263b7fd48493936fffd5085521292/grpcio-1.76.0-cp312-cp312-musllinux_1_2_i686.whl", hash = "sha256:4baf3cbe2f0be3289eb68ac8ae771156971848bb8aaff60bad42005539431980", size = 8127777, upload-time = "2025-10-21T16:21:33.577Z" },
    { url = "https://files.pythonhosted.org/packages/3f/c8/dce8ff21c86abe025efe304d9e31fdb0deaaa3b502b6a78141080f206da0/grpcio-1.76.0-cp312-cp312-musllinux_1_2_x86_64.whl", hash = "sha256:615ba64c208aaceb5ec83bfdce7728b80bfeb8be97562944836a7a0a9647d882", size = 7594014, upload-time = "2025-10-21T16:21:41.882Z" },
    { url = "https://files.pythonhosted.org/packages/e0/42/ad28191ebf983a5d0ecef90bab66baa5a6b18f2bfdef9d0a63b1973d9f75/grpcio-1.76.0-cp312-cp312-win32.whl", hash = "sha256:45d59a649a82df5718fd9527ce775fd66d1af35e6d31abdcdc906a49c6822958", size = 3984750, upload-time = "2025-10-21T16:21:44.006Z" },
    { url = "https://files.pythonhosted.org/packages/9e/00/7bd478cbb851c04a48baccaa49b75abaa8e4122f7d86da797500cccdd771/grpcio-1.76.0-cp312-cp312-win_amd64.whl", hash = "sha256:c088e7a90b6017307f423efbb9d1ba97a22aa2170876223f9709e9d1de0b5347", size = 4704003, upload-time = "2025-10-21T16:21:46.244Z" },
]

[[package]]
name = "h11"
version = "0.16.0"
source = { registry = "https://pypi.org/simple" }
sdist = { url = "https://files.pythonhosted.org/packages/01/ee/02a2c011bdab74c6fb3c75474d40b3052059d95df7e73351460c8588d963/h11-0.16.0.tar.gz", hash = "sha256:4e35b956cf45792e4caa5885e69fba00bdbc6ffafbfa020300e549b208ee5ff1", size = 101250, upload-time = "2025-04-24T03:35:25.427Z" }
wheels = [
    { url = "https://files.pythonhosted.org/packages/04/4b/29cac41a4d98d144bf5f6d33995617b185d14b22401f75ca86f384e87ff1/h11-0.16.0-py3-none-any.whl", hash = "sha256:63cf8bbe7522de3bf65932fda1d9c2772064ffb3dae62d55932da54b31cb6c86", size = 37515, upload-time = "2025-04-24T03:35:24.344Z" },
]

[[package]]
name = "hf-xet"
version = "1.2.0"
source = { registry = "https://pypi.org/simple" }
sdist = { url = "https://files.pythonhosted.org/packages/5e/6e/0f11bacf08a67f7fb5ee09740f2ca54163863b07b70d579356e9222ce5d8/hf_xet-1.2.0.tar.gz", hash = "sha256:a8c27070ca547293b6890c4bf389f713f80e8c478631432962bb7f4bc0bd7d7f", size = 506020, upload-time = "2025-10-24T19:04:32.129Z" }
wheels = [
    { url = "https://files.pythonhosted.org/packages/96/2d/22338486473df5923a9ab7107d375dbef9173c338ebef5098ef593d2b560/hf_xet-1.2.0-cp37-abi3-macosx_10_12_x86_64.whl", hash = "sha256:46740d4ac024a7ca9b22bebf77460ff43332868b661186a8e46c227fdae01848", size = 2866099, upload-time = "2025-10-24T19:04:15.366Z" },
    { url = "https://files.pythonhosted.org/packages/7f/8c/c5becfa53234299bc2210ba314eaaae36c2875e0045809b82e40a9544f0c/hf_xet-1.2.0-cp37-abi3-macosx_11_0_arm64.whl", hash = "sha256:27df617a076420d8845bea087f59303da8be17ed7ec0cd7ee3b9b9f579dff0e4", size = 2722178, upload-time = "2025-10-24T19:04:13.695Z" },
    { url = "https://files.pythonhosted.org/packages/9a/92/cf3ab0b652b082e66876d08da57fcc6fa2f0e6c70dfbbafbd470bb73eb47/hf_xet-1.2.0-cp37-abi3-manylinux_2_17_x86_64.manylinux2014_x86_64.whl", hash = "sha256:3651fd5bfe0281951b988c0facbe726aa5e347b103a675f49a3fa8144c7968fd", size = 3320214, upload-time = "2025-10-24T19:04:03.596Z" },
    { url = "https://files.pythonhosted.org/packages/46/92/3f7ec4a1b6a65bf45b059b6d4a5d38988f63e193056de2f420137e3c3244/hf_xet-1.2.0-cp37-abi3-manylinux_2_28_aarch64.whl", hash = "sha256:d06fa97c8562fb3ee7a378dd9b51e343bc5bc8190254202c9771029152f5e08c", size = 3229054, upload-time = "2025-10-24T19:04:01.949Z" },
    { url = "https://files.pythonhosted.org/packages/0b/dd/7ac658d54b9fb7999a0ccb07ad863b413cbaf5cf172f48ebcd9497ec7263/hf_xet-1.2.0-cp37-abi3-musllinux_1_2_aarch64.whl", hash = "sha256:4c1428c9ae73ec0939410ec73023c4f842927f39db09b063b9482dac5a3bb737", size = 3413812, upload-time = "2025-10-24T19:04:24.585Z" },
    { url = "https://files.pythonhosted.org/packages/92/68/89ac4e5b12a9ff6286a12174c8538a5930e2ed662091dd2572bbe0a18c8a/hf_xet-1.2.0-cp37-abi3-musllinux_1_2_x86_64.whl", hash = "sha256:a55558084c16b09b5ed32ab9ed38421e2d87cf3f1f89815764d1177081b99865", size = 3508920, upload-time = "2025-10-24T19:04:26.927Z" },
    { url = "https://files.pythonhosted.org/packages/cb/44/870d44b30e1dcfb6a65932e3e1506c103a8a5aea9103c337e7a53180322c/hf_xet-1.2.0-cp37-abi3-win_amd64.whl", hash = "sha256:e6584a52253f72c9f52f9e549d5895ca7a471608495c4ecaa6cc73dba2b24d69", size = 2905735, upload-time = "2025-10-24T19:04:35.928Z" },
]

[[package]]
name = "httpcore"
version = "1.0.9"
source = { registry = "https://pypi.org/simple" }
dependencies = [
    { name = "certifi" },
    { name = "h11" },
]
sdist = { url = "https://files.pythonhosted.org/packages/06/94/82699a10bca87a5556c9c59b5963f2d039dbd239f25bc2a63907a05a14cb/httpcore-1.0.9.tar.gz", hash = "sha256:6e34463af53fd2ab5d807f399a9b45ea31c3dfa2276f15a2c3f00afff6e176e8", size = 85484, upload-time = "2025-04-24T22:06:22.219Z" }
wheels = [
    { url = "https://files.pythonhosted.org/packages/7e/f5/f66802a942d491edb555dd61e3a9961140fd64c90bce1eafd741609d334d/httpcore-1.0.9-py3-none-any.whl", hash = "sha256:2d400746a40668fc9dec9810239072b40b4484b640a8c38fd654a024c7a1bf55", size = 78784, upload-time = "2025-04-24T22:06:20.566Z" },
]

[[package]]
name = "httptools"
version = "0.7.1"
source = { registry = "https://pypi.org/simple" }
sdist = { url = "https://files.pythonhosted.org/packages/b5/46/120a669232c7bdedb9d52d4aeae7e6c7dfe151e99dc70802e2fc7a5e1993/httptools-0.7.1.tar.gz", hash = "sha256:abd72556974f8e7c74a259655924a717a2365b236c882c3f6f8a45fe94703ac9", size = 258961, upload-time = "2025-10-10T03:55:08.559Z" }
wheels = [
    { url = "https://files.pythonhosted.org/packages/53/7f/403e5d787dc4942316e515e949b0c8a013d84078a915910e9f391ba9b3ed/httptools-0.7.1-cp312-cp312-macosx_10_13_universal2.whl", hash = "sha256:38e0c83a2ea9746ebbd643bdfb521b9aa4a91703e2cd705c20443405d2fd16a5", size = 206280, upload-time = "2025-10-10T03:54:39.274Z" },
    { url = "https://files.pythonhosted.org/packages/2a/0d/7f3fd28e2ce311ccc998c388dd1c53b18120fda3b70ebb022b135dc9839b/httptools-0.7.1-cp312-cp312-macosx_11_0_arm64.whl", hash = "sha256:f25bbaf1235e27704f1a7b86cd3304eabc04f569c828101d94a0e605ef7205a5", size = 110004, upload-time = "2025-10-10T03:54:40.403Z" },
    { url = "https://files.pythonhosted.org/packages/84/a6/b3965e1e146ef5762870bbe76117876ceba51a201e18cc31f5703e454596/httptools-0.7.1-cp312-cp312-manylinux1_x86_64.manylinux_2_28_x86_64.manylinux_2_5_x86_64.whl", hash = "sha256:2c15f37ef679ab9ecc06bfc4e6e8628c32a8e4b305459de7cf6785acd57e4d03", size = 517655, upload-time = "2025-10-10T03:54:41.347Z" },
    { url = "https://files.pythonhosted.org/packages/11/7d/71fee6f1844e6fa378f2eddde6c3e41ce3a1fb4b2d81118dd544e3441ec0/httptools-0.7.1-cp312-cp312-manylinux2014_aarch64.manylinux_2_17_aarch64.manylinux_2_28_aarch64.whl", hash = "sha256:7fe6e96090df46b36ccfaf746f03034e5ab723162bc51b0a4cf58305324036f2", size = 511440, upload-time = "2025-10-10T03:54:42.452Z" },
    { url = "https://files.pythonhosted.org/packages/22/a5/079d216712a4f3ffa24af4a0381b108aa9c45b7a5cc6eb141f81726b1823/httptools-0.7.1-cp312-cp312-musllinux_1_2_aarch64.whl", hash = "sha256:f72fdbae2dbc6e68b8239defb48e6a5937b12218e6ffc2c7846cc37befa84362", size = 495186, upload-time = "2025-10-10T03:54:43.937Z" },
    { url = "https://files.pythonhosted.org/packages/e9/9e/025ad7b65278745dee3bd0ebf9314934c4592560878308a6121f7f812084/httptools-0.7.1-cp312-cp312-musllinux_1_2_x86_64.whl", hash = "sha256:e99c7b90a29fd82fea9ef57943d501a16f3404d7b9ee81799d41639bdaae412c", size = 499192, upload-time = "2025-10-10T03:54:45.003Z" },
    { url = "https://files.pythonhosted.org/packages/6d/de/40a8f202b987d43afc4d54689600ff03ce65680ede2f31df348d7f368b8f/httptools-0.7.1-cp312-cp312-win_amd64.whl", hash = "sha256:3e14f530fefa7499334a79b0cf7e7cd2992870eb893526fb097d51b4f2d0f321", size = 86694, upload-time = "2025-10-10T03:54:45.923Z" },
]

[[package]]
name = "httpx"
version = "0.28.1"
source = { registry = "https://pypi.org/simple" }
dependencies = [
    { name = "anyio" },
    { name = "certifi" },
    { name = "httpcore" },
    { name = "idna" },
]
sdist = { url = "https://files.pythonhosted.org/packages/b1/df/48c586a5fe32a0f01324ee087459e112ebb7224f646c0b5023f5e79e9956/httpx-0.28.1.tar.gz", hash = "sha256:75e98c5f16b0f35b567856f597f06ff2270a374470a5c2392242528e3e3e42fc", size = 141406, upload-time = "2024-12-06T15:37:23.222Z" }
wheels = [
    { url = "https://files.pythonhosted.org/packages/2a/39/e50c7c3a983047577ee07d2a9e53faf5a69493943ec3f6a384bdc792deb2/httpx-0.28.1-py3-none-any.whl", hash = "sha256:d909fcccc110f8c7faf814ca82a9a4d816bc5a6dbfea25d6591d6985b8ba59ad", size = 73517, upload-time = "2024-12-06T15:37:21.509Z" },
]

[[package]]
name = "httpx-sse"
version = "0.4.3"
source = { registry = "https://pypi.org/simple" }
sdist = { url = "https://files.pythonhosted.org/packages/0f/4c/751061ffa58615a32c31b2d82e8482be8dd4a89154f003147acee90f2be9/httpx_sse-0.4.3.tar.gz", hash = "sha256:9b1ed0127459a66014aec3c56bebd93da3c1bc8bb6618c8082039a44889a755d", size = 15943, upload-time = "2025-10-10T21:48:22.271Z" }
wheels = [
    { url = "https://files.pythonhosted.org/packages/d2/fd/6668e5aec43ab844de6fc74927e155a3b37bf40d7c3790e49fc0406b6578/httpx_sse-0.4.3-py3-none-any.whl", hash = "sha256:0ac1c9fe3c0afad2e0ebb25a934a59f4c7823b60792691f779fad2c5568830fc", size = 8960, upload-time = "2025-10-10T21:48:21.158Z" },
]

[[package]]
name = "huggingface-hub"
version = "0.36.0"
source = { registry = "https://pypi.org/simple" }
dependencies = [
    { name = "filelock" },
    { name = "fsspec" },
    { name = "hf-xet", marker = "platform_machine == 'aarch64' or platform_machine == 'amd64' or platform_machine == 'arm64' or platform_machine == 'x86_64'" },
    { name = "packaging" },
    { name = "pyyaml" },
    { name = "requests" },
    { name = "tqdm" },
    { name = "typing-extensions" },
]
sdist = { url = "https://files.pythonhosted.org/packages/98/63/4910c5fa9128fdadf6a9c5ac138e8b1b6cee4ca44bf7915bbfbce4e355ee/huggingface_hub-0.36.0.tar.gz", hash = "sha256:47b3f0e2539c39bf5cde015d63b72ec49baff67b6931c3d97f3f84532e2b8d25", size = 463358, upload-time = "2025-10-23T12:12:01.413Z" }
wheels = [
    { url = "https://files.pythonhosted.org/packages/cb/bd/1a875e0d592d447cbc02805fd3fe0f497714d6a2583f59d14fa9ebad96eb/huggingface_hub-0.36.0-py3-none-any.whl", hash = "sha256:7bcc9ad17d5b3f07b57c78e79d527102d08313caa278a641993acddcb894548d", size = 566094, upload-time = "2025-10-23T12:11:59.557Z" },
]

[[package]]
name = "identify"
version = "2.6.15"
source = { registry = "https://pypi.org/simple" }
sdist = { url = "https://files.pythonhosted.org/packages/ff/e7/685de97986c916a6d93b3876139e00eef26ad5bbbd61925d670ae8013449/identify-2.6.15.tar.gz", hash = "sha256:e4f4864b96c6557ef2a1e1c951771838f4edc9df3a72ec7118b338801b11c7bf", size = 99311, upload-time = "2025-10-02T17:43:40.631Z" }
wheels = [
    { url = "https://files.pythonhosted.org/packages/0f/1c/e5fd8f973d4f375adb21565739498e2e9a1e54c858a97b9a8ccfdc81da9b/identify-2.6.15-py2.py3-none-any.whl", hash = "sha256:1181ef7608e00704db228516541eb83a88a9f94433a8c80bb9b5bd54b1d81757", size = 99183, upload-time = "2025-10-02T17:43:39.137Z" },
]

[[package]]
name = "idna"
version = "3.11"
source = { registry = "https://pypi.org/simple" }
sdist = { url = "https://files.pythonhosted.org/packages/6f/6d/0703ccc57f3a7233505399edb88de3cbd678da106337b9fcde432b65ed60/idna-3.11.tar.gz", hash = "sha256:795dafcc9c04ed0c1fb032c2aa73654d8e8c5023a7df64a53f39190ada629902", size = 194582, upload-time = "2025-10-12T14:55:20.501Z" }
wheels = [
    { url = "https://files.pythonhosted.org/packages/0e/61/66938bbb5fc52dbdf84594873d5b51fb1f7c7794e9c0f5bd885f30bc507b/idna-3.11-py3-none-any.whl", hash = "sha256:771a87f49d9defaf64091e6e6fe9c18d4833f140bd19464795bc32d966ca37ea", size = 71008, upload-time = "2025-10-12T14:55:18.883Z" },
]

[[package]]
name = "importlib-metadata"
version = "8.7.0"
source = { registry = "https://pypi.org/simple" }
dependencies = [
    { name = "zipp" },
]
sdist = { url = "https://files.pythonhosted.org/packages/76/66/650a33bd90f786193e4de4b3ad86ea60b53c89b669a5c7be931fac31cdb0/importlib_metadata-8.7.0.tar.gz", hash = "sha256:d13b81ad223b890aa16c5471f2ac3056cf76c5f10f82d6f9292f0b415f389000", size = 56641, upload-time = "2025-04-27T15:29:01.736Z" }
wheels = [
    { url = "https://files.pythonhosted.org/packages/20/b0/36bd937216ec521246249be3bf9855081de4c5e06a0c9b4219dbeda50373/importlib_metadata-8.7.0-py3-none-any.whl", hash = "sha256:e5dd1551894c77868a30651cef00984d50e1002d06942a7101d34870c5f02afd", size = 27656, upload-time = "2025-04-27T15:29:00.214Z" },
]

[[package]]
name = "iniconfig"
version = "2.3.0"
source = { registry = "https://pypi.org/simple" }
sdist = { url = "https://files.pythonhosted.org/packages/72/34/14ca021ce8e5dfedc35312d08ba8bf51fdd999c576889fc2c24cb97f4f10/iniconfig-2.3.0.tar.gz", hash = "sha256:c76315c77db068650d49c5b56314774a7804df16fee4402c1f19d6d15d8c4730", size = 20503, upload-time = "2025-10-18T21:55:43.219Z" }
wheels = [
    { url = "https://files.pythonhosted.org/packages/cb/b1/3846dd7f199d53cb17f49cba7e651e9ce294d8497c8c150530ed11865bb8/iniconfig-2.3.0-py3-none-any.whl", hash = "sha256:f631c04d2c48c52b84d0d0549c99ff3859c98df65b3101406327ecc7d53fbf12", size = 7484, upload-time = "2025-10-18T21:55:41.639Z" },
]

[[package]]
name = "interegular"
version = "0.3.3"
source = { registry = "https://pypi.org/simple" }
sdist = { url = "https://files.pythonhosted.org/packages/dc/9d/8b6dde58a028a3962ce17e84d5fe73758df61378e00ef8ac3d85da34b0ff/interegular-0.3.3.tar.gz", hash = "sha256:d9b697b21b34884711399ba0f0376914b81899ce670032486d0d048344a76600", size = 24705, upload-time = "2024-01-06T23:01:22.372Z" }
wheels = [
    { url = "https://files.pythonhosted.org/packages/c4/01/72d6472f80651673716d1deda2a5bbb633e563ecf94f4479da5519d69d25/interegular-0.3.3-py37-none-any.whl", hash = "sha256:b0c07007d48c89d6d19f7204972d369b2a77222722e126b6aa63aa721dc3b19c", size = 23635, upload-time = "2024-01-06T23:01:20.829Z" },
]

[[package]]
name = "ipykernel"
version = "7.1.0"
source = { registry = "https://pypi.org/simple" }
dependencies = [
    { name = "appnope", marker = "sys_platform == 'darwin'" },
    { name = "comm" },
    { name = "debugpy" },
    { name = "ipython" },
    { name = "jupyter-client" },
    { name = "jupyter-core" },
    { name = "matplotlib-inline" },
    { name = "nest-asyncio" },
    { name = "packaging" },
    { name = "psutil" },
    { name = "pyzmq" },
    { name = "tornado" },
    { name = "traitlets" },
]
sdist = { url = "https://files.pythonhosted.org/packages/b9/a4/4948be6eb88628505b83a1f2f40d90254cab66abf2043b3c40fa07dfce0f/ipykernel-7.1.0.tar.gz", hash = "sha256:58a3fc88533d5930c3546dc7eac66c6d288acde4f801e2001e65edc5dc9cf0db", size = 174579, upload-time = "2025-10-27T09:46:39.471Z" }
wheels = [
    { url = "https://files.pythonhosted.org/packages/a3/17/20c2552266728ceba271967b87919664ecc0e33efca29c3efc6baf88c5f9/ipykernel-7.1.0-py3-none-any.whl", hash = "sha256:763b5ec6c5b7776f6a8d7ce09b267693b4e5ce75cb50ae696aaefb3c85e1ea4c", size = 117968, upload-time = "2025-10-27T09:46:37.805Z" },
]

[[package]]
name = "ipython"
version = "9.6.0"
source = { registry = "https://pypi.org/simple" }
dependencies = [
    { name = "colorama", marker = "sys_platform == 'win32'" },
    { name = "decorator" },
    { name = "ipython-pygments-lexers" },
    { name = "jedi" },
    { name = "matplotlib-inline" },
    { name = "pexpect", marker = "sys_platform != 'emscripten' and sys_platform != 'win32'" },
    { name = "prompt-toolkit" },
    { name = "pygments" },
    { name = "stack-data" },
    { name = "traitlets" },
]
sdist = { url = "https://files.pythonhosted.org/packages/2a/34/29b18c62e39ee2f7a6a3bba7efd952729d8aadd45ca17efc34453b717665/ipython-9.6.0.tar.gz", hash = "sha256:5603d6d5d356378be5043e69441a072b50a5b33b4503428c77b04cb8ce7bc731", size = 4396932, upload-time = "2025-09-29T10:55:53.948Z" }
wheels = [
    { url = "https://files.pythonhosted.org/packages/48/c5/d5e07995077e48220269c28a221e168c91123ad5ceee44d548f54a057fc0/ipython-9.6.0-py3-none-any.whl", hash = "sha256:5f77efafc886d2f023442479b8149e7d86547ad0a979e9da9f045d252f648196", size = 616170, upload-time = "2025-09-29T10:55:47.676Z" },
]

[[package]]
name = "ipython-pygments-lexers"
version = "1.1.1"
source = { registry = "https://pypi.org/simple" }
dependencies = [
    { name = "pygments" },
]
sdist = { url = "https://files.pythonhosted.org/packages/ef/4c/5dd1d8af08107f88c7f741ead7a40854b8ac24ddf9ae850afbcf698aa552/ipython_pygments_lexers-1.1.1.tar.gz", hash = "sha256:09c0138009e56b6854f9535736f4171d855c8c08a563a0dcd8022f78355c7e81", size = 8393, upload-time = "2025-01-17T11:24:34.505Z" }
wheels = [
    { url = "https://files.pythonhosted.org/packages/d9/33/1f075bf72b0b747cb3288d011319aaf64083cf2efef8354174e3ed4540e2/ipython_pygments_lexers-1.1.1-py3-none-any.whl", hash = "sha256:a9462224a505ade19a605f71f8fa63c2048833ce50abc86768a0d81d876dc81c", size = 8074, upload-time = "2025-01-17T11:24:33.271Z" },
]

[[package]]
name = "ipywidgets"
version = "8.1.8"
source = { registry = "https://pypi.org/simple" }
dependencies = [
    { name = "comm" },
    { name = "ipython" },
    { name = "jupyterlab-widgets" },
    { name = "traitlets" },
    { name = "widgetsnbextension" },
]
sdist = { url = "https://files.pythonhosted.org/packages/4c/ae/c5ce1edc1afe042eadb445e95b0671b03cee61895264357956e61c0d2ac0/ipywidgets-8.1.8.tar.gz", hash = "sha256:61f969306b95f85fba6b6986b7fe45d73124d1d9e3023a8068710d47a22ea668", size = 116739, upload-time = "2025-11-01T21:18:12.393Z" }
wheels = [
    { url = "https://files.pythonhosted.org/packages/56/6d/0d9848617b9f753b87f214f1c682592f7ca42de085f564352f10f0843026/ipywidgets-8.1.8-py3-none-any.whl", hash = "sha256:ecaca67aed704a338f88f67b1181b58f821ab5dc89c1f0f5ef99db43c1c2921e", size = 139808, upload-time = "2025-11-01T21:18:10.956Z" },
]

[[package]]
name = "jaxtyping"
version = "0.3.3"
source = { registry = "https://pypi.org/simple" }
dependencies = [
    { name = "wadler-lindig" },
]
sdist = { url = "https://files.pythonhosted.org/packages/e4/1e/827f9e17b26e21c7d4d934fd1a214284ad05663afedd37c21ed105db366b/jaxtyping-0.3.3.tar.gz", hash = "sha256:8003cfd16ba2ad9b47fdda1d982a575299a81ddfc7997ad0e917c87a0897ea86", size = 45484, upload-time = "2025-10-01T13:46:51.933Z" }
wheels = [
    { url = "https://files.pythonhosted.org/packages/b8/97/88264b1af140f66ba7ca6eb2f3a108be233ee278bb3f1d5c750243e7458a/jaxtyping-0.3.3-py3-none-any.whl", hash = "sha256:a1c2f0f4351a8deda84b0e3b5c5a50894a1cdae2b82d841279fce4393aff4a7c", size = 55926, upload-time = "2025-10-01T13:46:50.621Z" },
]

[[package]]
name = "jedi"
version = "0.19.2"
source = { registry = "https://pypi.org/simple" }
dependencies = [
    { name = "parso" },
]
sdist = { url = "https://files.pythonhosted.org/packages/72/3a/79a912fbd4d8dd6fbb02bf69afd3bb72cf0c729bb3063c6f4498603db17a/jedi-0.19.2.tar.gz", hash = "sha256:4770dc3de41bde3966b02eb84fbcf557fb33cce26ad23da12c742fb50ecb11f0", size = 1231287, upload-time = "2024-11-11T01:41:42.873Z" }
wheels = [
    { url = "https://files.pythonhosted.org/packages/c0/5a/9cac0c82afec3d09ccd97c8b6502d48f165f9124db81b4bcb90b4af974ee/jedi-0.19.2-py2.py3-none-any.whl", hash = "sha256:a8ef22bde8490f57fe5c7681a3c83cb58874daf72b4784de3cce5b6ef6edb5b9", size = 1572278, upload-time = "2024-11-11T01:41:40.175Z" },
]

[[package]]
name = "jinja2"
version = "3.1.6"
source = { registry = "https://pypi.org/simple" }
dependencies = [
    { name = "markupsafe" },
]
sdist = { url = "https://files.pythonhosted.org/packages/df/bf/f7da0350254c0ed7c72f3e33cef02e048281fec7ecec5f032d4aac52226b/jinja2-3.1.6.tar.gz", hash = "sha256:0137fb05990d35f1275a587e9aee6d56da821fc83491a0fb838183be43f66d6d", size = 245115, upload-time = "2025-03-05T20:05:02.478Z" }
wheels = [
    { url = "https://files.pythonhosted.org/packages/62/a1/3d680cbfd5f4b8f15abc1d571870c5fc3e594bb582bc3b64ea099db13e56/jinja2-3.1.6-py3-none-any.whl", hash = "sha256:85ece4451f492d0c13c5dd7c13a64681a86afae63a5f347908daf103ce6d2f67", size = 134899, upload-time = "2025-03-05T20:05:00.369Z" },
]

[[package]]
name = "jiter"
version = "0.11.1"
source = { registry = "https://pypi.org/simple" }
sdist = { url = "https://files.pythonhosted.org/packages/a3/68/0357982493a7b20925aece061f7fb7a2678e3b232f8d73a6edb7e5304443/jiter-0.11.1.tar.gz", hash = "sha256:849dcfc76481c0ea0099391235b7ca97d7279e0fa4c86005457ac7c88e8b76dc", size = 168385, upload-time = "2025-10-17T11:31:15.186Z" }
wheels = [
    { url = "https://files.pythonhosted.org/packages/15/8b/318e8af2c904a9d29af91f78c1e18f0592e189bbdb8a462902d31fe20682/jiter-0.11.1-cp312-cp312-macosx_10_12_x86_64.whl", hash = "sha256:c92148eec91052538ce6823dfca9525f5cfc8b622d7f07e9891a280f61b8c96c", size = 305655, upload-time = "2025-10-17T11:29:18.859Z" },
    { url = "https://files.pythonhosted.org/packages/f7/29/6c7de6b5d6e511d9e736312c0c9bfcee8f9b6bef68182a08b1d78767e627/jiter-0.11.1-cp312-cp312-macosx_11_0_arm64.whl", hash = "sha256:ecd4da91b5415f183a6be8f7158d127bdd9e6a3174138293c0d48d6ea2f2009d", size = 315645, upload-time = "2025-10-17T11:29:20.889Z" },
    { url = "https://files.pythonhosted.org/packages/ac/5f/ef9e5675511ee0eb7f98dd8c90509e1f7743dbb7c350071acae87b0145f3/jiter-0.11.1-cp312-cp312-manylinux_2_17_aarch64.manylinux2014_aarch64.whl", hash = "sha256:d7e3ac25c00b9275684d47aa42febaa90a9958e19fd1726c4ecf755fbe5e553b", size = 348003, upload-time = "2025-10-17T11:29:22.712Z" },
    { url = "https://files.pythonhosted.org/packages/56/1b/abe8c4021010b0a320d3c62682769b700fb66f92c6db02d1a1381b3db025/jiter-0.11.1-cp312-cp312-manylinux_2_17_armv7l.manylinux2014_armv7l.whl", hash = "sha256:57d7305c0a841858f866cd459cd9303f73883fb5e097257f3d4a3920722c69d4", size = 365122, upload-time = "2025-10-17T11:29:24.408Z" },
    { url = "https://files.pythonhosted.org/packages/2a/2d/4a18013939a4f24432f805fbd5a19893e64650b933edb057cd405275a538/jiter-0.11.1-cp312-cp312-manylinux_2_17_ppc64le.manylinux2014_ppc64le.whl", hash = "sha256:e86fa10e117dce22c547f31dd6d2a9a222707d54853d8de4e9a2279d2c97f239", size = 488360, upload-time = "2025-10-17T11:29:25.724Z" },
    { url = "https://files.pythonhosted.org/packages/f0/77/38124f5d02ac4131f0dfbcfd1a19a0fac305fa2c005bc4f9f0736914a1a4/jiter-0.11.1-cp312-cp312-manylinux_2_17_s390x.manylinux2014_s390x.whl", hash = "sha256:ae5ef1d48aec7e01ee8420155d901bb1d192998fa811a65ebb82c043ee186711", size = 376884, upload-time = "2025-10-17T11:29:27.056Z" },
    { url = "https://files.pythonhosted.org/packages/7b/43/59fdc2f6267959b71dd23ce0bd8d4aeaf55566aa435a5d00f53d53c7eb24/jiter-0.11.1-cp312-cp312-manylinux_2_17_x86_64.manylinux2014_x86_64.whl", hash = "sha256:eb68e7bf65c990531ad8715e57d50195daf7c8e6f1509e617b4e692af1108939", size = 358827, upload-time = "2025-10-17T11:29:28.698Z" },
    { url = "https://files.pythonhosted.org/packages/7d/d0/b3cc20ff5340775ea3bbaa0d665518eddecd4266ba7244c9cb480c0c82ec/jiter-0.11.1-cp312-cp312-manylinux_2_5_i686.manylinux1_i686.whl", hash = "sha256:43b30c8154ded5845fa454ef954ee67bfccce629b2dea7d01f795b42bc2bda54", size = 385171, upload-time = "2025-10-17T11:29:30.078Z" },
    { url = "https://files.pythonhosted.org/packages/d2/bc/94dd1f3a61f4dc236f787a097360ec061ceeebebf4ea120b924d91391b10/jiter-0.11.1-cp312-cp312-musllinux_1_1_aarch64.whl", hash = "sha256:586cafbd9dd1f3ce6a22b4a085eaa6be578e47ba9b18e198d4333e598a91db2d", size = 518359, upload-time = "2025-10-17T11:29:31.464Z" },
    { url = "https://files.pythonhosted.org/packages/7e/8c/12ee132bd67e25c75f542c227f5762491b9a316b0dad8e929c95076f773c/jiter-0.11.1-cp312-cp312-musllinux_1_1_x86_64.whl", hash = "sha256:677cc2517d437a83bb30019fd4cf7cad74b465914c56ecac3440d597ac135250", size = 509205, upload-time = "2025-10-17T11:29:32.895Z" },
    { url = "https://files.pythonhosted.org/packages/39/d5/9de848928ce341d463c7e7273fce90ea6d0ea4343cd761f451860fa16b59/jiter-0.11.1-cp312-cp312-win32.whl", hash = "sha256:fa992af648fcee2b850a3286a35f62bbbaeddbb6dbda19a00d8fbc846a947b6e", size = 205448, upload-time = "2025-10-17T11:29:34.217Z" },
    { url = "https://files.pythonhosted.org/packages/ee/b0/8002d78637e05009f5e3fb5288f9d57d65715c33b5d6aa20fd57670feef5/jiter-0.11.1-cp312-cp312-win_amd64.whl", hash = "sha256:88b5cae9fa51efeb3d4bd4e52bfd4c85ccc9cac44282e2a9640893a042ba4d87", size = 204285, upload-time = "2025-10-17T11:29:35.446Z" },
    { url = "https://files.pythonhosted.org/packages/9f/a2/bb24d5587e4dff17ff796716542f663deee337358006a80c8af43ddc11e5/jiter-0.11.1-cp312-cp312-win_arm64.whl", hash = "sha256:9a6cae1ab335551917f882f2c3c1efe7617b71b4c02381e4382a8fc80a02588c", size = 188712, upload-time = "2025-10-17T11:29:37.027Z" },
    { url = "https://files.pythonhosted.org/packages/a6/bc/950dd7f170c6394b6fdd73f989d9e729bd98907bcc4430ef080a72d06b77/jiter-0.11.1-graalpy312-graalpy250_312_native-macosx_10_12_x86_64.whl", hash = "sha256:0d4d6993edc83cf75e8c6828a8d6ce40a09ee87e38c7bfba6924f39e1337e21d", size = 302626, upload-time = "2025-10-17T11:31:09.645Z" },
    { url = "https://files.pythonhosted.org/packages/3a/65/43d7971ca82ee100b7b9b520573eeef7eabc0a45d490168ebb9a9b5bb8b2/jiter-0.11.1-graalpy312-graalpy250_312_native-macosx_11_0_arm64.whl", hash = "sha256:f78d151c83a87a6cf5461d5ee55bc730dd9ae227377ac6f115b922989b95f838", size = 297034, upload-time = "2025-10-17T11:31:10.975Z" },
    { url = "https://files.pythonhosted.org/packages/19/4c/000e1e0c0c67e96557a279f8969487ea2732d6c7311698819f977abae837/jiter-0.11.1-graalpy312-graalpy250_312_native-manylinux_2_17_aarch64.manylinux2014_aarch64.whl", hash = "sha256:c9022974781155cd5521d5cb10997a03ee5e31e8454c9d999dcdccd253f2353f", size = 337328, upload-time = "2025-10-17T11:31:12.399Z" },
    { url = "https://files.pythonhosted.org/packages/d9/71/71408b02c6133153336d29fa3ba53000f1e1a3f78bb2fc2d1a1865d2e743/jiter-0.11.1-graalpy312-graalpy250_312_native-manylinux_2_17_x86_64.manylinux2014_x86_64.whl", hash = "sha256:18c77aaa9117510d5bdc6a946baf21b1f0cfa58ef04d31c8d016f206f2118960", size = 343697, upload-time = "2025-10-17T11:31:13.773Z" },
]

[[package]]
name = "joblib"
version = "1.5.2"
source = { registry = "https://pypi.org/simple" }
sdist = { url = "https://files.pythonhosted.org/packages/e8/5d/447af5ea094b9e4c4054f82e223ada074c552335b9b4b2d14bd9b35a67c4/joblib-1.5.2.tar.gz", hash = "sha256:3faa5c39054b2f03ca547da9b2f52fde67c06240c31853f306aea97f13647b55", size = 331077, upload-time = "2025-08-27T12:15:46.575Z" }
wheels = [
    { url = "https://files.pythonhosted.org/packages/1e/e8/685f47e0d754320684db4425a0967f7d3fa70126bffd76110b7009a0090f/joblib-1.5.2-py3-none-any.whl", hash = "sha256:4e1f0bdbb987e6d843c70cf43714cb276623def372df3c22fe5266b2670bc241", size = 308396, upload-time = "2025-08-27T12:15:45.188Z" },
]

[[package]]
name = "jsonschema"
version = "4.25.1"
source = { registry = "https://pypi.org/simple" }
dependencies = [
    { name = "attrs" },
    { name = "jsonschema-specifications" },
    { name = "referencing" },
    { name = "rpds-py" },
]
sdist = { url = "https://files.pythonhosted.org/packages/74/69/f7185de793a29082a9f3c7728268ffb31cb5095131a9c139a74078e27336/jsonschema-4.25.1.tar.gz", hash = "sha256:e4a9655ce0da0c0b67a085847e00a3a51449e1157f4f75e9fb5aa545e122eb85", size = 357342, upload-time = "2025-08-18T17:03:50.038Z" }
wheels = [
    { url = "https://files.pythonhosted.org/packages/bf/9c/8c95d856233c1f82500c2450b8c68576b4cf1c871db3afac5c34ff84e6fd/jsonschema-4.25.1-py3-none-any.whl", hash = "sha256:3fba0169e345c7175110351d456342c364814cfcf3b964ba4587f22915230a63", size = 90040, upload-time = "2025-08-18T17:03:48.373Z" },
]

[[package]]
name = "jsonschema-specifications"
version = "2025.9.1"
source = { registry = "https://pypi.org/simple" }
dependencies = [
    { name = "referencing" },
]
sdist = { url = "https://files.pythonhosted.org/packages/19/74/a633ee74eb36c44aa6d1095e7cc5569bebf04342ee146178e2d36600708b/jsonschema_specifications-2025.9.1.tar.gz", hash = "sha256:b540987f239e745613c7a9176f3edb72b832a4ac465cf02712288397832b5e8d", size = 32855, upload-time = "2025-09-08T01:34:59.186Z" }
wheels = [
    { url = "https://files.pythonhosted.org/packages/41/45/1a4ed80516f02155c51f51e8cedb3c1902296743db0bbc66608a0db2814f/jsonschema_specifications-2025.9.1-py3-none-any.whl", hash = "sha256:98802fee3a11ee76ecaca44429fda8a41bff98b00a0f2838151b113f210cc6fe", size = 18437, upload-time = "2025-09-08T01:34:57.871Z" },
]

[[package]]
name = "jupyter-client"
version = "8.6.3"
source = { registry = "https://pypi.org/simple" }
dependencies = [
    { name = "jupyter-core" },
    { name = "python-dateutil" },
    { name = "pyzmq" },
    { name = "tornado" },
    { name = "traitlets" },
]
sdist = { url = "https://files.pythonhosted.org/packages/71/22/bf9f12fdaeae18019a468b68952a60fe6dbab5d67cd2a103cac7659b41ca/jupyter_client-8.6.3.tar.gz", hash = "sha256:35b3a0947c4a6e9d589eb97d7d4cd5e90f910ee73101611f01283732bd6d9419", size = 342019, upload-time = "2024-09-17T10:44:17.613Z" }
wheels = [
    { url = "https://files.pythonhosted.org/packages/11/85/b0394e0b6fcccd2c1eeefc230978a6f8cb0c5df1e4cd3e7625735a0d7d1e/jupyter_client-8.6.3-py3-none-any.whl", hash = "sha256:e8a19cc986cc45905ac3362915f410f3af85424b4c0905e94fa5f2cb08e8f23f", size = 106105, upload-time = "2024-09-17T10:44:15.218Z" },
]

[[package]]
name = "jupyter-core"
version = "5.9.1"
source = { registry = "https://pypi.org/simple" }
dependencies = [
    { name = "platformdirs" },
    { name = "traitlets" },
]
sdist = { url = "https://files.pythonhosted.org/packages/02/49/9d1284d0dc65e2c757b74c6687b6d319b02f822ad039e5c512df9194d9dd/jupyter_core-5.9.1.tar.gz", hash = "sha256:4d09aaff303b9566c3ce657f580bd089ff5c91f5f89cf7d8846c3cdf465b5508", size = 89814, upload-time = "2025-10-16T19:19:18.444Z" }
wheels = [
    { url = "https://files.pythonhosted.org/packages/e7/e7/80988e32bf6f73919a113473a604f5a8f09094de312b9d52b79c2df7612b/jupyter_core-5.9.1-py3-none-any.whl", hash = "sha256:ebf87fdc6073d142e114c72c9e29a9d7ca03fad818c5d300ce2adc1fb0743407", size = 29032, upload-time = "2025-10-16T19:19:16.783Z" },
]

[[package]]
name = "jupyterlab-widgets"
version = "3.0.16"
source = { registry = "https://pypi.org/simple" }
sdist = { url = "https://files.pythonhosted.org/packages/26/2d/ef58fed122b268c69c0aa099da20bc67657cdfb2e222688d5731bd5b971d/jupyterlab_widgets-3.0.16.tar.gz", hash = "sha256:423da05071d55cf27a9e602216d35a3a65a3e41cdf9c5d3b643b814ce38c19e0", size = 897423, upload-time = "2025-11-01T21:11:29.724Z" }
wheels = [
    { url = "https://files.pythonhosted.org/packages/ab/b5/36c712098e6191d1b4e349304ef73a8d06aed77e56ceaac8c0a306c7bda1/jupyterlab_widgets-3.0.16-py3-none-any.whl", hash = "sha256:45fa36d9c6422cf2559198e4db481aa243c7a32d9926b500781c830c80f7ecf8", size = 914926, upload-time = "2025-11-01T21:11:28.008Z" },
]

[[package]]
name = "kiwisolver"
version = "1.4.10rc0"
source = { registry = "https://pypi.org/simple" }
sdist = { url = "https://files.pythonhosted.org/packages/bf/de/354c903d772c1cc0a9310344e077b31c6c893cc5a664019b907a04997099/kiwisolver-1.4.10rc0.tar.gz", hash = "sha256:d321718aaa2583577be9836e8cc0ed9fd0863e57a85b1b73b328aac063bc9903", size = 97614, upload-time = "2025-08-10T20:22:27.702Z" }
wheels = [
    { url = "https://files.pythonhosted.org/packages/dc/87/3df31abf12db3ccabfa52a96dc49e6defe233d8ffca1361091a1ea3a109c/kiwisolver-1.4.10rc0-cp312-cp312-macosx_10_13_universal2.whl", hash = "sha256:1cb9ae443b2dba2229ac3b8a771420ee76bfce56f610dcb4998676cebed79346", size = 123742, upload-time = "2025-08-10T20:20:44.391Z" },
    { url = "https://files.pythonhosted.org/packages/7b/62/fc9adfd88082b95971969736d777762f7940f3d49f5ffae37c439699156d/kiwisolver-1.4.10rc0-cp312-cp312-macosx_10_13_x86_64.whl", hash = "sha256:2727d842ff63050315d2a69334d64ed4ada261c04155c09d9534fd4033d38641", size = 66522, upload-time = "2025-08-10T20:20:45.81Z" },
    { url = "https://files.pythonhosted.org/packages/7d/d1/3802735c705ffa861bbb568ed4226936fcfc917a179bf3998fdf97e48e57/kiwisolver-1.4.10rc0-cp312-cp312-macosx_11_0_arm64.whl", hash = "sha256:f9563b4c98c23f52d98e15be40cbf0c215c824e7268d5222e9ad1803e8c1156d", size = 65016, upload-time = "2025-08-10T20:20:46.911Z" },
    { url = "https://files.pythonhosted.org/packages/72/76/29b4d717f5614fc91cb4542cd67f42b5bcb6c946201a9cf9d4a34231efc2/kiwisolver-1.4.10rc0-cp312-cp312-manylinux2014_x86_64.manylinux_2_17_x86_64.whl", hash = "sha256:75cef7209e3c71dc81d1d5bc8d5eb1b34be7a8d2cd94b83f0eb15533512a45ef", size = 1474820, upload-time = "2025-08-10T20:20:48.447Z" },
    { url = "https://files.pythonhosted.org/packages/f1/9b/828761ad3841b0e7d464514939a980eef7547b5952fb9a33232b17ed1540/kiwisolver-1.4.10rc0-cp312-cp312-manylinux_2_24_aarch64.manylinux_2_28_aarch64.whl", hash = "sha256:374c11179eaacd3b8bfef677aa28a0a6d703b3474ea399f3b08b8e4d67522016", size = 1276468, upload-time = "2025-08-10T20:20:49.775Z" },
    { url = "https://files.pythonhosted.org/packages/92/6d/cb780c0ebad56e2b7b3c2c0376e9d5c25e90680d2b3b254afaec2507a62f/kiwisolver-1.4.10rc0-cp312-cp312-manylinux_2_24_ppc64le.manylinux_2_28_ppc64le.whl", hash = "sha256:9abc647f46a322fd19e0564ce59fcc0f14b9934540ddc7404ed7f3eea54d0d11", size = 1294484, upload-time = "2025-08-10T20:20:51.207Z" },
    { url = "https://files.pythonhosted.org/packages/55/70/44814b447c4e38da6f466b6a3e992d330c3e2c1c9c29731c436997b78f68/kiwisolver-1.4.10rc0-cp312-cp312-manylinux_2_24_s390x.manylinux_2_28_s390x.whl", hash = "sha256:f7e3c788da96b50e60f484d9dd790554a80800c22a468cd059b9a7a9c753d273", size = 1343677, upload-time = "2025-08-10T20:20:52.906Z" },
    { url = "https://files.pythonhosted.org/packages/5c/54/44eee9dc53be9c4c6ac3b099aedc482f1a1a6b193d0f258ccfa955c291df/kiwisolver-1.4.10rc0-cp312-cp312-musllinux_1_2_aarch64.whl", hash = "sha256:468814c0e8f41b8f7b537da0c77a05a70f89aa4b7cfff96aa47f7936e57add9b", size = 2225010, upload-time = "2025-08-10T20:20:54.365Z" },
    { url = "https://files.pythonhosted.org/packages/50/5e/e05e24f858352e6985ace1f9ab8ece32b0962f4c5074ddb38fc91617809a/kiwisolver-1.4.10rc0-cp312-cp312-musllinux_1_2_ppc64le.whl", hash = "sha256:aa62a0aa711b1f94f80f1407a668362718c64f27e176ac6952d983ec1a5cd745", size = 2321356, upload-time = "2025-08-10T20:20:55.803Z" },
    { url = "https://files.pythonhosted.org/packages/f1/a7/1d21b9aa468bdbd4be190043d73ad07756c078003e43fdc4af5ccb3df75a/kiwisolver-1.4.10rc0-cp312-cp312-musllinux_1_2_s390x.whl", hash = "sha256:6e8697067105c536bcc14a33f5c9c0f0c155cf909818d01475f45d012ac441c1", size = 2488062, upload-time = "2025-08-10T20:20:57.371Z" },
    { url = "https://files.pythonhosted.org/packages/88/9b/17512a47070d022499f19078b980531b7be5d50eb9990dfc4ec29aa554ca/kiwisolver-1.4.10rc0-cp312-cp312-musllinux_1_2_x86_64.whl", hash = "sha256:4c168de06cd8a4947a8af1e49d63341face78aca8e9e6b7685625701147ab22d", size = 2291890, upload-time = "2025-08-10T20:20:59.237Z" },
    { url = "https://files.pythonhosted.org/packages/85/c1/084d9b537e33555d8bf5d41ffaee88cf0ee49fa42587fdee181d31a40b61/kiwisolver-1.4.10rc0-cp312-cp312-win_amd64.whl", hash = "sha256:0b8bb7b6b3964d0454f8504e003097f2ae628679a1054ecb63578feeb7671cab", size = 73949, upload-time = "2025-08-10T20:21:00.845Z" },
    { url = "https://files.pythonhosted.org/packages/ff/fa/538442202d639add2f52a814bdfc58207ee6fbb6d1ecd1a6e867f48ec1af/kiwisolver-1.4.10rc0-cp312-cp312-win_arm64.whl", hash = "sha256:44cd6dfea8a6c2becac4f3d60ebdcfe4fed858bbf7fe9cd38ffea7b58df66435", size = 65077, upload-time = "2025-08-10T20:21:01.882Z" },
]

[[package]]
name = "lark"
version = "1.2.2"
source = { registry = "https://pypi.org/simple" }
sdist = { url = "https://files.pythonhosted.org/packages/af/60/bc7622aefb2aee1c0b4ba23c1446d3e30225c8770b38d7aedbfb65ca9d5a/lark-1.2.2.tar.gz", hash = "sha256:ca807d0162cd16cef15a8feecb862d7319e7a09bdb13aef927968e45040fed80", size = 252132, upload-time = "2024-08-13T19:49:00.652Z" }
wheels = [
    { url = "https://files.pythonhosted.org/packages/2d/00/d90b10b962b4277f5e64a78b6609968859ff86889f5b898c1a778c06ec00/lark-1.2.2-py3-none-any.whl", hash = "sha256:c2276486b02f0f1b90be155f2c8ba4a8e194d42775786db622faccd652d8e80c", size = 111036, upload-time = "2024-08-13T19:48:58.603Z" },
]

[[package]]
name = "latex2sympy2-extended"
version = "1.10.2"
source = { registry = "https://pypi.org/simple" }
dependencies = [
    { name = "antlr4-python3-runtime" },
    { name = "sympy" },
]
sdist = { url = "https://files.pythonhosted.org/packages/f4/de/472f9115c14c6f6d8a5889cabe3418283d708bde62ce00402c29441deed4/latex2sympy2_extended-1.10.2.tar.gz", hash = "sha256:41a517ffcc5a140e910a7d1646ce6ff440817e5f9d48fc8279d88bd0925bc389", size = 206188, upload-time = "2025-07-02T15:26:06.225Z" }
wheels = [
    { url = "https://files.pythonhosted.org/packages/ab/60/dfbbf40e3a371388c0e03ff65b01319b7d4023e883df6d7261125772ffdc/latex2sympy2_extended-1.10.2-py3-none-any.whl", hash = "sha256:f910442c5b02a466c1046f47d05cc5285181068b882399281f30102715337fb7", size = 207855, upload-time = "2025-07-02T15:26:04.88Z" },
]

[[package]]
name = "liger-kernel"
version = "0.6.3"
source = { registry = "https://pypi.org/simple" }
dependencies = [
    { name = "torch" },
    { name = "triton" },
]
sdist = { url = "https://files.pythonhosted.org/packages/25/c8/9bfa2871c35ee49dd4e63e237fb5c9159913b58ed3c4eb9109805f21b573/liger_kernel-0.6.3.tar.gz", hash = "sha256:436f5164e5cf94a5cf4c6b8e7831d755b74d2fba5a61e2378ddfb779a5f4e25a", size = 3705621, upload-time = "2025-10-27T18:30:26.019Z" }
wheels = [
    { url = "https://files.pythonhosted.org/packages/26/47/62b22927ee77c2294ee4cb422eda50f4aa5bec049a42f3ec9c4a437b0700/liger_kernel-0.6.3-py3-none-any.whl", hash = "sha256:7be6f5498d9f7a7c1ae4191c1829e815154963b7b5cc9fec6e14063fd41461ae", size = 210999, upload-time = "2025-10-27T18:30:24.231Z" },
]

[[package]]
name = "linkify-it-py"
version = "2.0.3"
source = { registry = "https://pypi.org/simple" }
dependencies = [
    { name = "uc-micro-py" },
]
sdist = { url = "https://files.pythonhosted.org/packages/2a/ae/bb56c6828e4797ba5a4821eec7c43b8bf40f69cda4d4f5f8c8a2810ec96a/linkify-it-py-2.0.3.tar.gz", hash = "sha256:68cda27e162e9215c17d786649d1da0021a451bdc436ef9e0fa0ba5234b9b048", size = 27946, upload-time = "2024-02-04T14:48:04.179Z" }
wheels = [
    { url = "https://files.pythonhosted.org/packages/04/1e/b832de447dee8b582cac175871d2f6c3d5077cc56d5575cadba1fd1cccfa/linkify_it_py-2.0.3-py3-none-any.whl", hash = "sha256:6bcbc417b0ac14323382aef5c5192c0075bf8a9d6b41820a2b66371eac6b6d79", size = 19820, upload-time = "2024-02-04T14:48:02.496Z" },
]

[[package]]
name = "llguidance"
version = "0.7.30"
source = { registry = "https://pypi.org/simple" }
sdist = { url = "https://files.pythonhosted.org/packages/bf/38/d1ef3ae08d8d857e5e0690c5b1e07bf7eb4a1cae5881d87215826dc6cadb/llguidance-0.7.30.tar.gz", hash = "sha256:e93bf75f2b6e48afb86a5cee23038746975e1654672bf5ba0ae75f7d4d4a2248", size = 1055528, upload-time = "2025-06-23T00:23:49.247Z" }
wheels = [
    { url = "https://files.pythonhosted.org/packages/b3/e1/694c89986fcae7777184fc8b22baa0976eba15a6847221763f6ad211fc1f/llguidance-0.7.30-cp39-abi3-macosx_10_12_x86_64.whl", hash = "sha256:c80af02c118d2b0526bcecaab389af2ed094537a069b0fc724cd2a2f2ba3990f", size = 3327974, upload-time = "2025-06-23T00:23:47.556Z" },
    { url = "https://files.pythonhosted.org/packages/fd/77/ab7a548ae189dc23900fdd37803c115c2339b1223af9e8eb1f4329b5935a/llguidance-0.7.30-cp39-abi3-macosx_11_0_arm64.whl", hash = "sha256:00a256d532911d2cf5ba4ef63e182944e767dd2402f38d63002016bc37755958", size = 3210709, upload-time = "2025-06-23T00:23:45.872Z" },
    { url = "https://files.pythonhosted.org/packages/9c/5b/6a166564b14f9f805f0ea01ec233a84f55789cb7eeffe1d6224ccd0e6cdd/llguidance-0.7.30-cp39-abi3-manylinux_2_17_aarch64.manylinux2014_aarch64.whl", hash = "sha256:af8741c867e4bc7e42f7cdc68350c076b4edd0ca10ecefbde75f15a9f6bc25d0", size = 14867038, upload-time = "2025-06-23T00:23:39.571Z" },
    { url = "https://files.pythonhosted.org/packages/af/80/5a40b9689f17612434b820854cba9b8cabd5142072c491b5280fe5f7a35e/llguidance-0.7.30-cp39-abi3-manylinux_2_17_x86_64.manylinux2014_x86_64.whl", hash = "sha256:9edc409b9decd6cffba5f5bf3b4fbd7541f95daa8cbc9510cbf96c6ab1ffc153", size = 15004926, upload-time = "2025-06-23T00:23:43.965Z" },
    { url = "https://files.pythonhosted.org/packages/99/47/58e49a118b514855b245f8a962c6aaf9a5cc95a0f61eac7e230e691c7b7e/llguidance-0.7.30-cp39-abi3-win_amd64.whl", hash = "sha256:05234ecceea7c9c6ff13b9739112043173a3bcb88cae860249b20335a07b3075", size = 2796878, upload-time = "2025-06-23T00:23:51Z" },
]

[[package]]
name = "llvmlite"
version = "0.44.0"
source = { registry = "https://pypi.org/simple" }
sdist = { url = "https://files.pythonhosted.org/packages/89/6a/95a3d3610d5c75293d5dbbb2a76480d5d4eeba641557b69fe90af6c5b84e/llvmlite-0.44.0.tar.gz", hash = "sha256:07667d66a5d150abed9157ab6c0b9393c9356f229784a4385c02f99e94fc94d4", size = 171880, upload-time = "2025-01-20T11:14:41.342Z" }
wheels = [
    { url = "https://files.pythonhosted.org/packages/15/86/e3c3195b92e6e492458f16d233e58a1a812aa2bfbef9bdd0fbafcec85c60/llvmlite-0.44.0-cp312-cp312-macosx_10_14_x86_64.whl", hash = "sha256:1d671a56acf725bf1b531d5ef76b86660a5ab8ef19bb6a46064a705c6ca80aad", size = 28132297, upload-time = "2025-01-20T11:13:32.57Z" },
    { url = "https://files.pythonhosted.org/packages/d6/53/373b6b8be67b9221d12b24125fd0ec56b1078b660eeae266ec388a6ac9a0/llvmlite-0.44.0-cp312-cp312-macosx_11_0_arm64.whl", hash = "sha256:5f79a728e0435493611c9f405168682bb75ffd1fbe6fc360733b850c80a026db", size = 26201105, upload-time = "2025-01-20T11:13:38.744Z" },
    { url = "https://files.pythonhosted.org/packages/cb/da/8341fd3056419441286c8e26bf436923021005ece0bff5f41906476ae514/llvmlite-0.44.0-cp312-cp312-manylinux_2_17_x86_64.manylinux2014_x86_64.whl", hash = "sha256:c0143a5ef336da14deaa8ec26c5449ad5b6a2b564df82fcef4be040b9cacfea9", size = 42361901, upload-time = "2025-01-20T11:13:46.711Z" },
    { url = "https://files.pythonhosted.org/packages/53/ad/d79349dc07b8a395a99153d7ce8b01d6fcdc9f8231355a5df55ded649b61/llvmlite-0.44.0-cp312-cp312-manylinux_2_27_aarch64.manylinux_2_28_aarch64.whl", hash = "sha256:d752f89e31b66db6f8da06df8b39f9b91e78c5feea1bf9e8c1fba1d1c24c065d", size = 41184247, upload-time = "2025-01-20T11:13:56.159Z" },
    { url = "https://files.pythonhosted.org/packages/e2/3b/a9a17366af80127bd09decbe2a54d8974b6d8b274b39bf47fbaedeec6307/llvmlite-0.44.0-cp312-cp312-win_amd64.whl", hash = "sha256:eae7e2d4ca8f88f89d315b48c6b741dcb925d6a1042da694aa16ab3dd4cbd3a1", size = 30332380, upload-time = "2025-01-20T11:14:02.442Z" },
]

[[package]]
name = "lm-format-enforcer"
version = "0.11.3"
source = { registry = "https://pypi.org/simple" }
dependencies = [
    { name = "interegular" },
    { name = "packaging" },
    { name = "pydantic" },
    { name = "pyyaml" },
]
sdist = { url = "https://files.pythonhosted.org/packages/84/d5/41cd417ba7dfdbbcfe46cebf81fb3dfd7c591b89897560ad05bb410a465d/lm_format_enforcer-0.11.3.tar.gz", hash = "sha256:e68081c108719cce284a9bcc889709b26ffb085a1945b5eba3a12cfa96d528da", size = 40258, upload-time = "2025-08-24T19:37:47.527Z" }
wheels = [
    { url = "https://files.pythonhosted.org/packages/a0/ef/11292bb0b85cf4c93447cab5a29f64576ed14d3ab4280e35ddd23486594a/lm_format_enforcer-0.11.3-py3-none-any.whl", hash = "sha256:cf586350875def1ae7a8fba84fcbbfc8371424b6c9d05c1fcba70aa233fbf06f", size = 45418, upload-time = "2025-08-24T19:37:46.325Z" },
]

[[package]]
name = "loguru"
version = "0.7.3"
source = { registry = "https://pypi.org/simple" }
dependencies = [
    { name = "colorama", marker = "sys_platform == 'win32'" },
    { name = "win32-setctime", marker = "sys_platform == 'win32'" },
]
sdist = { url = "https://files.pythonhosted.org/packages/3a/05/a1dae3dffd1116099471c643b8924f5aa6524411dc6c63fdae648c4f1aca/loguru-0.7.3.tar.gz", hash = "sha256:19480589e77d47b8d85b2c827ad95d49bf31b0dcde16593892eb51dd18706eb6", size = 63559, upload-time = "2024-12-06T11:20:56.608Z" }
wheels = [
    { url = "https://files.pythonhosted.org/packages/0c/29/0348de65b8cc732daa3e33e67806420b2ae89bdce2b04af740289c5c6c8c/loguru-0.7.3-py3-none-any.whl", hash = "sha256:31a33c10c8e1e10422bfd431aeb5d351c7cf7fa671e3c4df004162264b28220c", size = 61595, upload-time = "2024-12-06T11:20:54.538Z" },
]

[[package]]
name = "lovely-numpy"
version = "0.2.17"
source = { registry = "https://pypi.org/simple" }
dependencies = [
    { name = "fastcore" },
    { name = "matplotlib" },
    { name = "numpy" },
    { name = "packaging" },
]
sdist = { url = "https://files.pythonhosted.org/packages/2c/5c/e422f913b5722bc0e697342cf16e7b39fe04ebf694e1334034ef913bbb59/lovely_numpy-0.2.17.tar.gz", hash = "sha256:c414db415701f060c0875cd1d8013a7167664f95e85d11644fdff646941abdb0", size = 24396, upload-time = "2025-10-23T08:16:36.334Z" }
wheels = [
    { url = "https://files.pythonhosted.org/packages/ee/87/cd2c462355886debdd8ef2064e7de10fcb5eea2928c5c7a1d3566d36cc2d/lovely_numpy-0.2.17-py3-none-any.whl", hash = "sha256:17e1b817d10ce28ce7f4d943f87d4ae7c033250b03c24284af436c200b51f1ac", size = 24424, upload-time = "2025-10-23T08:16:35.024Z" },
]

[[package]]
name = "lovely-tensors"
version = "0.1.19"
source = { registry = "https://pypi.org/simple" }
dependencies = [
    { name = "lovely-numpy" },
    { name = "torch" },
]
sdist = { url = "https://files.pythonhosted.org/packages/f8/c2/8c21ea15038a2e98079285c52a180e53ea7f0aadcf5b1fa58c1cadfb68da/lovely_tensors-0.1.19.tar.gz", hash = "sha256:0a9cec41c6a13d7de3ca3688c10f61991071352116c5303c3e62c91febf32016", size = 22558, upload-time = "2025-10-04T15:56:33.085Z" }
wheels = [
    { url = "https://files.pythonhosted.org/packages/a0/ae/93fd971b7a067ddca543302e7632509a36078b48ad0d08643bc17ac35cf3/lovely_tensors-0.1.19-py3-none-any.whl", hash = "sha256:b0fee4f5cfbb0494be6bbce0963bf8e39edc1e4ef89afe922c30edfb55d65237", size = 19394, upload-time = "2025-10-04T15:56:31.682Z" },
]

[[package]]
name = "lxml"
version = "6.0.2"
source = { registry = "https://pypi.org/simple" }
sdist = { url = "https://files.pythonhosted.org/packages/aa/88/262177de60548e5a2bfc46ad28232c9e9cbde697bd94132aeb80364675cb/lxml-6.0.2.tar.gz", hash = "sha256:cd79f3367bd74b317dda655dc8fcfa304d9eb6e4fb06b7168c5cf27f96e0cd62", size = 4073426, upload-time = "2025-09-22T04:04:59.287Z" }
wheels = [
    { url = "https://files.pythonhosted.org/packages/f3/c8/8ff2bc6b920c84355146cd1ab7d181bc543b89241cfb1ebee824a7c81457/lxml-6.0.2-cp312-cp312-macosx_10_13_universal2.whl", hash = "sha256:a59f5448ba2ceccd06995c95ea59a7674a10de0810f2ce90c9006f3cbc044456", size = 8661887, upload-time = "2025-09-22T04:01:17.265Z" },
    { url = "https://files.pythonhosted.org/packages/37/6f/9aae1008083bb501ef63284220ce81638332f9ccbfa53765b2b7502203cf/lxml-6.0.2-cp312-cp312-macosx_10_13_x86_64.whl", hash = "sha256:e8113639f3296706fbac34a30813929e29247718e88173ad849f57ca59754924", size = 4667818, upload-time = "2025-09-22T04:01:19.688Z" },
    { url = "https://files.pythonhosted.org/packages/f1/ca/31fb37f99f37f1536c133476674c10b577e409c0a624384147653e38baf2/lxml-6.0.2-cp312-cp312-manylinux2014_aarch64.manylinux_2_17_aarch64.whl", hash = "sha256:a8bef9b9825fa8bc816a6e641bb67219489229ebc648be422af695f6e7a4fa7f", size = 4950807, upload-time = "2025-09-22T04:01:21.487Z" },
    { url = "https://files.pythonhosted.org/packages/da/87/f6cb9442e4bada8aab5ae7e1046264f62fdbeaa6e3f6211b93f4c0dd97f1/lxml-6.0.2-cp312-cp312-manylinux2014_x86_64.manylinux_2_17_x86_64.whl", hash = "sha256:65ea18d710fd14e0186c2f973dc60bb52039a275f82d3c44a0e42b43440ea534", size = 5109179, upload-time = "2025-09-22T04:01:23.32Z" },
    { url = "https://files.pythonhosted.org/packages/c8/20/a7760713e65888db79bbae4f6146a6ae5c04e4a204a3c48896c408cd6ed2/lxml-6.0.2-cp312-cp312-manylinux_2_26_aarch64.manylinux_2_28_aarch64.whl", hash = "sha256:c371aa98126a0d4c739ca93ceffa0fd7a5d732e3ac66a46e74339acd4d334564", size = 5023044, upload-time = "2025-09-22T04:01:25.118Z" },
    { url = "https://files.pythonhosted.org/packages/a2/b0/7e64e0460fcb36471899f75831509098f3fd7cd02a3833ac517433cb4f8f/lxml-6.0.2-cp312-cp312-manylinux_2_26_i686.manylinux_2_28_i686.whl", hash = "sha256:700efd30c0fa1a3581d80a748157397559396090a51d306ea59a70020223d16f", size = 5359685, upload-time = "2025-09-22T04:01:27.398Z" },
    { url = "https://files.pythonhosted.org/packages/b9/e1/e5df362e9ca4e2f48ed6411bd4b3a0ae737cc842e96877f5bf9428055ab4/lxml-6.0.2-cp312-cp312-manylinux_2_26_ppc64le.manylinux_2_28_ppc64le.whl", hash = "sha256:c33e66d44fe60e72397b487ee92e01da0d09ba2d66df8eae42d77b6d06e5eba0", size = 5654127, upload-time = "2025-09-22T04:01:29.629Z" },
    { url = "https://files.pythonhosted.org/packages/c6/d1/232b3309a02d60f11e71857778bfcd4acbdb86c07db8260caf7d008b08f8/lxml-6.0.2-cp312-cp312-manylinux_2_26_x86_64.manylinux_2_28_x86_64.whl", hash = "sha256:90a345bbeaf9d0587a3aaffb7006aa39ccb6ff0e96a57286c0cb2fd1520ea192", size = 5253958, upload-time = "2025-09-22T04:01:31.535Z" },
    { url = "https://files.pythonhosted.org/packages/35/35/d955a070994725c4f7d80583a96cab9c107c57a125b20bb5f708fe941011/lxml-6.0.2-cp312-cp312-manylinux_2_31_armv7l.whl", hash = "sha256:064fdadaf7a21af3ed1dcaa106b854077fbeada827c18f72aec9346847cd65d0", size = 4711541, upload-time = "2025-09-22T04:01:33.801Z" },
    { url = "https://files.pythonhosted.org/packages/1e/be/667d17363b38a78c4bd63cfd4b4632029fd68d2c2dc81f25ce9eb5224dd5/lxml-6.0.2-cp312-cp312-manylinux_2_38_riscv64.manylinux_2_39_riscv64.whl", hash = "sha256:fbc74f42c3525ac4ffa4b89cbdd00057b6196bcefe8bce794abd42d33a018092", size = 5267426, upload-time = "2025-09-22T04:01:35.639Z" },
    { url = "https://files.pythonhosted.org/packages/ea/47/62c70aa4a1c26569bc958c9ca86af2bb4e1f614e8c04fb2989833874f7ae/lxml-6.0.2-cp312-cp312-musllinux_1_2_aarch64.whl", hash = "sha256:6ddff43f702905a4e32bc24f3f2e2edfe0f8fde3277d481bffb709a4cced7a1f", size = 5064917, upload-time = "2025-09-22T04:01:37.448Z" },
    { url = "https://files.pythonhosted.org/packages/bd/55/6ceddaca353ebd0f1908ef712c597f8570cc9c58130dbb89903198e441fd/lxml-6.0.2-cp312-cp312-musllinux_1_2_armv7l.whl", hash = "sha256:6da5185951d72e6f5352166e3da7b0dc27aa70bd1090b0eb3f7f7212b53f1bb8", size = 4788795, upload-time = "2025-09-22T04:01:39.165Z" },
    { url = "https://files.pythonhosted.org/packages/cf/e8/fd63e15da5e3fd4c2146f8bbb3c14e94ab850589beab88e547b2dbce22e1/lxml-6.0.2-cp312-cp312-musllinux_1_2_ppc64le.whl", hash = "sha256:57a86e1ebb4020a38d295c04fc79603c7899e0df71588043eb218722dabc087f", size = 5676759, upload-time = "2025-09-22T04:01:41.506Z" },
    { url = "https://files.pythonhosted.org/packages/76/47/b3ec58dc5c374697f5ba37412cd2728f427d056315d124dd4b61da381877/lxml-6.0.2-cp312-cp312-musllinux_1_2_riscv64.whl", hash = "sha256:2047d8234fe735ab77802ce5f2297e410ff40f5238aec569ad7c8e163d7b19a6", size = 5255666, upload-time = "2025-09-22T04:01:43.363Z" },
    { url = "https://files.pythonhosted.org/packages/19/93/03ba725df4c3d72afd9596eef4a37a837ce8e4806010569bedfcd2cb68fd/lxml-6.0.2-cp312-cp312-musllinux_1_2_x86_64.whl", hash = "sha256:6f91fd2b2ea15a6800c8e24418c0775a1694eefc011392da73bc6cef2623b322", size = 5277989, upload-time = "2025-09-22T04:01:45.215Z" },
    { url = "https://files.pythonhosted.org/packages/c6/80/c06de80bfce881d0ad738576f243911fccf992687ae09fd80b734712b39c/lxml-6.0.2-cp312-cp312-win32.whl", hash = "sha256:3ae2ce7d6fedfb3414a2b6c5e20b249c4c607f72cb8d2bb7cc9c6ec7c6f4e849", size = 3611456, upload-time = "2025-09-22T04:01:48.243Z" },
    { url = "https://files.pythonhosted.org/packages/f7/d7/0cdfb6c3e30893463fb3d1e52bc5f5f99684a03c29a0b6b605cfae879cd5/lxml-6.0.2-cp312-cp312-win_amd64.whl", hash = "sha256:72c87e5ee4e58a8354fb9c7c84cbf95a1c8236c127a5d1b7683f04bed8361e1f", size = 4011793, upload-time = "2025-09-22T04:01:50.042Z" },
    { url = "https://files.pythonhosted.org/packages/ea/7b/93c73c67db235931527301ed3785f849c78991e2e34f3fd9a6663ffda4c5/lxml-6.0.2-cp312-cp312-win_arm64.whl", hash = "sha256:61cb10eeb95570153e0c0e554f58df92ecf5109f75eacad4a95baa709e26c3d6", size = 3672836, upload-time = "2025-09-22T04:01:52.145Z" },
]

[[package]]
name = "markdown"
version = "3.10"
source = { registry = "https://pypi.org/simple" }
sdist = { url = "https://files.pythonhosted.org/packages/7d/ab/7dd27d9d863b3376fcf23a5a13cb5d024aed1db46f963f1b5735ae43b3be/markdown-3.10.tar.gz", hash = "sha256:37062d4f2aa4b2b6b32aefb80faa300f82cc790cb949a35b8caede34f2b68c0e", size = 364931, upload-time = "2025-11-03T19:51:15.007Z" }
wheels = [
    { url = "https://files.pythonhosted.org/packages/70/81/54e3ce63502cd085a0c556652a4e1b919c45a446bd1e5300e10c44c8c521/markdown-3.10-py3-none-any.whl", hash = "sha256:b5b99d6951e2e4948d939255596523444c0e677c669700b1d17aa4a8a464cb7c", size = 107678, upload-time = "2025-11-03T19:51:13.887Z" },
]

[[package]]
name = "markdown-it-py"
version = "4.0.0"
source = { registry = "https://pypi.org/simple" }
dependencies = [
    { name = "mdurl" },
]
sdist = { url = "https://files.pythonhosted.org/packages/5b/f5/4ec618ed16cc4f8fb3b701563655a69816155e79e24a17b651541804721d/markdown_it_py-4.0.0.tar.gz", hash = "sha256:cb0a2b4aa34f932c007117b194e945bd74e0ec24133ceb5bac59009cda1cb9f3", size = 73070, upload-time = "2025-08-11T12:57:52.854Z" }
wheels = [
    { url = "https://files.pythonhosted.org/packages/94/54/e7d793b573f298e1c9013b8c4dade17d481164aa517d1d7148619c2cedbf/markdown_it_py-4.0.0-py3-none-any.whl", hash = "sha256:87327c59b172c5011896038353a81343b6754500a08cd7a4973bb48c6d578147", size = 87321, upload-time = "2025-08-11T12:57:51.923Z" },
]

[package.optional-dependencies]
linkify = [
    { name = "linkify-it-py" },
]

[[package]]
name = "markupsafe"
version = "3.0.3"
source = { registry = "https://pypi.org/simple" }
sdist = { url = "https://files.pythonhosted.org/packages/7e/99/7690b6d4034fffd95959cbe0c02de8deb3098cc577c67bb6a24fe5d7caa7/markupsafe-3.0.3.tar.gz", hash = "sha256:722695808f4b6457b320fdc131280796bdceb04ab50fe1795cd540799ebe1698", size = 80313, upload-time = "2025-09-27T18:37:40.426Z" }
wheels = [
    { url = "https://files.pythonhosted.org/packages/5a/72/147da192e38635ada20e0a2e1a51cf8823d2119ce8883f7053879c2199b5/markupsafe-3.0.3-cp312-cp312-macosx_10_13_x86_64.whl", hash = "sha256:d53197da72cc091b024dd97249dfc7794d6a56530370992a5e1a08983ad9230e", size = 11615, upload-time = "2025-09-27T18:36:30.854Z" },
    { url = "https://files.pythonhosted.org/packages/9a/81/7e4e08678a1f98521201c3079f77db69fb552acd56067661f8c2f534a718/markupsafe-3.0.3-cp312-cp312-macosx_11_0_arm64.whl", hash = "sha256:1872df69a4de6aead3491198eaf13810b565bdbeec3ae2dc8780f14458ec73ce", size = 12020, upload-time = "2025-09-27T18:36:31.971Z" },
    { url = "https://files.pythonhosted.org/packages/1e/2c/799f4742efc39633a1b54a92eec4082e4f815314869865d876824c257c1e/markupsafe-3.0.3-cp312-cp312-manylinux2014_aarch64.manylinux_2_17_aarch64.manylinux_2_28_aarch64.whl", hash = "sha256:3a7e8ae81ae39e62a41ec302f972ba6ae23a5c5396c8e60113e9066ef893da0d", size = 24332, upload-time = "2025-09-27T18:36:32.813Z" },
    { url = "https://files.pythonhosted.org/packages/3c/2e/8d0c2ab90a8c1d9a24f0399058ab8519a3279d1bd4289511d74e909f060e/markupsafe-3.0.3-cp312-cp312-manylinux2014_x86_64.manylinux_2_17_x86_64.manylinux_2_28_x86_64.whl", hash = "sha256:d6dd0be5b5b189d31db7cda48b91d7e0a9795f31430b7f271219ab30f1d3ac9d", size = 22947, upload-time = "2025-09-27T18:36:33.86Z" },
    { url = "https://files.pythonhosted.org/packages/2c/54/887f3092a85238093a0b2154bd629c89444f395618842e8b0c41783898ea/markupsafe-3.0.3-cp312-cp312-manylinux_2_31_riscv64.manylinux_2_39_riscv64.whl", hash = "sha256:94c6f0bb423f739146aec64595853541634bde58b2135f27f61c1ffd1cd4d16a", size = 21962, upload-time = "2025-09-27T18:36:35.099Z" },
    { url = "https://files.pythonhosted.org/packages/c9/2f/336b8c7b6f4a4d95e91119dc8521402461b74a485558d8f238a68312f11c/markupsafe-3.0.3-cp312-cp312-musllinux_1_2_aarch64.whl", hash = "sha256:be8813b57049a7dc738189df53d69395eba14fb99345e0a5994914a3864c8a4b", size = 23760, upload-time = "2025-09-27T18:36:36.001Z" },
    { url = "https://files.pythonhosted.org/packages/32/43/67935f2b7e4982ffb50a4d169b724d74b62a3964bc1a9a527f5ac4f1ee2b/markupsafe-3.0.3-cp312-cp312-musllinux_1_2_riscv64.whl", hash = "sha256:83891d0e9fb81a825d9a6d61e3f07550ca70a076484292a70fde82c4b807286f", size = 21529, upload-time = "2025-09-27T18:36:36.906Z" },
    { url = "https://files.pythonhosted.org/packages/89/e0/4486f11e51bbba8b0c041098859e869e304d1c261e59244baa3d295d47b7/markupsafe-3.0.3-cp312-cp312-musllinux_1_2_x86_64.whl", hash = "sha256:77f0643abe7495da77fb436f50f8dab76dbc6e5fd25d39589a0f1fe6548bfa2b", size = 23015, upload-time = "2025-09-27T18:36:37.868Z" },
    { url = "https://files.pythonhosted.org/packages/2f/e1/78ee7a023dac597a5825441ebd17170785a9dab23de95d2c7508ade94e0e/markupsafe-3.0.3-cp312-cp312-win32.whl", hash = "sha256:d88b440e37a16e651bda4c7c2b930eb586fd15ca7406cb39e211fcff3bf3017d", size = 14540, upload-time = "2025-09-27T18:36:38.761Z" },
    { url = "https://files.pythonhosted.org/packages/aa/5b/bec5aa9bbbb2c946ca2733ef9c4ca91c91b6a24580193e891b5f7dbe8e1e/markupsafe-3.0.3-cp312-cp312-win_amd64.whl", hash = "sha256:26a5784ded40c9e318cfc2bdb30fe164bdb8665ded9cd64d500a34fb42067b1c", size = 15105, upload-time = "2025-09-27T18:36:39.701Z" },
    { url = "https://files.pythonhosted.org/packages/e5/f1/216fc1bbfd74011693a4fd837e7026152e89c4bcf3e77b6692fba9923123/markupsafe-3.0.3-cp312-cp312-win_arm64.whl", hash = "sha256:35add3b638a5d900e807944a078b51922212fb3dedb01633a8defc4b01a3c85f", size = 13906, upload-time = "2025-09-27T18:36:40.689Z" },
]

[[package]]
name = "math-verify"
version = "0.8.0"
source = { registry = "https://pypi.org/simple" }
dependencies = [
    { name = "latex2sympy2-extended" },
]
sdist = { url = "https://files.pythonhosted.org/packages/35/b5/b1db6fa6b6c28ebbe1889ee11a4703a72a2ca7750ec415f4559c758cf01a/math_verify-0.8.0.tar.gz", hash = "sha256:3295e0adb94bfe553ff6e3189c44f1916a85aa24ab5d1900f2086a706e28f7c4", size = 60191, upload-time = "2025-07-02T15:52:07.209Z" }
wheels = [
    { url = "https://files.pythonhosted.org/packages/fe/9f/59979f699b5c97334298f1295bc9fcdc9904d98d2276479bffff863d23b1/math_verify-0.8.0-py3-none-any.whl", hash = "sha256:31ca651296d817a9bb3fd58ca1fd0d192dcea709b1e5ecf2d0a4514c16f89087", size = 29994, upload-time = "2025-07-02T15:52:05.023Z" },
]

[[package]]
name = "matplotlib"
version = "3.10.7"
source = { registry = "https://pypi.org/simple" }
dependencies = [
    { name = "contourpy" },
    { name = "cycler" },
    { name = "fonttools" },
    { name = "kiwisolver" },
    { name = "numpy" },
    { name = "packaging" },
    { name = "pillow" },
    { name = "pyparsing" },
    { name = "python-dateutil" },
]
sdist = { url = "https://files.pythonhosted.org/packages/ae/e2/d2d5295be2f44c678ebaf3544ba32d20c1f9ef08c49fe47f496180e1db15/matplotlib-3.10.7.tar.gz", hash = "sha256:a06ba7e2a2ef9131c79c49e63dad355d2d878413a0376c1727c8b9335ff731c7", size = 34804865, upload-time = "2025-10-09T00:28:00.669Z" }
wheels = [
    { url = "https://files.pythonhosted.org/packages/be/b3/09eb0f7796932826ec20c25b517d568627754f6c6462fca19e12c02f2e12/matplotlib-3.10.7-cp312-cp312-macosx_10_13_x86_64.whl", hash = "sha256:7a0edb7209e21840e8361e91ea84ea676658aa93edd5f8762793dec77a4a6748", size = 8272389, upload-time = "2025-10-09T00:26:42.474Z" },
    { url = "https://files.pythonhosted.org/packages/11/0b/1ae80ddafb8652fd8046cb5c8460ecc8d4afccb89e2c6d6bec61e04e1eaf/matplotlib-3.10.7-cp312-cp312-macosx_11_0_arm64.whl", hash = "sha256:c380371d3c23e0eadf8ebff114445b9f970aff2010198d498d4ab4c3b41eea4f", size = 8128247, upload-time = "2025-10-09T00:26:44.77Z" },
    { url = "https://files.pythonhosted.org/packages/7d/18/95ae2e242d4a5c98bd6e90e36e128d71cf1c7e39b0874feaed3ef782e789/matplotlib-3.10.7-cp312-cp312-manylinux2014_x86_64.manylinux_2_17_x86_64.whl", hash = "sha256:d5f256d49fea31f40f166a5e3131235a5d2f4b7f44520b1cf0baf1ce568ccff0", size = 8696996, upload-time = "2025-10-09T00:26:46.792Z" },
    { url = "https://files.pythonhosted.org/packages/7e/3d/5b559efc800bd05cb2033aa85f7e13af51958136a48327f7c261801ff90a/matplotlib-3.10.7-cp312-cp312-manylinux_2_27_aarch64.manylinux_2_28_aarch64.whl", hash = "sha256:11ae579ac83cdf3fb72573bb89f70e0534de05266728740d478f0f818983c695", size = 9530153, upload-time = "2025-10-09T00:26:49.07Z" },
    { url = "https://files.pythonhosted.org/packages/88/57/eab4a719fd110312d3c220595d63a3c85ec2a39723f0f4e7fa7e6e3f74ba/matplotlib-3.10.7-cp312-cp312-musllinux_1_2_x86_64.whl", hash = "sha256:4c14b6acd16cddc3569a2d515cfdd81c7a68ac5639b76548cfc1a9e48b20eb65", size = 9593093, upload-time = "2025-10-09T00:26:51.067Z" },
    { url = "https://files.pythonhosted.org/packages/31/3c/80816f027b3a4a28cd2a0a6ef7f89a2db22310e945cd886ec25bfb399221/matplotlib-3.10.7-cp312-cp312-win_amd64.whl", hash = "sha256:0d8c32b7ea6fb80b1aeff5a2ceb3fb9778e2759e899d9beff75584714afcc5ee", size = 8122771, upload-time = "2025-10-09T00:26:53.296Z" },
    { url = "https://files.pythonhosted.org/packages/de/77/ef1fc78bfe99999b2675435cc52120887191c566b25017d78beaabef7f2d/matplotlib-3.10.7-cp312-cp312-win_arm64.whl", hash = "sha256:5f3f6d315dcc176ba7ca6e74c7768fb7e4cf566c49cb143f6bc257b62e634ed8", size = 7992812, upload-time = "2025-10-09T00:26:54.882Z" },
]

[[package]]
name = "matplotlib-inline"
version = "0.2.1"
source = { registry = "https://pypi.org/simple" }
dependencies = [
    { name = "traitlets" },
]
sdist = { url = "https://files.pythonhosted.org/packages/c7/74/97e72a36efd4ae2bccb3463284300f8953f199b5ffbc04cbbb0ec78f74b1/matplotlib_inline-0.2.1.tar.gz", hash = "sha256:e1ee949c340d771fc39e241ea75683deb94762c8fa5f2927ec57c83c4dffa9fe", size = 8110, upload-time = "2025-10-23T09:00:22.126Z" }
wheels = [
    { url = "https://files.pythonhosted.org/packages/af/33/ee4519fa02ed11a94aef9559552f3b17bb863f2ecfe1a35dc7f548cde231/matplotlib_inline-0.2.1-py3-none-any.whl", hash = "sha256:d56ce5156ba6085e00a9d54fead6ed29a9c47e215cd1bba2e976ef39f5710a76", size = 9516, upload-time = "2025-10-23T09:00:20.675Z" },
]

[[package]]
name = "mcp"
version = "1.20.0"
source = { registry = "https://pypi.org/simple" }
dependencies = [
    { name = "anyio" },
    { name = "httpx" },
    { name = "httpx-sse" },
    { name = "jsonschema" },
    { name = "pydantic" },
    { name = "pydantic-settings" },
    { name = "pyjwt", extra = ["crypto"] },
    { name = "python-multipart" },
    { name = "pywin32", marker = "sys_platform == 'win32'" },
    { name = "sse-starlette" },
    { name = "starlette" },
    { name = "uvicorn", marker = "sys_platform != 'emscripten'" },
]
sdist = { url = "https://files.pythonhosted.org/packages/f8/22/fae38092e6c2995c03232635028510d77e7decff31b4ae79dfa0ba99c635/mcp-1.20.0.tar.gz", hash = "sha256:9ccc09eaadbfbcbbdab1c9723cfe2e0d1d9e324d7d3ce7e332ef90b09ed35177", size = 451377, upload-time = "2025-10-30T22:14:53.421Z" }
wheels = [
    { url = "https://files.pythonhosted.org/packages/df/00/76fc92f4892d47fecb37131d0e95ea69259f077d84c68f6793a0d96cfe80/mcp-1.20.0-py3-none-any.whl", hash = "sha256:d0dc06f93653f7432ff89f694721c87f79876b6f93741bf628ad1e48f7ac5e5d", size = 173136, upload-time = "2025-10-30T22:14:51.078Z" },
]

[[package]]
name = "mdit-py-plugins"
version = "0.5.0"
source = { registry = "https://pypi.org/simple" }
dependencies = [
    { name = "markdown-it-py" },
]
sdist = { url = "https://files.pythonhosted.org/packages/b2/fd/a756d36c0bfba5f6e39a1cdbdbfdd448dc02692467d83816dff4592a1ebc/mdit_py_plugins-0.5.0.tar.gz", hash = "sha256:f4918cb50119f50446560513a8e311d574ff6aaed72606ddae6d35716fe809c6", size = 44655, upload-time = "2025-08-11T07:25:49.083Z" }
wheels = [
    { url = "https://files.pythonhosted.org/packages/fb/86/dd6e5db36df29e76c7a7699123569a4a18c1623ce68d826ed96c62643cae/mdit_py_plugins-0.5.0-py3-none-any.whl", hash = "sha256:07a08422fc1936a5d26d146759e9155ea466e842f5ab2f7d2266dd084c8dab1f", size = 57205, upload-time = "2025-08-11T07:25:47.597Z" },
]

[[package]]
name = "mdurl"
version = "0.1.2"
source = { registry = "https://pypi.org/simple" }
sdist = { url = "https://files.pythonhosted.org/packages/d6/54/cfe61301667036ec958cb99bd3efefba235e65cdeb9c84d24a8293ba1d90/mdurl-0.1.2.tar.gz", hash = "sha256:bb413d29f5eea38f31dd4754dd7377d4465116fb207585f97bf925588687c1ba", size = 8729, upload-time = "2022-08-14T12:40:10.846Z" }
wheels = [
    { url = "https://files.pythonhosted.org/packages/b3/38/89ba8ad64ae25be8de66a6d463314cf1eb366222074cfda9ee839c56a4b4/mdurl-0.1.2-py3-none-any.whl", hash = "sha256:84008a41e51615a49fc9966191ff91509e3c40b939176e643fd50a5c2196b8f8", size = 9979, upload-time = "2022-08-14T12:40:09.779Z" },
]

[[package]]
name = "mistral-common"
version = "1.8.5"
source = { registry = "https://pypi.org/simple" }
dependencies = [
    { name = "jsonschema" },
    { name = "numpy" },
    { name = "pillow" },
    { name = "pydantic" },
    { name = "pydantic-extra-types", extra = ["pycountry"] },
    { name = "requests" },
    { name = "tiktoken" },
    { name = "typing-extensions" },
]
sdist = { url = "https://files.pythonhosted.org/packages/ce/ff/1992a00ccc936f2c6e69ecb1f2cac678e0fd46c53c71bdab99eda4f89dfd/mistral_common-1.8.5.tar.gz", hash = "sha256:9f6204ede9c807f09040a208a9381ae78ef93e2e5a9cd5202dc12e712a025de8", size = 6331923, upload-time = "2025-09-12T06:43:01.937Z" }
wheels = [
    { url = "https://files.pythonhosted.org/packages/91/4a/54e19c5e75939fd9418c7b806c21d12cf252ea2ba38f122b597272b459dd/mistral_common-1.8.5-py3-none-any.whl", hash = "sha256:f3cf87b61958a00485e603f3fe0530eb509d7e9b2f7178329dcd260e307eced1", size = 6515140, upload-time = "2025-09-12T06:42:59.622Z" },
]

[package.optional-dependencies]
audio = [
    { name = "soundfile" },
    { name = "soxr" },
]
image = [
    { name = "opencv-python-headless" },
]

[[package]]
name = "mlx"
version = "0.29.3"
source = { registry = "https://pypi.org/simple" }
dependencies = [
    { name = "mlx-metal", marker = "sys_platform == 'darwin'" },
]
wheels = [
    { url = "https://files.pythonhosted.org/packages/07/f5/14e12e219a2715296150d35f930dc3a6ff319cd60126408e563f03100113/mlx-0.29.3-cp312-cp312-macosx_13_0_arm64.whl", hash = "sha256:86c62791ce930028d75c41b88b4e3ceb58f5f2e263ff9bfacda998b0c03d9544", size = 549516, upload-time = "2025-10-17T19:18:13.831Z" },
    { url = "https://files.pythonhosted.org/packages/c6/e2/5177c80e8c33a8be89fa45fa0a839d5b6a5578687d0ec973bf03638a4e73/mlx-0.29.3-cp312-cp312-macosx_14_0_arm64.whl", hash = "sha256:cddf6bcdc561094af6b3f0706f8768ecc5216a97eb6973e838c3ac2e2fca2cc8", size = 549509, upload-time = "2025-10-17T19:17:21.517Z" },
    { url = "https://files.pythonhosted.org/packages/11/89/aa424217a7a0291b84f8969d504ac63f5af0ef60f248fe5562c3d6e44048/mlx-0.29.3-cp312-cp312-macosx_15_0_arm64.whl", hash = "sha256:b2e1a249437d017a7425358420d28e641b7bc9c2650f3e013c1b1f4f239d8533", size = 549511, upload-time = "2025-10-17T19:16:54.227Z" },
]

[[package]]
name = "mlx-lm"
version = "0.28.3"
source = { registry = "https://pypi.org/simple" }
dependencies = [
    { name = "jinja2" },
    { name = "mlx", marker = "sys_platform == 'darwin'" },
    { name = "numpy" },
    { name = "protobuf" },
    { name = "pyyaml" },
    { name = "transformers" },
]
sdist = { url = "https://files.pythonhosted.org/packages/51/f6/15e002d52c28d8c544ec3aaf9053677468333e6ef0e76ea68579fd77b76d/mlx_lm-0.28.3.tar.gz", hash = "sha256:75df2b925d343ebaf50b63008dede4fe98cd3b02b1b24b7da71ebeb198d674f0", size = 214455, upload-time = "2025-10-17T21:44:33.921Z" }
wheels = [
    { url = "https://files.pythonhosted.org/packages/c2/a6/db3b44a5ac1a1174605628b0a477fbe4632d4fad1f94cf08647e27cc79ad/mlx_lm-0.28.3-py3-none-any.whl", hash = "sha256:ec103e2c9a06bd2cbafd41aafc975e40262176f7360d4f53ec342cebb9e0e6ea", size = 294506, upload-time = "2025-10-17T21:44:32.447Z" },
]

[[package]]
name = "mlx-metal"
version = "0.29.3"
source = { registry = "https://pypi.org/simple" }
wheels = [
    { url = "https://files.pythonhosted.org/packages/41/95/a00054a006df82bb1b5b8f666ae44a676b259146fadbff90fe654309fefc/mlx_metal-0.29.3-py3-none-macosx_13_0_arm64.whl", hash = "sha256:27b5a4d905202a71e84d9fd559ea0236813f6f960ef494e5cafe9c45df4c9d7c", size = 36817352, upload-time = "2025-10-17T19:19:25.801Z" },
    { url = "https://files.pythonhosted.org/packages/c0/d8/5ee91eac16dfcf0334103120b47d4abd8c890ccc0d73d3eee4770ce8810f/mlx_metal-0.29.3-py3-none-macosx_14_0_arm64.whl", hash = "sha256:f426d4b67f96b4d6f0ed50d5992933595aadb370dc3e9ed2410bafbc16229882", size = 36555573, upload-time = "2025-10-17T19:18:42.098Z" },
    { url = "https://files.pythonhosted.org/packages/cd/9a/39b7ecdf21cf2a39ced8d7933eed65c6cb38295cadfd0907dd1abd4d1ded/mlx_metal-0.29.3-py3-none-macosx_15_0_arm64.whl", hash = "sha256:106616f7f825851043c53d3dc186965c003985da9cbb6e5c034f35108fc1fc27", size = 36549163, upload-time = "2025-10-17T19:18:37.701Z" },
]

[[package]]
name = "mpmath"
version = "1.3.0"
source = { registry = "https://pypi.org/simple" }
sdist = { url = "https://files.pythonhosted.org/packages/e0/47/dd32fa426cc72114383ac549964eecb20ecfd886d1e5ccf5340b55b02f57/mpmath-1.3.0.tar.gz", hash = "sha256:7a28eb2a9774d00c7bc92411c19a89209d5da7c4c9a9e227be8330a23a25b91f", size = 508106, upload-time = "2023-03-07T16:47:11.061Z" }
wheels = [
    { url = "https://files.pythonhosted.org/packages/43/e3/7d92a15f894aa0c9c4b49b8ee9ac9850d6e63b03c9c32c0367a13ae62209/mpmath-1.3.0-py3-none-any.whl", hash = "sha256:a0b2b9fe80bbcd81a6647ff13108738cfb482d481d826cc0e02f5b35e5c88d2c", size = 536198, upload-time = "2023-03-07T16:47:09.197Z" },
]

[[package]]
name = "msgpack"
version = "1.1.2"
source = { registry = "https://pypi.org/simple" }
sdist = { url = "https://files.pythonhosted.org/packages/4d/f2/bfb55a6236ed8725a96b0aa3acbd0ec17588e6a2c3b62a93eb513ed8783f/msgpack-1.1.2.tar.gz", hash = "sha256:3b60763c1373dd60f398488069bcdc703cd08a711477b5d480eecc9f9626f47e", size = 173581, upload-time = "2025-10-08T09:15:56.596Z" }
wheels = [
    { url = "https://files.pythonhosted.org/packages/ad/bd/8b0d01c756203fbab65d265859749860682ccd2a59594609aeec3a144efa/msgpack-1.1.2-cp312-cp312-macosx_10_13_x86_64.whl", hash = "sha256:70a0dff9d1f8da25179ffcf880e10cf1aad55fdb63cd59c9a49a1b82290062aa", size = 81939, upload-time = "2025-10-08T09:15:01.472Z" },
    { url = "https://files.pythonhosted.org/packages/34/68/ba4f155f793a74c1483d4bdef136e1023f7bcba557f0db4ef3db3c665cf1/msgpack-1.1.2-cp312-cp312-macosx_11_0_arm64.whl", hash = "sha256:446abdd8b94b55c800ac34b102dffd2f6aa0ce643c55dfc017ad89347db3dbdb", size = 85064, upload-time = "2025-10-08T09:15:03.764Z" },
    { url = "https://files.pythonhosted.org/packages/f2/60/a064b0345fc36c4c3d2c743c82d9100c40388d77f0b48b2f04d6041dbec1/msgpack-1.1.2-cp312-cp312-manylinux2014_aarch64.manylinux_2_17_aarch64.manylinux_2_28_aarch64.whl", hash = "sha256:c63eea553c69ab05b6747901b97d620bb2a690633c77f23feb0c6a947a8a7b8f", size = 417131, upload-time = "2025-10-08T09:15:05.136Z" },
    { url = "https://files.pythonhosted.org/packages/65/92/a5100f7185a800a5d29f8d14041f61475b9de465ffcc0f3b9fba606e4505/msgpack-1.1.2-cp312-cp312-manylinux2014_x86_64.manylinux_2_17_x86_64.manylinux_2_28_x86_64.whl", hash = "sha256:372839311ccf6bdaf39b00b61288e0557916c3729529b301c52c2d88842add42", size = 427556, upload-time = "2025-10-08T09:15:06.837Z" },
    { url = "https://files.pythonhosted.org/packages/f5/87/ffe21d1bf7d9991354ad93949286f643b2bb6ddbeab66373922b44c3b8cc/msgpack-1.1.2-cp312-cp312-musllinux_1_2_aarch64.whl", hash = "sha256:2929af52106ca73fcb28576218476ffbb531a036c2adbcf54a3664de124303e9", size = 404920, upload-time = "2025-10-08T09:15:08.179Z" },
    { url = "https://files.pythonhosted.org/packages/ff/41/8543ed2b8604f7c0d89ce066f42007faac1eaa7d79a81555f206a5cdb889/msgpack-1.1.2-cp312-cp312-musllinux_1_2_x86_64.whl", hash = "sha256:be52a8fc79e45b0364210eef5234a7cf8d330836d0a64dfbb878efa903d84620", size = 415013, upload-time = "2025-10-08T09:15:09.83Z" },
    { url = "https://files.pythonhosted.org/packages/41/0d/2ddfaa8b7e1cee6c490d46cb0a39742b19e2481600a7a0e96537e9c22f43/msgpack-1.1.2-cp312-cp312-win32.whl", hash = "sha256:1fff3d825d7859ac888b0fbda39a42d59193543920eda9d9bea44d958a878029", size = 65096, upload-time = "2025-10-08T09:15:11.11Z" },
    { url = "https://files.pythonhosted.org/packages/8c/ec/d431eb7941fb55a31dd6ca3404d41fbb52d99172df2e7707754488390910/msgpack-1.1.2-cp312-cp312-win_amd64.whl", hash = "sha256:1de460f0403172cff81169a30b9a92b260cb809c4cb7e2fc79ae8d0510c78b6b", size = 72708, upload-time = "2025-10-08T09:15:12.554Z" },
    { url = "https://files.pythonhosted.org/packages/c5/31/5b1a1f70eb0e87d1678e9624908f86317787b536060641d6798e3cf70ace/msgpack-1.1.2-cp312-cp312-win_arm64.whl", hash = "sha256:be5980f3ee0e6bd44f3a9e9dea01054f175b50c3e6cdb692bc9424c0bbb8bf69", size = 64119, upload-time = "2025-10-08T09:15:13.589Z" },
]

[[package]]
name = "msgspec"
version = "0.19.0"
source = { registry = "https://pypi.org/simple" }
sdist = { url = "https://files.pythonhosted.org/packages/cf/9b/95d8ce458462b8b71b8a70fa94563b2498b89933689f3a7b8911edfae3d7/msgspec-0.19.0.tar.gz", hash = "sha256:604037e7cd475345848116e89c553aa9a233259733ab51986ac924ab1b976f8e", size = 216934, upload-time = "2024-12-27T17:40:28.597Z" }
wheels = [
    { url = "https://files.pythonhosted.org/packages/b2/5f/a70c24f075e3e7af2fae5414c7048b0e11389685b7f717bb55ba282a34a7/msgspec-0.19.0-cp312-cp312-macosx_10_13_x86_64.whl", hash = "sha256:f98bd8962ad549c27d63845b50af3f53ec468b6318400c9f1adfe8b092d7b62f", size = 190485, upload-time = "2024-12-27T17:39:44.974Z" },
    { url = "https://files.pythonhosted.org/packages/89/b0/1b9763938cfae12acf14b682fcf05c92855974d921a5a985ecc197d1c672/msgspec-0.19.0-cp312-cp312-macosx_11_0_arm64.whl", hash = "sha256:43bbb237feab761b815ed9df43b266114203f53596f9b6e6f00ebd79d178cdf2", size = 183910, upload-time = "2024-12-27T17:39:46.401Z" },
    { url = "https://files.pythonhosted.org/packages/87/81/0c8c93f0b92c97e326b279795f9c5b956c5a97af28ca0fbb9fd86c83737a/msgspec-0.19.0-cp312-cp312-manylinux_2_17_aarch64.manylinux2014_aarch64.whl", hash = "sha256:4cfc033c02c3e0aec52b71710d7f84cb3ca5eb407ab2ad23d75631153fdb1f12", size = 210633, upload-time = "2024-12-27T17:39:49.099Z" },
    { url = "https://files.pythonhosted.org/packages/d0/ef/c5422ce8af73928d194a6606f8ae36e93a52fd5e8df5abd366903a5ca8da/msgspec-0.19.0-cp312-cp312-manylinux_2_17_x86_64.manylinux2014_x86_64.whl", hash = "sha256:d911c442571605e17658ca2b416fd8579c5050ac9adc5e00c2cb3126c97f73bc", size = 213594, upload-time = "2024-12-27T17:39:51.204Z" },
    { url = "https://files.pythonhosted.org/packages/19/2b/4137bc2ed45660444842d042be2cf5b18aa06efd2cda107cff18253b9653/msgspec-0.19.0-cp312-cp312-musllinux_1_2_aarch64.whl", hash = "sha256:757b501fa57e24896cf40a831442b19a864f56d253679f34f260dcb002524a6c", size = 214053, upload-time = "2024-12-27T17:39:52.866Z" },
    { url = "https://files.pythonhosted.org/packages/9d/e6/8ad51bdc806aac1dc501e8fe43f759f9ed7284043d722b53323ea421c360/msgspec-0.19.0-cp312-cp312-musllinux_1_2_x86_64.whl", hash = "sha256:5f0f65f29b45e2816d8bded36e6b837a4bf5fb60ec4bc3c625fa2c6da4124537", size = 219081, upload-time = "2024-12-27T17:39:55.142Z" },
    { url = "https://files.pythonhosted.org/packages/b1/ef/27dd35a7049c9a4f4211c6cd6a8c9db0a50647546f003a5867827ec45391/msgspec-0.19.0-cp312-cp312-win_amd64.whl", hash = "sha256:067f0de1c33cfa0b6a8206562efdf6be5985b988b53dd244a8e06f993f27c8c0", size = 187467, upload-time = "2024-12-27T17:39:56.531Z" },
]

[[package]]
name = "multidict"
version = "6.7.0"
source = { registry = "https://pypi.org/simple" }
sdist = { url = "https://files.pythonhosted.org/packages/80/1e/5492c365f222f907de1039b91f922b93fa4f764c713ee858d235495d8f50/multidict-6.7.0.tar.gz", hash = "sha256:c6e99d9a65ca282e578dfea819cfa9c0a62b2499d8677392e09feaf305e9e6f5", size = 101834, upload-time = "2025-10-06T14:52:30.657Z" }
wheels = [
    { url = "https://files.pythonhosted.org/packages/c2/9e/9f61ac18d9c8b475889f32ccfa91c9f59363480613fc807b6e3023d6f60b/multidict-6.7.0-cp312-cp312-macosx_10_13_universal2.whl", hash = "sha256:8a3862568a36d26e650a19bb5cbbba14b71789032aebc0423f8cc5f150730184", size = 76877, upload-time = "2025-10-06T14:49:20.884Z" },
    { url = "https://files.pythonhosted.org/packages/38/6f/614f09a04e6184f8824268fce4bc925e9849edfa654ddd59f0b64508c595/multidict-6.7.0-cp312-cp312-macosx_10_13_x86_64.whl", hash = "sha256:960c60b5849b9b4f9dcc9bea6e3626143c252c74113df2c1540aebce70209b45", size = 45467, upload-time = "2025-10-06T14:49:22.054Z" },
    { url = "https://files.pythonhosted.org/packages/b3/93/c4f67a436dd026f2e780c433277fff72be79152894d9fc36f44569cab1a6/multidict-6.7.0-cp312-cp312-macosx_11_0_arm64.whl", hash = "sha256:2049be98fb57a31b4ccf870bf377af2504d4ae35646a19037ec271e4c07998aa", size = 43834, upload-time = "2025-10-06T14:49:23.566Z" },
    { url = "https://files.pythonhosted.org/packages/7f/f5/013798161ca665e4a422afbc5e2d9e4070142a9ff8905e482139cd09e4d0/multidict-6.7.0-cp312-cp312-manylinux1_i686.manylinux_2_28_i686.manylinux_2_5_i686.whl", hash = "sha256:0934f3843a1860dd465d38895c17fce1f1cb37295149ab05cd1b9a03afacb2a7", size = 250545, upload-time = "2025-10-06T14:49:24.882Z" },
    { url = "https://files.pythonhosted.org/packages/71/2f/91dbac13e0ba94669ea5119ba267c9a832f0cb65419aca75549fcf09a3dc/multidict-6.7.0-cp312-cp312-manylinux2014_aarch64.manylinux_2_17_aarch64.manylinux_2_28_aarch64.whl", hash = "sha256:b3e34f3a1b8131ba06f1a73adab24f30934d148afcd5f5de9a73565a4404384e", size = 258305, upload-time = "2025-10-06T14:49:26.778Z" },
    { url = "https://files.pythonhosted.org/packages/ef/b0/754038b26f6e04488b48ac621f779c341338d78503fb45403755af2df477/multidict-6.7.0-cp312-cp312-manylinux2014_armv7l.manylinux_2_17_armv7l.manylinux_2_31_armv7l.whl", hash = "sha256:efbb54e98446892590dc2458c19c10344ee9a883a79b5cec4bc34d6656e8d546", size = 242363, upload-time = "2025-10-06T14:49:28.562Z" },
    { url = "https://files.pythonhosted.org/packages/87/15/9da40b9336a7c9fa606c4cf2ed80a649dffeb42b905d4f63a1d7eb17d746/multidict-6.7.0-cp312-cp312-manylinux2014_ppc64le.manylinux_2_17_ppc64le.manylinux_2_28_ppc64le.whl", hash = "sha256:a35c5fc61d4f51eb045061e7967cfe3123d622cd500e8868e7c0c592a09fedc4", size = 268375, upload-time = "2025-10-06T14:49:29.96Z" },
    { url = "https://files.pythonhosted.org/packages/82/72/c53fcade0cc94dfaad583105fd92b3a783af2091eddcb41a6d5a52474000/multidict-6.7.0-cp312-cp312-manylinux2014_s390x.manylinux_2_17_s390x.manylinux_2_28_s390x.whl", hash = "sha256:29fe6740ebccba4175af1b9b87bf553e9c15cd5868ee967e010efcf94e4fd0f1", size = 269346, upload-time = "2025-10-06T14:49:31.404Z" },
    { url = "https://files.pythonhosted.org/packages/0d/e2/9baffdae21a76f77ef8447f1a05a96ec4bc0a24dae08767abc0a2fe680b8/multidict-6.7.0-cp312-cp312-manylinux2014_x86_64.manylinux_2_17_x86_64.manylinux_2_28_x86_64.whl", hash = "sha256:123e2a72e20537add2f33a79e605f6191fba2afda4cbb876e35c1a7074298a7d", size = 256107, upload-time = "2025-10-06T14:49:32.974Z" },
    { url = "https://files.pythonhosted.org/packages/3c/06/3f06f611087dc60d65ef775f1fb5aca7c6d61c6db4990e7cda0cef9b1651/multidict-6.7.0-cp312-cp312-musllinux_1_2_aarch64.whl", hash = "sha256:b284e319754366c1aee2267a2036248b24eeb17ecd5dc16022095e747f2f4304", size = 253592, upload-time = "2025-10-06T14:49:34.52Z" },
    { url = "https://files.pythonhosted.org/packages/20/24/54e804ec7945b6023b340c412ce9c3f81e91b3bf5fa5ce65558740141bee/multidict-6.7.0-cp312-cp312-musllinux_1_2_armv7l.whl", hash = "sha256:803d685de7be4303b5a657b76e2f6d1240e7e0a8aa2968ad5811fa2285553a12", size = 251024, upload-time = "2025-10-06T14:49:35.956Z" },
    { url = "https://files.pythonhosted.org/packages/14/48/011cba467ea0b17ceb938315d219391d3e421dfd35928e5dbdc3f4ae76ef/multidict-6.7.0-cp312-cp312-musllinux_1_2_i686.whl", hash = "sha256:c04a328260dfd5db8c39538f999f02779012268f54614902d0afc775d44e0a62", size = 251484, upload-time = "2025-10-06T14:49:37.631Z" },
    { url = "https://files.pythonhosted.org/packages/0d/2f/919258b43bb35b99fa127435cfb2d91798eb3a943396631ef43e3720dcf4/multidict-6.7.0-cp312-cp312-musllinux_1_2_ppc64le.whl", hash = "sha256:8a19cdb57cd3df4cd865849d93ee14920fb97224300c88501f16ecfa2604b4e0", size = 263579, upload-time = "2025-10-06T14:49:39.502Z" },
    { url = "https://files.pythonhosted.org/packages/31/22/a0e884d86b5242b5a74cf08e876bdf299e413016b66e55511f7a804a366e/multidict-6.7.0-cp312-cp312-musllinux_1_2_s390x.whl", hash = "sha256:9b2fd74c52accced7e75de26023b7dccee62511a600e62311b918ec5c168fc2a", size = 259654, upload-time = "2025-10-06T14:49:41.32Z" },
    { url = "https://files.pythonhosted.org/packages/b2/e5/17e10e1b5c5f5a40f2fcbb45953c9b215f8a4098003915e46a93f5fcaa8f/multidict-6.7.0-cp312-cp312-musllinux_1_2_x86_64.whl", hash = "sha256:3e8bfdd0e487acf992407a140d2589fe598238eaeffa3da8448d63a63cd363f8", size = 251511, upload-time = "2025-10-06T14:49:46.021Z" },
    { url = "https://files.pythonhosted.org/packages/e3/9a/201bb1e17e7af53139597069c375e7b0dcbd47594604f65c2d5359508566/multidict-6.7.0-cp312-cp312-win32.whl", hash = "sha256:dd32a49400a2c3d52088e120ee00c1e3576cbff7e10b98467962c74fdb762ed4", size = 41895, upload-time = "2025-10-06T14:49:48.718Z" },
    { url = "https://files.pythonhosted.org/packages/46/e2/348cd32faad84eaf1d20cce80e2bb0ef8d312c55bca1f7fa9865e7770aaf/multidict-6.7.0-cp312-cp312-win_amd64.whl", hash = "sha256:92abb658ef2d7ef22ac9f8bb88e8b6c3e571671534e029359b6d9e845923eb1b", size = 46073, upload-time = "2025-10-06T14:49:50.28Z" },
    { url = "https://files.pythonhosted.org/packages/25/ec/aad2613c1910dce907480e0c3aa306905830f25df2e54ccc9dea450cb5aa/multidict-6.7.0-cp312-cp312-win_arm64.whl", hash = "sha256:490dab541a6a642ce1a9d61a4781656b346a55c13038f0b1244653828e3a83ec", size = 43226, upload-time = "2025-10-06T14:49:52.304Z" },
    { url = "https://files.pythonhosted.org/packages/b7/da/7d22601b625e241d4f23ef1ebff8acfc60da633c9e7e7922e24d10f592b3/multidict-6.7.0-py3-none-any.whl", hash = "sha256:394fc5c42a333c9ffc3e421a4c85e08580d990e08b99f6bf35b4132114c5dcb3", size = 12317, upload-time = "2025-10-06T14:52:29.272Z" },
]

[[package]]
name = "multiprocess"
version = "0.70.18"
source = { registry = "https://pypi.org/simple" }
dependencies = [
    { name = "dill" },
]
sdist = { url = "https://files.pythonhosted.org/packages/72/fd/2ae3826f5be24c6ed87266bc4e59c46ea5b059a103f3d7e7eb76a52aeecb/multiprocess-0.70.18.tar.gz", hash = "sha256:f9597128e6b3e67b23956da07cf3d2e5cba79e2f4e0fba8d7903636663ec6d0d", size = 1798503, upload-time = "2025-04-17T03:11:27.742Z" }
wheels = [
    { url = "https://files.pythonhosted.org/packages/ba/d8/0cba6cf51a1a31f20471fbc823a716170c73012ddc4fb85d706630ed6e8f/multiprocess-0.70.18-py310-none-any.whl", hash = "sha256:60c194974c31784019c1f459d984e8f33ee48f10fcf42c309ba97b30d9bd53ea", size = 134948, upload-time = "2025-04-17T03:11:20.223Z" },
    { url = "https://files.pythonhosted.org/packages/4b/88/9039f2fed1012ef584751d4ceff9ab4a51e5ae264898f0b7cbf44340a859/multiprocess-0.70.18-py311-none-any.whl", hash = "sha256:5aa6eef98e691281b3ad923be2832bf1c55dd2c859acd73e5ec53a66aae06a1d", size = 144462, upload-time = "2025-04-17T03:11:21.657Z" },
    { url = "https://files.pythonhosted.org/packages/bf/b6/5f922792be93b82ec6b5f270bbb1ef031fd0622847070bbcf9da816502cc/multiprocess-0.70.18-py312-none-any.whl", hash = "sha256:9b78f8e5024b573730bfb654783a13800c2c0f2dfc0c25e70b40d184d64adaa2", size = 150287, upload-time = "2025-04-17T03:11:22.69Z" },
    { url = "https://files.pythonhosted.org/packages/3b/c3/ca84c19bd14cdfc21c388fdcebf08b86a7a470ebc9f5c3c084fc2dbc50f7/multiprocess-0.70.18-py38-none-any.whl", hash = "sha256:dbf705e52a154fe5e90fb17b38f02556169557c2dd8bb084f2e06c2784d8279b", size = 132636, upload-time = "2025-04-17T03:11:24.936Z" },
    { url = "https://files.pythonhosted.org/packages/6c/28/dd72947e59a6a8c856448a5e74da6201cb5502ddff644fbc790e4bd40b9a/multiprocess-0.70.18-py39-none-any.whl", hash = "sha256:e78ca805a72b1b810c690b6b4cc32579eba34f403094bbbae962b7b5bf9dfcb8", size = 133478, upload-time = "2025-04-17T03:11:26.253Z" },
]

[[package]]
name = "nest-asyncio"
version = "1.6.0"
source = { registry = "https://pypi.org/simple" }
sdist = { url = "https://files.pythonhosted.org/packages/83/f8/51569ac65d696c8ecbee95938f89d4abf00f47d58d48f6fbabfe8f0baefe/nest_asyncio-1.6.0.tar.gz", hash = "sha256:6f172d5449aca15afd6c646851f4e31e02c598d553a667e38cafa997cfec55fe", size = 7418, upload-time = "2024-01-21T14:25:19.227Z" }
wheels = [
    { url = "https://files.pythonhosted.org/packages/a0/c4/c2971a3ba4c6103a3d10c4b0f24f461ddc027f0f09763220cf35ca1401b3/nest_asyncio-1.6.0-py3-none-any.whl", hash = "sha256:87af6efd6b5e897c81050477ef65c62e2b2f35d51703cae01aff2905b1852e1c", size = 5195, upload-time = "2024-01-21T14:25:17.223Z" },
]

[[package]]
name = "networkx"
version = "3.5"
source = { registry = "https://pypi.org/simple" }
sdist = { url = "https://files.pythonhosted.org/packages/6c/4f/ccdb8ad3a38e583f214547fd2f7ff1fc160c43a75af88e6aec213404b96a/networkx-3.5.tar.gz", hash = "sha256:d4c6f9cf81f52d69230866796b82afbccdec3db7ae4fbd1b65ea750feed50037", size = 2471065, upload-time = "2025-05-29T11:35:07.804Z" }
wheels = [
    { url = "https://files.pythonhosted.org/packages/eb/8d/776adee7bbf76365fdd7f2552710282c79a4ead5d2a46408c9043a2b70ba/networkx-3.5-py3-none-any.whl", hash = "sha256:0030d386a9a06dee3565298b4a734b68589749a544acbb6c412dc9e2489ec6ec", size = 2034406, upload-time = "2025-05-29T11:35:04.961Z" },
]

[[package]]
name = "ninja"
version = "1.13.0"
source = { registry = "https://pypi.org/simple" }
sdist = { url = "https://files.pythonhosted.org/packages/43/73/79a0b22fc731989c708068427579e840a6cf4e937fe7ae5c5d0b7356ac22/ninja-1.13.0.tar.gz", hash = "sha256:4a40ce995ded54d9dc24f8ea37ff3bf62ad192b547f6c7126e7e25045e76f978", size = 242558, upload-time = "2025-08-11T15:10:19.421Z" }
wheels = [
    { url = "https://files.pythonhosted.org/packages/3c/74/d02409ed2aa865e051b7edda22ad416a39d81a84980f544f8de717cab133/ninja-1.13.0-py3-none-macosx_10_9_universal2.whl", hash = "sha256:fa2a8bfc62e31b08f83127d1613d10821775a0eb334197154c4d6067b7068ff1", size = 310125, upload-time = "2025-08-11T15:09:50.971Z" },
    { url = "https://files.pythonhosted.org/packages/8e/de/6e1cd6b84b412ac1ef327b76f0641aeb5dcc01e9d3f9eee0286d0c34fd93/ninja-1.13.0-py3-none-manylinux2014_aarch64.manylinux_2_17_aarch64.whl", hash = "sha256:3d00c692fb717fd511abeb44b8c5d00340c36938c12d6538ba989fe764e79630", size = 177467, upload-time = "2025-08-11T15:09:52.767Z" },
    { url = "https://files.pythonhosted.org/packages/c8/83/49320fb6e58ae3c079381e333575fdbcf1cca3506ee160a2dcce775046fa/ninja-1.13.0-py3-none-manylinux2014_i686.manylinux_2_17_i686.whl", hash = "sha256:be7f478ff9f96a128b599a964fc60a6a87b9fa332ee1bd44fa243ac88d50291c", size = 187834, upload-time = "2025-08-11T15:09:54.115Z" },
    { url = "https://files.pythonhosted.org/packages/56/c7/ba22748fb59f7f896b609cd3e568d28a0a367a6d953c24c461fe04fc4433/ninja-1.13.0-py3-none-manylinux2014_ppc64le.manylinux_2_17_ppc64le.whl", hash = "sha256:60056592cf495e9a6a4bea3cd178903056ecb0943e4de45a2ea825edb6dc8d3e", size = 202736, upload-time = "2025-08-11T15:09:55.745Z" },
    { url = "https://files.pythonhosted.org/packages/79/22/d1de07632b78ac8e6b785f41fa9aad7a978ec8c0a1bf15772def36d77aac/ninja-1.13.0-py3-none-manylinux2014_s390x.manylinux_2_17_s390x.whl", hash = "sha256:1c97223cdda0417f414bf864cfb73b72d8777e57ebb279c5f6de368de0062988", size = 179034, upload-time = "2025-08-11T15:09:57.394Z" },
    { url = "https://files.pythonhosted.org/packages/ed/de/0e6edf44d6a04dabd0318a519125ed0415ce437ad5a1ec9b9be03d9048cf/ninja-1.13.0-py3-none-manylinux2014_x86_64.manylinux_2_17_x86_64.whl", hash = "sha256:fb46acf6b93b8dd0322adc3a4945452a4e774b75b91293bafcc7b7f8e6517dfa", size = 180716, upload-time = "2025-08-11T15:09:58.696Z" },
    { url = "https://files.pythonhosted.org/packages/54/28/938b562f9057aaa4d6bfbeaa05e81899a47aebb3ba6751e36c027a7f5ff7/ninja-1.13.0-py3-none-manylinux_2_28_armv7l.manylinux_2_31_armv7l.whl", hash = "sha256:4be9c1b082d244b1ad7ef41eb8ab088aae8c109a9f3f0b3e56a252d3e00f42c1", size = 146843, upload-time = "2025-08-11T15:10:00.046Z" },
    { url = "https://files.pythonhosted.org/packages/2a/fb/d06a3838de4f8ab866e44ee52a797b5491df823901c54943b2adb0389fbb/ninja-1.13.0-py3-none-manylinux_2_31_riscv64.whl", hash = "sha256:6739d3352073341ad284246f81339a384eec091d9851a886dfa5b00a6d48b3e2", size = 154402, upload-time = "2025-08-11T15:10:01.657Z" },
    { url = "https://files.pythonhosted.org/packages/31/bf/0d7808af695ceddc763cf251b84a9892cd7f51622dc8b4c89d5012779f06/ninja-1.13.0-py3-none-musllinux_1_2_aarch64.whl", hash = "sha256:11be2d22027bde06f14c343f01d31446747dbb51e72d00decca2eb99be911e2f", size = 552388, upload-time = "2025-08-11T15:10:03.349Z" },
    { url = "https://files.pythonhosted.org/packages/9d/70/c99d0c2c809f992752453cce312848abb3b1607e56d4cd1b6cded317351a/ninja-1.13.0-py3-none-musllinux_1_2_armv7l.whl", hash = "sha256:aa45b4037b313c2f698bc13306239b8b93b4680eb47e287773156ac9e9304714", size = 472501, upload-time = "2025-08-11T15:10:04.735Z" },
    { url = "https://files.pythonhosted.org/packages/9f/43/c217b1153f0e499652f5e0766da8523ce3480f0a951039c7af115e224d55/ninja-1.13.0-py3-none-musllinux_1_2_i686.whl", hash = "sha256:5f8e1e8a1a30835eeb51db05cf5a67151ad37542f5a4af2a438e9490915e5b72", size = 638280, upload-time = "2025-08-11T15:10:06.512Z" },
    { url = "https://files.pythonhosted.org/packages/8c/45/9151bba2c8d0ae2b6260f71696330590de5850e5574b7b5694dce6023e20/ninja-1.13.0-py3-none-musllinux_1_2_ppc64le.whl", hash = "sha256:3d7d7779d12cb20c6d054c61b702139fd23a7a964ec8f2c823f1ab1b084150db", size = 642420, upload-time = "2025-08-11T15:10:08.35Z" },
    { url = "https://files.pythonhosted.org/packages/3c/fb/95752eb635bb8ad27d101d71bef15bc63049de23f299e312878fc21cb2da/ninja-1.13.0-py3-none-musllinux_1_2_riscv64.whl", hash = "sha256:d741a5e6754e0bda767e3274a0f0deeef4807f1fec6c0d7921a0244018926ae5", size = 585106, upload-time = "2025-08-11T15:10:09.818Z" },
    { url = "https://files.pythonhosted.org/packages/c1/31/aa56a1a286703800c0cbe39fb4e82811c277772dc8cd084f442dd8e2938a/ninja-1.13.0-py3-none-musllinux_1_2_s390x.whl", hash = "sha256:e8bad11f8a00b64137e9b315b137d8bb6cbf3086fbdc43bf1f90fd33324d2e96", size = 707138, upload-time = "2025-08-11T15:10:11.366Z" },
    { url = "https://files.pythonhosted.org/packages/34/6f/5f5a54a1041af945130abdb2b8529cbef0cdcbbf9bcf3f4195378319d29a/ninja-1.13.0-py3-none-musllinux_1_2_x86_64.whl", hash = "sha256:b4f2a072db3c0f944c32793e91532d8948d20d9ab83da9c0c7c15b5768072200", size = 581758, upload-time = "2025-08-11T15:10:13.295Z" },
    { url = "https://files.pythonhosted.org/packages/95/97/51359c77527d45943fe7a94d00a3843b81162e6c4244b3579fe8fc54cb9c/ninja-1.13.0-py3-none-win32.whl", hash = "sha256:8cfbb80b4a53456ae8a39f90ae3d7a2129f45ea164f43fadfa15dc38c4aef1c9", size = 267201, upload-time = "2025-08-11T15:10:15.158Z" },
    { url = "https://files.pythonhosted.org/packages/29/45/c0adfbfb0b5895aa18cec400c535b4f7ff3e52536e0403602fc1a23f7de9/ninja-1.13.0-py3-none-win_amd64.whl", hash = "sha256:fb8ee8719f8af47fed145cced4a85f0755dd55d45b2bddaf7431fa89803c5f3e", size = 309975, upload-time = "2025-08-11T15:10:16.697Z" },
    { url = "https://files.pythonhosted.org/packages/df/93/a7b983643d1253bb223234b5b226e69de6cda02b76cdca7770f684b795f5/ninja-1.13.0-py3-none-win_arm64.whl", hash = "sha256:3c0b40b1f0bba764644385319028650087b4c1b18cdfa6f45cb39a3669b81aa9", size = 290806, upload-time = "2025-08-11T15:10:18.018Z" },
]

[[package]]
name = "nltk"
version = "3.9.2"
source = { registry = "https://pypi.org/simple" }
dependencies = [
    { name = "click" },
    { name = "joblib" },
    { name = "regex" },
    { name = "tqdm" },
]
sdist = { url = "https://files.pythonhosted.org/packages/f9/76/3a5e4312c19a028770f86fd7c058cf9f4ec4321c6cf7526bab998a5b683c/nltk-3.9.2.tar.gz", hash = "sha256:0f409e9b069ca4177c1903c3e843eef90c7e92992fa4931ae607da6de49e1419", size = 2887629, upload-time = "2025-10-01T07:19:23.764Z" }
wheels = [
    { url = "https://files.pythonhosted.org/packages/60/90/81ac364ef94209c100e12579629dc92bf7a709a84af32f8c551b02c07e94/nltk-3.9.2-py3-none-any.whl", hash = "sha256:1e209d2b3009110635ed9709a67a1a3e33a10f799490fa71cf4bec218c11c88a", size = 1513404, upload-time = "2025-10-01T07:19:21.648Z" },
]

[[package]]
name = "nodeenv"
version = "1.9.1"
source = { registry = "https://pypi.org/simple" }
sdist = { url = "https://files.pythonhosted.org/packages/43/16/fc88b08840de0e0a72a2f9d8c6bae36be573e475a6326ae854bcc549fc45/nodeenv-1.9.1.tar.gz", hash = "sha256:6ec12890a2dab7946721edbfbcd91f3319c6ccc9aec47be7c7e6b7011ee6645f", size = 47437, upload-time = "2024-06-04T18:44:11.171Z" }
wheels = [
    { url = "https://files.pythonhosted.org/packages/d2/1d/1b658dbd2b9fa9c4c9f32accbfc0205d532c8c6194dc0f2a4c0428e7128a/nodeenv-1.9.1-py2.py3-none-any.whl", hash = "sha256:ba11c9782d29c27c70ffbdda2d7415098754709be8a7056d79a737cd901155c9", size = 22314, upload-time = "2024-06-04T18:44:08.352Z" },
]

[[package]]
name = "numba"
version = "0.61.2"
source = { registry = "https://pypi.org/simple" }
dependencies = [
    { name = "llvmlite" },
    { name = "numpy" },
]
sdist = { url = "https://files.pythonhosted.org/packages/1c/a0/e21f57604304aa03ebb8e098429222722ad99176a4f979d34af1d1ee80da/numba-0.61.2.tar.gz", hash = "sha256:8750ee147940a6637b80ecf7f95062185ad8726c8c28a2295b8ec1160a196f7d", size = 2820615, upload-time = "2025-04-09T02:58:07.659Z" }
wheels = [
    { url = "https://files.pythonhosted.org/packages/b4/a0/c6b7b9c615cfa3b98c4c63f4316e3f6b3bbe2387740277006551784218cd/numba-0.61.2-cp312-cp312-macosx_10_14_x86_64.whl", hash = "sha256:34fba9406078bac7ab052efbf0d13939426c753ad72946baaa5bf9ae0ebb8dd2", size = 2776626, upload-time = "2025-04-09T02:57:51.857Z" },
    { url = "https://files.pythonhosted.org/packages/92/4a/fe4e3c2ecad72d88f5f8cd04e7f7cff49e718398a2fac02d2947480a00ca/numba-0.61.2-cp312-cp312-macosx_11_0_arm64.whl", hash = "sha256:4ddce10009bc097b080fc96876d14c051cc0c7679e99de3e0af59014dab7dfe8", size = 2779287, upload-time = "2025-04-09T02:57:53.658Z" },
    { url = "https://files.pythonhosted.org/packages/9a/2d/e518df036feab381c23a624dac47f8445ac55686ec7f11083655eb707da3/numba-0.61.2-cp312-cp312-manylinux2014_x86_64.manylinux_2_17_x86_64.whl", hash = "sha256:5b1bb509d01f23d70325d3a5a0e237cbc9544dd50e50588bc581ba860c213546", size = 3885928, upload-time = "2025-04-09T02:57:55.206Z" },
    { url = "https://files.pythonhosted.org/packages/10/0f/23cced68ead67b75d77cfcca3df4991d1855c897ee0ff3fe25a56ed82108/numba-0.61.2-cp312-cp312-manylinux_2_28_aarch64.whl", hash = "sha256:48a53a3de8f8793526cbe330f2a39fe9a6638efcbf11bd63f3d2f9757ae345cd", size = 3577115, upload-time = "2025-04-09T02:57:56.818Z" },
    { url = "https://files.pythonhosted.org/packages/68/1d/ddb3e704c5a8fb90142bf9dc195c27db02a08a99f037395503bfbc1d14b3/numba-0.61.2-cp312-cp312-win_amd64.whl", hash = "sha256:97cf4f12c728cf77c9c1d7c23707e4d8fb4632b46275f8f3397de33e5877af18", size = 2831929, upload-time = "2025-04-09T02:57:58.45Z" },
]

[[package]]
name = "numpy"
version = "2.2.6"
source = { registry = "https://pypi.org/simple" }
sdist = { url = "https://files.pythonhosted.org/packages/76/21/7d2a95e4bba9dc13d043ee156a356c0a8f0c6309dff6b21b4d71a073b8a8/numpy-2.2.6.tar.gz", hash = "sha256:e29554e2bef54a90aa5cc07da6ce955accb83f21ab5de01a62c8478897b264fd", size = 20276440, upload-time = "2025-05-17T22:38:04.611Z" }
wheels = [
    { url = "https://files.pythonhosted.org/packages/82/5d/c00588b6cf18e1da539b45d3598d3557084990dcc4331960c15ee776ee41/numpy-2.2.6-cp312-cp312-macosx_10_13_x86_64.whl", hash = "sha256:41c5a21f4a04fa86436124d388f6ed60a9343a6f767fced1a8a71c3fbca038ff", size = 20875348, upload-time = "2025-05-17T21:34:39.648Z" },
    { url = "https://files.pythonhosted.org/packages/66/ee/560deadcdde6c2f90200450d5938f63a34b37e27ebff162810f716f6a230/numpy-2.2.6-cp312-cp312-macosx_11_0_arm64.whl", hash = "sha256:de749064336d37e340f640b05f24e9e3dd678c57318c7289d222a8a2f543e90c", size = 14119362, upload-time = "2025-05-17T21:35:01.241Z" },
    { url = "https://files.pythonhosted.org/packages/3c/65/4baa99f1c53b30adf0acd9a5519078871ddde8d2339dc5a7fde80d9d87da/numpy-2.2.6-cp312-cp312-macosx_14_0_arm64.whl", hash = "sha256:894b3a42502226a1cac872f840030665f33326fc3dac8e57c607905773cdcde3", size = 5084103, upload-time = "2025-05-17T21:35:10.622Z" },
    { url = "https://files.pythonhosted.org/packages/cc/89/e5a34c071a0570cc40c9a54eb472d113eea6d002e9ae12bb3a8407fb912e/numpy-2.2.6-cp312-cp312-macosx_14_0_x86_64.whl", hash = "sha256:71594f7c51a18e728451bb50cc60a3ce4e6538822731b2933209a1f3614e9282", size = 6625382, upload-time = "2025-05-17T21:35:21.414Z" },
    { url = "https://files.pythonhosted.org/packages/f8/35/8c80729f1ff76b3921d5c9487c7ac3de9b2a103b1cd05e905b3090513510/numpy-2.2.6-cp312-cp312-manylinux_2_17_aarch64.manylinux2014_aarch64.whl", hash = "sha256:f2618db89be1b4e05f7a1a847a9c1c0abd63e63a1607d892dd54668dd92faf87", size = 14018462, upload-time = "2025-05-17T21:35:42.174Z" },
    { url = "https://files.pythonhosted.org/packages/8c/3d/1e1db36cfd41f895d266b103df00ca5b3cbe965184df824dec5c08c6b803/numpy-2.2.6-cp312-cp312-manylinux_2_17_x86_64.manylinux2014_x86_64.whl", hash = "sha256:fd83c01228a688733f1ded5201c678f0c53ecc1006ffbc404db9f7a899ac6249", size = 16527618, upload-time = "2025-05-17T21:36:06.711Z" },
    { url = "https://files.pythonhosted.org/packages/61/c6/03ed30992602c85aa3cd95b9070a514f8b3c33e31124694438d88809ae36/numpy-2.2.6-cp312-cp312-musllinux_1_2_aarch64.whl", hash = "sha256:37c0ca431f82cd5fa716eca9506aefcabc247fb27ba69c5062a6d3ade8cf8f49", size = 15505511, upload-time = "2025-05-17T21:36:29.965Z" },
    { url = "https://files.pythonhosted.org/packages/b7/25/5761d832a81df431e260719ec45de696414266613c9ee268394dd5ad8236/numpy-2.2.6-cp312-cp312-musllinux_1_2_x86_64.whl", hash = "sha256:fe27749d33bb772c80dcd84ae7e8df2adc920ae8297400dabec45f0dedb3f6de", size = 18313783, upload-time = "2025-05-17T21:36:56.883Z" },
    { url = "https://files.pythonhosted.org/packages/57/0a/72d5a3527c5ebffcd47bde9162c39fae1f90138c961e5296491ce778e682/numpy-2.2.6-cp312-cp312-win32.whl", hash = "sha256:4eeaae00d789f66c7a25ac5f34b71a7035bb474e679f410e5e1a94deb24cf2d4", size = 6246506, upload-time = "2025-05-17T21:37:07.368Z" },
    { url = "https://files.pythonhosted.org/packages/36/fa/8c9210162ca1b88529ab76b41ba02d433fd54fecaf6feb70ef9f124683f1/numpy-2.2.6-cp312-cp312-win_amd64.whl", hash = "sha256:c1f9540be57940698ed329904db803cf7a402f3fc200bfe599334c9bd84a40b2", size = 12614190, upload-time = "2025-05-17T21:37:26.213Z" },
]

[[package]]
name = "nvidia-cublas-cu12"
version = "12.8.4.1"
source = { registry = "https://pypi.org/simple" }
wheels = [
    { url = "https://files.pythonhosted.org/packages/dc/61/e24b560ab2e2eaeb3c839129175fb330dfcfc29e5203196e5541a4c44682/nvidia_cublas_cu12-12.8.4.1-py3-none-manylinux_2_27_x86_64.whl", hash = "sha256:8ac4e771d5a348c551b2a426eda6193c19aa630236b418086020df5ba9667142", size = 594346921, upload-time = "2025-03-07T01:44:31.254Z" },
]

[[package]]
name = "nvidia-cuda-cupti-cu12"
version = "12.8.90"
source = { registry = "https://pypi.org/simple" }
wheels = [
    { url = "https://files.pythonhosted.org/packages/f8/02/2adcaa145158bf1a8295d83591d22e4103dbfd821bcaf6f3f53151ca4ffa/nvidia_cuda_cupti_cu12-12.8.90-py3-none-manylinux2014_x86_64.manylinux_2_17_x86_64.whl", hash = "sha256:ea0cb07ebda26bb9b29ba82cda34849e73c166c18162d3913575b0c9db9a6182", size = 10248621, upload-time = "2025-03-07T01:40:21.213Z" },
]

[[package]]
name = "nvidia-cuda-nvrtc-cu12"
version = "12.8.93"
source = { registry = "https://pypi.org/simple" }
wheels = [
    { url = "https://files.pythonhosted.org/packages/05/6b/32f747947df2da6994e999492ab306a903659555dddc0fbdeb9d71f75e52/nvidia_cuda_nvrtc_cu12-12.8.93-py3-none-manylinux2010_x86_64.manylinux_2_12_x86_64.whl", hash = "sha256:a7756528852ef889772a84c6cd89d41dfa74667e24cca16bb31f8f061e3e9994", size = 88040029, upload-time = "2025-03-07T01:42:13.562Z" },
]

[[package]]
name = "nvidia-cuda-runtime-cu12"
version = "12.8.90"
source = { registry = "https://pypi.org/simple" }
wheels = [
    { url = "https://files.pythonhosted.org/packages/0d/9b/a997b638fcd068ad6e4d53b8551a7d30fe8b404d6f1804abf1df69838932/nvidia_cuda_runtime_cu12-12.8.90-py3-none-manylinux2014_x86_64.manylinux_2_17_x86_64.whl", hash = "sha256:adade8dcbd0edf427b7204d480d6066d33902cab2a4707dcfc48a2d0fd44ab90", size = 954765, upload-time = "2025-03-07T01:40:01.615Z" },
]

[[package]]
name = "nvidia-cudnn-cu12"
version = "9.10.2.21"
source = { registry = "https://pypi.org/simple" }
dependencies = [
    { name = "nvidia-cublas-cu12" },
]
wheels = [
    { url = "https://files.pythonhosted.org/packages/ba/51/e123d997aa098c61d029f76663dedbfb9bc8dcf8c60cbd6adbe42f76d049/nvidia_cudnn_cu12-9.10.2.21-py3-none-manylinux_2_27_x86_64.whl", hash = "sha256:949452be657fa16687d0930933f032835951ef0892b37d2d53824d1a84dc97a8", size = 706758467, upload-time = "2025-06-06T21:54:08.597Z" },
]

[[package]]
name = "nvidia-cufft-cu12"
version = "11.3.3.83"
source = { registry = "https://pypi.org/simple" }
dependencies = [
    { name = "nvidia-nvjitlink-cu12" },
]
wheels = [
    { url = "https://files.pythonhosted.org/packages/1f/13/ee4e00f30e676b66ae65b4f08cb5bcbb8392c03f54f2d5413ea99a5d1c80/nvidia_cufft_cu12-11.3.3.83-py3-none-manylinux2014_x86_64.manylinux_2_17_x86_64.whl", hash = "sha256:4d2dd21ec0b88cf61b62e6b43564355e5222e4a3fb394cac0db101f2dd0d4f74", size = 193118695, upload-time = "2025-03-07T01:45:27.821Z" },
]

[[package]]
name = "nvidia-cufile-cu12"
version = "1.13.1.3"
source = { registry = "https://pypi.org/simple" }
wheels = [
    { url = "https://files.pythonhosted.org/packages/bb/fe/1bcba1dfbfb8d01be8d93f07bfc502c93fa23afa6fd5ab3fc7c1df71038a/nvidia_cufile_cu12-1.13.1.3-py3-none-manylinux2014_x86_64.manylinux_2_17_x86_64.whl", hash = "sha256:1d069003be650e131b21c932ec3d8969c1715379251f8d23a1860554b1cb24fc", size = 1197834, upload-time = "2025-03-07T01:45:50.723Z" },
]

[[package]]
name = "nvidia-curand-cu12"
version = "10.3.9.90"
source = { registry = "https://pypi.org/simple" }
wheels = [
    { url = "https://files.pythonhosted.org/packages/fb/aa/6584b56dc84ebe9cf93226a5cde4d99080c8e90ab40f0c27bda7a0f29aa1/nvidia_curand_cu12-10.3.9.90-py3-none-manylinux_2_27_x86_64.whl", hash = "sha256:b32331d4f4df5d6eefa0554c565b626c7216f87a06a4f56fab27c3b68a830ec9", size = 63619976, upload-time = "2025-03-07T01:46:23.323Z" },
]

[[package]]
name = "nvidia-cusolver-cu12"
version = "11.7.3.90"
source = { registry = "https://pypi.org/simple" }
dependencies = [
    { name = "nvidia-cublas-cu12" },
    { name = "nvidia-cusparse-cu12" },
    { name = "nvidia-nvjitlink-cu12" },
]
wheels = [
    { url = "https://files.pythonhosted.org/packages/85/48/9a13d2975803e8cf2777d5ed57b87a0b6ca2cc795f9a4f59796a910bfb80/nvidia_cusolver_cu12-11.7.3.90-py3-none-manylinux_2_27_x86_64.whl", hash = "sha256:4376c11ad263152bd50ea295c05370360776f8c3427b30991df774f9fb26c450", size = 267506905, upload-time = "2025-03-07T01:47:16.273Z" },
]

[[package]]
name = "nvidia-cusparse-cu12"
version = "12.5.8.93"
source = { registry = "https://pypi.org/simple" }
dependencies = [
    { name = "nvidia-nvjitlink-cu12" },
]
wheels = [
    { url = "https://files.pythonhosted.org/packages/c2/f5/e1854cb2f2bcd4280c44736c93550cc300ff4b8c95ebe370d0aa7d2b473d/nvidia_cusparse_cu12-12.5.8.93-py3-none-manylinux2014_x86_64.manylinux_2_17_x86_64.whl", hash = "sha256:1ec05d76bbbd8b61b06a80e1eaf8cf4959c3d4ce8e711b65ebd0443bb0ebb13b", size = 288216466, upload-time = "2025-03-07T01:48:13.779Z" },
]

[[package]]
name = "nvidia-cusparselt-cu12"
version = "0.7.1"
source = { registry = "https://pypi.org/simple" }
wheels = [
    { url = "https://files.pythonhosted.org/packages/56/79/12978b96bd44274fe38b5dde5cfb660b1d114f70a65ef962bcbbed99b549/nvidia_cusparselt_cu12-0.7.1-py3-none-manylinux2014_x86_64.whl", hash = "sha256:f1bb701d6b930d5a7cea44c19ceb973311500847f81b634d802b7b539dc55623", size = 287193691, upload-time = "2025-02-26T00:15:44.104Z" },
]

[[package]]
name = "nvidia-nccl-cu12"
version = "2.27.3"
source = { registry = "https://pypi.org/simple" }
wheels = [
    { url = "https://files.pythonhosted.org/packages/5c/5b/4e4fff7bad39adf89f735f2bc87248c81db71205b62bcc0d5ca5b606b3c3/nvidia_nccl_cu12-2.27.3-py3-none-manylinux2014_x86_64.manylinux_2_17_x86_64.whl", hash = "sha256:adf27ccf4238253e0b826bce3ff5fa532d65fc42322c8bfdfaf28024c0fbe039", size = 322364134, upload-time = "2025-06-03T21:58:04.013Z" },
]

[[package]]
name = "nvidia-nvjitlink-cu12"
version = "12.8.93"
source = { registry = "https://pypi.org/simple" }
wheels = [
    { url = "https://files.pythonhosted.org/packages/f6/74/86a07f1d0f42998ca31312f998bd3b9a7eff7f52378f4f270c8679c77fb9/nvidia_nvjitlink_cu12-12.8.93-py3-none-manylinux2010_x86_64.manylinux_2_12_x86_64.whl", hash = "sha256:81ff63371a7ebd6e6451970684f916be2eab07321b73c9d244dc2b4da7f73b88", size = 39254836, upload-time = "2025-03-07T01:49:55.661Z" },
]

[[package]]
name = "nvidia-nvtx-cu12"
version = "12.8.90"
source = { registry = "https://pypi.org/simple" }
wheels = [
    { url = "https://files.pythonhosted.org/packages/a2/eb/86626c1bbc2edb86323022371c39aa48df6fd8b0a1647bc274577f72e90b/nvidia_nvtx_cu12-12.8.90-py3-none-manylinux2014_x86_64.manylinux_2_17_x86_64.whl", hash = "sha256:5b17e2001cc0d751a5bc2c6ec6d26ad95913324a4adb86788c944f8ce9ba441f", size = 89954, upload-time = "2025-03-07T01:42:44.131Z" },
]

[[package]]
name = "openai"
version = "2.7.1"
source = { registry = "https://pypi.org/simple" }
dependencies = [
    { name = "anyio" },
    { name = "distro" },
    { name = "httpx" },
    { name = "jiter" },
    { name = "pydantic" },
    { name = "sniffio" },
    { name = "tqdm" },
    { name = "typing-extensions" },
]
sdist = { url = "https://files.pythonhosted.org/packages/51/a2/f4023c1e0c868a6a5854955b3374f17153388aed95e835af114a17eac95b/openai-2.7.1.tar.gz", hash = "sha256:df4d4a3622b2df3475ead8eb0fbb3c27fd1c070fa2e55d778ca4f40e0186c726", size = 595933, upload-time = "2025-11-04T06:07:23.069Z" }
wheels = [
    { url = "https://files.pythonhosted.org/packages/8c/74/6bfc3adc81f6c2cea4439f2a734c40e3a420703bbcdc539890096a732bbd/openai-2.7.1-py3-none-any.whl", hash = "sha256:2f2530354d94c59c614645a4662b9dab0a5b881c5cd767a8587398feac0c9021", size = 1008780, upload-time = "2025-11-04T06:07:20.818Z" },
]

[[package]]
name = "openai-agents"
version = "0.4.2"
source = { registry = "https://pypi.org/simple" }
dependencies = [
    { name = "griffe" },
    { name = "mcp" },
    { name = "openai" },
    { name = "pydantic" },
    { name = "requests" },
    { name = "types-requests" },
    { name = "typing-extensions" },
]
sdist = { url = "https://files.pythonhosted.org/packages/2d/8e/71fd262046587a5b2b097aec6ce677f7bb23c81b3129da31942b7a0d0b26/openai_agents-0.4.2.tar.gz", hash = "sha256:281caff839b3ab2cf3bc52110abe93caca004985c41bf07de8e60d03c4a7528e", size = 1925615, upload-time = "2025-10-24T21:46:34.119Z" }
wheels = [
    { url = "https://files.pythonhosted.org/packages/2c/2e/23dbd9099555a9c7081c2819d00b7e1ee6ddbbd2fba8032f0ca4ddff778f/openai_agents-0.4.2-py3-none-any.whl", hash = "sha256:89fda02002dc0ac90ae177bb2f381a78b73aae329753bffb9276cfbdbfd20dc3", size = 216402, upload-time = "2025-10-24T21:46:32.065Z" },
]

[[package]]
name = "openai-harmony"
version = "0.0.4"
source = { registry = "https://pypi.org/simple" }
dependencies = [
    { name = "pydantic" },
]
sdist = { url = "https://files.pythonhosted.org/packages/92/94/01509d510bebf6606614e51113e5a415ced15b8f34aa98a8bf2539314650/openai_harmony-0.0.4.tar.gz", hash = "sha256:5c67ac6df349236fb7b64f57c3dbb0273efcdca24314daa108f2a482c427106c", size = 279848, upload-time = "2025-08-09T01:43:24.974Z" }
wheels = [
    { url = "https://files.pythonhosted.org/packages/a2/3e/6bb75a4d15a6aad0ba1b23193ca0d2c202cc1f3364ba840833374b7c9c1a/openai_harmony-0.0.4-cp38-abi3-macosx_10_12_x86_64.whl", hash = "sha256:3586d90c899cd41f8624e7b82a48c289f6e4be56c66304ecaf3a0ba88963a73f", size = 2772770, upload-time = "2025-08-09T01:43:14.839Z" },
    { url = "https://files.pythonhosted.org/packages/34/41/2f256fba6762d028ed6f935f0015f71d81927a52b9a1c873679a409b72bf/openai_harmony-0.0.4-cp38-abi3-macosx_11_0_arm64.whl", hash = "sha256:ef21a1e2384a65c62d5ec5e1cded9fe026f1d032d5c5d725110d1a8d330d8f54", size = 2633682, upload-time = "2025-08-09T01:43:12.681Z" },
    { url = "https://files.pythonhosted.org/packages/05/88/ade63bd8f36603610040e7cc086bc134d57a99a742e05f7fcddfdf822ee1/openai_harmony-0.0.4-cp38-abi3-manylinux_2_17_aarch64.manylinux2014_aarch64.whl", hash = "sha256:3cf2344366f10981bbc0f6d9949a0b2bb87151d209ed295943ed6ad8eda37932", size = 2963206, upload-time = "2025-08-09T01:43:02.433Z" },
    { url = "https://files.pythonhosted.org/packages/8e/ef/a65a0ff177fdf67bc0afd18bb9e7ad690d1b553a8eb5ebf27f601b22dbd0/openai_harmony-0.0.4-cp38-abi3-manylinux_2_17_armv7l.manylinux2014_armv7l.whl", hash = "sha256:2d8d16d84702059833fb03b841b28c25600c54e83cadccef79af44e1c81166b1", size = 2724854, upload-time = "2025-08-09T01:43:04.606Z" },
    { url = "https://files.pythonhosted.org/packages/8a/a1/ebaf0f55601a98609641283884d52dbfe9a1cf34b04f1cf80acb1560ab74/openai_harmony-0.0.4-cp38-abi3-manylinux_2_17_i686.manylinux2014_i686.whl", hash = "sha256:97f1fe3909733212cc6b36f0f199b1421a9c57b79ec665f0322bd604cec47340", size = 2984312, upload-time = "2025-08-09T01:43:08.908Z" },
    { url = "https://files.pythonhosted.org/packages/45/24/246f6f470bfbc89a117714b68f27cdaee12b31166237a227cc657780cc1d/openai_harmony-0.0.4-cp38-abi3-manylinux_2_17_ppc64le.manylinux2014_ppc64le.whl", hash = "sha256:567cc568b6bf7b4d041b0c9aa7d6b2c9394f8af6065bc87fa6d23f207b5af9a7", size = 3447870, upload-time = "2025-08-09T01:43:06.734Z" },
    { url = "https://files.pythonhosted.org/packages/1f/ec/dcdcace0ffcf3a532cca910e0c351b62d3a7decf0b091ea8cf856d2a67a6/openai_harmony-0.0.4-cp38-abi3-manylinux_2_17_x86_64.manylinux2014_x86_64.whl", hash = "sha256:31e9bcac0902a309e2fc688e52f247eec7fffcd00d17e958b9a83a8fea6519c2", size = 3049306, upload-time = "2025-08-09T01:43:11.019Z" },
    { url = "https://files.pythonhosted.org/packages/ad/39/172f1048d935db1523a82b45fee5231ad6c622645e566706e6bcf3731da8/openai_harmony-0.0.4-cp38-abi3-musllinux_1_2_aarch64.whl", hash = "sha256:96a63199c0d81095b5d5d1ae8ca82b64c1c13d18d4e30323ae9e8ab31bc80a3d", size = 3121347, upload-time = "2025-08-09T01:43:16.705Z" },
    { url = "https://files.pythonhosted.org/packages/6b/36/8ee4ca5d0b25587121fd3621e6a6106fba80218cb6d159e1670aeb2b22ef/openai_harmony-0.0.4-cp38-abi3-musllinux_1_2_armv7l.whl", hash = "sha256:d38f2639f6bf7c3c34a5dfd79e29075811ae2fa9b895a63e76767f74a47a971e", size = 2952326, upload-time = "2025-08-09T01:43:18.841Z" },
    { url = "https://files.pythonhosted.org/packages/ae/a0/ec8906393968679e269e23e957e11ff419978d1d077fb9af9561b161c988/openai_harmony-0.0.4-cp38-abi3-musllinux_1_2_i686.whl", hash = "sha256:038f1d6772d1be5213b36ae76e5d042022395ec35c428a73ccb8b839b2cecf6a", size = 3015832, upload-time = "2025-08-09T01:43:21.076Z" },
    { url = "https://files.pythonhosted.org/packages/a8/bd/aa9e6e5cf140716dbcae17402fac2a81a9ebb3f934059ac0eec61cb447fc/openai_harmony-0.0.4-cp38-abi3-musllinux_1_2_x86_64.whl", hash = "sha256:15e6d53a66502491a3675a536df30e271f976e6c5efe68250a65191efcb85c4f", size = 3221129, upload-time = "2025-08-09T01:43:23.146Z" },
    { url = "https://files.pythonhosted.org/packages/5a/22/2c7e1728689c7fa98a259ca2d14e718ea7af964516a617a9784f0d35d88a/openai_harmony-0.0.4-cp38-abi3-win32.whl", hash = "sha256:b9ee9e9ab6a237cebbe16563c787a6e83f3fcc034075c3d321dab94448426282", size = 2077125, upload-time = "2025-08-09T01:43:28.91Z" },
    { url = "https://files.pythonhosted.org/packages/e7/93/3a08a06ff3bde7f4c264f86d437e6a5c49792a6e362383b3a669f39c9690/openai_harmony-0.0.4-cp38-abi3-win_amd64.whl", hash = "sha256:746f751de5033b3dbcfcd4a726a4c56ce452c593ad3d54472d8597ce8d8b6d44", size = 2444821, upload-time = "2025-08-09T01:43:26.846Z" },
]

[[package]]
name = "opencv-python-headless"
version = "4.12.0.88"
source = { registry = "https://pypi.org/simple" }
dependencies = [
    { name = "numpy" },
]
sdist = { url = "https://files.pythonhosted.org/packages/a4/63/6861102ec149c3cd298f4d1ea7ce9d6adbc7529221606ff1dab991a19adb/opencv-python-headless-4.12.0.88.tar.gz", hash = "sha256:cfdc017ddf2e59b6c2f53bc12d74b6b0be7ded4ec59083ea70763921af2b6c09", size = 95379675, upload-time = "2025-07-07T09:21:06.815Z" }
wheels = [
    { url = "https://files.pythonhosted.org/packages/f7/7d/414e243c5c8216a5277afd104a319cc1291c5e23f5eeef512db5629ee7f4/opencv_python_headless-4.12.0.88-cp37-abi3-macosx_13_0_arm64.whl", hash = "sha256:1e58d664809b3350c1123484dd441e1667cd7bed3086db1b9ea1b6f6cb20b50e", size = 37877864, upload-time = "2025-07-07T09:14:41.693Z" },
    { url = "https://files.pythonhosted.org/packages/05/14/7e162714beed1cd5e7b5eb66fcbcba2f065c51b1d9da2463024c84d2f7c0/opencv_python_headless-4.12.0.88-cp37-abi3-macosx_13_0_x86_64.whl", hash = "sha256:365bb2e486b50feffc2d07a405b953a8f3e8eaa63865bc650034e5c71e7a5154", size = 57326608, upload-time = "2025-07-07T09:14:51.885Z" },
    { url = "https://files.pythonhosted.org/packages/69/4e/116720df7f1f7f3b59abc608ca30fbec9d2b3ae810afe4e4d26483d9dfa0/opencv_python_headless-4.12.0.88-cp37-abi3-manylinux2014_aarch64.manylinux_2_17_aarch64.whl", hash = "sha256:aeb4b13ecb8b4a0beb2668ea07928160ea7c2cd2d9b5ef571bbee6bafe9cc8d0", size = 33145800, upload-time = "2025-07-07T09:15:00.367Z" },
    { url = "https://files.pythonhosted.org/packages/89/53/e19c21e0c4eb1275c3e2c97b081103b6dfb3938172264d283a519bf728b9/opencv_python_headless-4.12.0.88-cp37-abi3-manylinux2014_x86_64.manylinux_2_17_x86_64.whl", hash = "sha256:236c8df54a90f4d02076e6f9c1cc763d794542e886c576a6fee46ec8ff75a7a9", size = 54023419, upload-time = "2025-07-07T09:15:10.164Z" },
    { url = "https://files.pythonhosted.org/packages/bf/9c/a76fd5414de6ec9f21f763a600058a0c3e290053cea87e0275692b1375c0/opencv_python_headless-4.12.0.88-cp37-abi3-win32.whl", hash = "sha256:fde2cf5c51e4def5f2132d78e0c08f9c14783cd67356922182c6845b9af87dbd", size = 30225230, upload-time = "2025-07-07T09:15:17.045Z" },
    { url = "https://files.pythonhosted.org/packages/f2/35/0858e9e71b36948eafbc5e835874b63e515179dc3b742cbe3d76bc683439/opencv_python_headless-4.12.0.88-cp37-abi3-win_amd64.whl", hash = "sha256:86b413bdd6c6bf497832e346cd5371995de148e579b9774f8eba686dee3f5528", size = 38923559, upload-time = "2025-07-07T09:15:25.229Z" },
]

[[package]]
name = "opentelemetry-api"
version = "1.38.0"
source = { registry = "https://pypi.org/simple" }
dependencies = [
    { name = "importlib-metadata" },
    { name = "typing-extensions" },
]
sdist = { url = "https://files.pythonhosted.org/packages/08/d8/0f354c375628e048bd0570645b310797299754730079853095bf000fba69/opentelemetry_api-1.38.0.tar.gz", hash = "sha256:f4c193b5e8acb0912b06ac5b16321908dd0843d75049c091487322284a3eea12", size = 65242, upload-time = "2025-10-16T08:35:50.25Z" }
wheels = [
    { url = "https://files.pythonhosted.org/packages/ae/a2/d86e01c28300bd41bab8f18afd613676e2bd63515417b77636fc1add426f/opentelemetry_api-1.38.0-py3-none-any.whl", hash = "sha256:2891b0197f47124454ab9f0cf58f3be33faca394457ac3e09daba13ff50aa582", size = 65947, upload-time = "2025-10-16T08:35:30.23Z" },
]

[[package]]
name = "opentelemetry-sdk"
version = "1.38.0"
source = { registry = "https://pypi.org/simple" }
dependencies = [
    { name = "opentelemetry-api" },
    { name = "opentelemetry-semantic-conventions" },
    { name = "typing-extensions" },
]
sdist = { url = "https://files.pythonhosted.org/packages/85/cb/f0eee1445161faf4c9af3ba7b848cc22a50a3d3e2515051ad8628c35ff80/opentelemetry_sdk-1.38.0.tar.gz", hash = "sha256:93df5d4d871ed09cb4272305be4d996236eedb232253e3ab864c8620f051cebe", size = 171942, upload-time = "2025-10-16T08:36:02.257Z" }
wheels = [
    { url = "https://files.pythonhosted.org/packages/2f/2e/e93777a95d7d9c40d270a371392b6d6f1ff170c2a3cb32d6176741b5b723/opentelemetry_sdk-1.38.0-py3-none-any.whl", hash = "sha256:1c66af6564ecc1553d72d811a01df063ff097cdc82ce188da9951f93b8d10f6b", size = 132349, upload-time = "2025-10-16T08:35:46.995Z" },
]

[[package]]
name = "opentelemetry-semantic-conventions"
version = "0.59b0"
source = { registry = "https://pypi.org/simple" }
dependencies = [
    { name = "opentelemetry-api" },
    { name = "typing-extensions" },
]
sdist = { url = "https://files.pythonhosted.org/packages/40/bc/8b9ad3802cd8ac6583a4eb7de7e5d7db004e89cb7efe7008f9c8a537ee75/opentelemetry_semantic_conventions-0.59b0.tar.gz", hash = "sha256:7a6db3f30d70202d5bf9fa4b69bc866ca6a30437287de6c510fb594878aed6b0", size = 129861, upload-time = "2025-10-16T08:36:03.346Z" }
wheels = [
    { url = "https://files.pythonhosted.org/packages/24/7d/c88d7b15ba8fe5c6b8f93be50fc11795e9fc05386c44afaf6b76fe191f9b/opentelemetry_semantic_conventions-0.59b0-py3-none-any.whl", hash = "sha256:35d3b8833ef97d614136e253c1da9342b4c3c083bbaf29ce31d572a1c3825eed", size = 207954, upload-time = "2025-10-16T08:35:48.054Z" },
]

[[package]]
name = "outlines-core"
version = "0.2.11"
source = { registry = "https://pypi.org/simple" }
sdist = { url = "https://files.pythonhosted.org/packages/1a/d3/e04e9145f8f806723dec9b9e5227ad695a3efcd3ced7794cf7c22b15df5e/outlines_core-0.2.11.tar.gz", hash = "sha256:dfce56f717ff5083e54cbcfdb66cad243365437fccbb5509adaa7e31e030f1d8", size = 197263, upload-time = "2025-05-19T10:12:51.719Z" }
wheels = [
    { url = "https://files.pythonhosted.org/packages/5f/2c/c7636823244c70e2960060bf9bd978248dffb55c5e7c91c46d18354b2a24/outlines_core-0.2.11-cp312-cp312-macosx_14_0_arm64.whl", hash = "sha256:4a9db4872bae083631d720994f4cee603bce0536b33d5a988814576863b657cf", size = 1957668, upload-time = "2025-05-19T10:12:18.29Z" },
    { url = "https://files.pythonhosted.org/packages/c7/09/5c62047da139d722317a444a4d01cd5f11943a8c2eaecce784341dd0844a/outlines_core-0.2.11-cp312-cp312-macosx_14_0_x86_64.whl", hash = "sha256:8359a45c59f6a8f2eb717245806501a59044c75f6ea8bd08faaa131cc8cdec45", size = 2130493, upload-time = "2025-05-19T10:12:19.537Z" },
    { url = "https://files.pythonhosted.org/packages/89/7a/d6a2810f90e37d550168e0c0a9a915086ea721444727e3ca2c630898d1ef/outlines_core-0.2.11-cp312-cp312-macosx_15_0_arm64.whl", hash = "sha256:5d26a46591377340e0b870b8a96ea8341058341a62ee0bded9098e0c88dd24f4", size = 1956804, upload-time = "2025-05-19T10:12:20.755Z" },
    { url = "https://files.pythonhosted.org/packages/ca/ea/339e6c273b5581128c3b7ca27d428d8993c3085912af1a467aa32ef0e9d1/outlines_core-0.2.11-cp312-cp312-macosx_15_0_x86_64.whl", hash = "sha256:ae460a34675fb11d92a5c605a480fbae4cd6c1b2d11b3698da64a7fcaba64dcf", size = 2127085, upload-time = "2025-05-19T10:12:22.02Z" },
    { url = "https://files.pythonhosted.org/packages/92/c7/a65d1fddf49830ebc41422294eacde35286d9f68994a8aa905cb14f5aade/outlines_core-0.2.11-cp312-cp312-manylinux_2_17_x86_64.manylinux2014_x86_64.whl", hash = "sha256:86df9740368866295077346440d911df4972da2b3f1f54b8125e6f329e8a8891", size = 2287677, upload-time = "2025-05-19T10:12:24.24Z" },
    { url = "https://files.pythonhosted.org/packages/23/79/8795aed8be9b77dd69d78e7cfbfcf28c179e6b08da6e56bbbf48a09fe55f/outlines_core-0.2.11-cp312-cp312-manylinux_2_28_aarch64.whl", hash = "sha256:96ce4dd78f106799be4a0a5795cefd1352806162973756a4b6fce4bb6eddd7e4", size = 2113000, upload-time = "2025-05-19T10:12:25.446Z" },
    { url = "https://files.pythonhosted.org/packages/59/e3/cbe9294b06d92ee1892dbb6f2125d833d68e8629d45d080d6daba54eec2d/outlines_core-0.2.11-cp312-cp312-win32.whl", hash = "sha256:358db161cce3650ba822e118dcf0a1efa571c7deb4864ab9d64ca2c9cca7425d", size = 1765703, upload-time = "2025-05-19T10:12:26.693Z" },
    { url = "https://files.pythonhosted.org/packages/1d/c9/ed3cf362515fac16e313368b9b2f2497051f4ded88679205830b6f889f54/outlines_core-0.2.11-cp312-cp312-win_amd64.whl", hash = "sha256:231f9d20d2630c70665345821780d7808b29539620a75c99f65113b518c51032", size = 2060945, upload-time = "2025-05-19T10:12:28.294Z" },
]

[[package]]
name = "packaging"
version = "25.0"
source = { registry = "https://pypi.org/simple" }
sdist = { url = "https://files.pythonhosted.org/packages/a1/d4/1fc4078c65507b51b96ca8f8c3ba19e6a61c8253c72794544580a7b6c24d/packaging-25.0.tar.gz", hash = "sha256:d443872c98d677bf60f6a1f2f8c1cb748e8fe762d2bf9d3148b5599295b0fc4f", size = 165727, upload-time = "2025-04-19T11:48:59.673Z" }
wheels = [
    { url = "https://files.pythonhosted.org/packages/20/12/38679034af332785aac8774540895e234f4d07f7545804097de4b666afd8/packaging-25.0-py3-none-any.whl", hash = "sha256:29572ef2b1f17581046b3a2227d5c611fb25ec70ca1ba8554b24b0e69331a484", size = 66469, upload-time = "2025-04-19T11:48:57.875Z" },
]

[[package]]
name = "pandas"
version = "2.3.3"
source = { registry = "https://pypi.org/simple" }
dependencies = [
    { name = "numpy" },
    { name = "python-dateutil" },
    { name = "pytz" },
    { name = "tzdata" },
]
sdist = { url = "https://files.pythonhosted.org/packages/33/01/d40b85317f86cf08d853a4f495195c73815fdf205eef3993821720274518/pandas-2.3.3.tar.gz", hash = "sha256:e05e1af93b977f7eafa636d043f9f94c7ee3ac81af99c13508215942e64c993b", size = 4495223, upload-time = "2025-09-29T23:34:51.853Z" }
wheels = [
    { url = "https://files.pythonhosted.org/packages/9c/fb/231d89e8637c808b997d172b18e9d4a4bc7bf31296196c260526055d1ea0/pandas-2.3.3-cp312-cp312-macosx_10_13_x86_64.whl", hash = "sha256:6d21f6d74eb1725c2efaa71a2bfc661a0689579b58e9c0ca58a739ff0b002b53", size = 11597846, upload-time = "2025-09-29T23:19:48.856Z" },
    { url = "https://files.pythonhosted.org/packages/5c/bd/bf8064d9cfa214294356c2d6702b716d3cf3bb24be59287a6a21e24cae6b/pandas-2.3.3-cp312-cp312-macosx_11_0_arm64.whl", hash = "sha256:3fd2f887589c7aa868e02632612ba39acb0b8948faf5cc58f0850e165bd46f35", size = 10729618, upload-time = "2025-09-29T23:39:08.659Z" },
    { url = "https://files.pythonhosted.org/packages/57/56/cf2dbe1a3f5271370669475ead12ce77c61726ffd19a35546e31aa8edf4e/pandas-2.3.3-cp312-cp312-manylinux_2_24_aarch64.manylinux_2_28_aarch64.whl", hash = "sha256:ecaf1e12bdc03c86ad4a7ea848d66c685cb6851d807a26aa245ca3d2017a1908", size = 11737212, upload-time = "2025-09-29T23:19:59.765Z" },
    { url = "https://files.pythonhosted.org/packages/e5/63/cd7d615331b328e287d8233ba9fdf191a9c2d11b6af0c7a59cfcec23de68/pandas-2.3.3-cp312-cp312-manylinux_2_24_x86_64.manylinux_2_28_x86_64.whl", hash = "sha256:b3d11d2fda7eb164ef27ffc14b4fcab16a80e1ce67e9f57e19ec0afaf715ba89", size = 12362693, upload-time = "2025-09-29T23:20:14.098Z" },
    { url = "https://files.pythonhosted.org/packages/a6/de/8b1895b107277d52f2b42d3a6806e69cfef0d5cf1d0ba343470b9d8e0a04/pandas-2.3.3-cp312-cp312-musllinux_1_2_aarch64.whl", hash = "sha256:a68e15f780eddf2b07d242e17a04aa187a7ee12b40b930bfdd78070556550e98", size = 12771002, upload-time = "2025-09-29T23:20:26.76Z" },
    { url = "https://files.pythonhosted.org/packages/87/21/84072af3187a677c5893b170ba2c8fbe450a6ff911234916da889b698220/pandas-2.3.3-cp312-cp312-musllinux_1_2_x86_64.whl", hash = "sha256:371a4ab48e950033bcf52b6527eccb564f52dc826c02afd9a1bc0ab731bba084", size = 13450971, upload-time = "2025-09-29T23:20:41.344Z" },
    { url = "https://files.pythonhosted.org/packages/86/41/585a168330ff063014880a80d744219dbf1dd7a1c706e75ab3425a987384/pandas-2.3.3-cp312-cp312-win_amd64.whl", hash = "sha256:a16dcec078a01eeef8ee61bf64074b4e524a2a3f4b3be9326420cabe59c4778b", size = 10992722, upload-time = "2025-09-29T23:20:54.139Z" },
]

[[package]]
name = "parso"
version = "0.8.5"
source = { registry = "https://pypi.org/simple" }
sdist = { url = "https://files.pythonhosted.org/packages/d4/de/53e0bcf53d13e005bd8c92e7855142494f41171b34c2536b86187474184d/parso-0.8.5.tar.gz", hash = "sha256:034d7354a9a018bdce352f48b2a8a450f05e9d6ee85db84764e9b6bd96dafe5a", size = 401205, upload-time = "2025-08-23T15:15:28.028Z" }
wheels = [
    { url = "https://files.pythonhosted.org/packages/16/32/f8e3c85d1d5250232a5d3477a2a28cc291968ff175caeadaf3cc19ce0e4a/parso-0.8.5-py2.py3-none-any.whl", hash = "sha256:646204b5ee239c396d040b90f9e272e9a8017c630092bf59980beb62fd033887", size = 106668, upload-time = "2025-08-23T15:15:25.663Z" },
]

[[package]]
name = "partial-json-parser"
version = "0.2.1.1.post6"
source = { registry = "https://pypi.org/simple" }
sdist = { url = "https://files.pythonhosted.org/packages/86/13/459e86c9c67a006651803a3df3d0b08f7708bc5483fdc482582d75562949/partial_json_parser-0.2.1.1.post6.tar.gz", hash = "sha256:43896b68929678224cbbe4884a6a5fe9251ded4b30b8b7d7eb569e5feea93afc", size = 10299, upload-time = "2025-06-23T17:51:45.372Z" }
wheels = [
    { url = "https://files.pythonhosted.org/packages/cb/40/1f922794af3dc7503f19319a8804b398a161a2cd54183cff8b12225b8d85/partial_json_parser-0.2.1.1.post6-py3-none-any.whl", hash = "sha256:abc332f09b13ef5233384dbfe7128a0e9ea3fa4b8f8be9b37ac1b433c810e99e", size = 10876, upload-time = "2025-06-23T17:51:44.332Z" },
]

[[package]]
name = "pexpect"
version = "4.9.0"
source = { registry = "https://pypi.org/simple" }
dependencies = [
    { name = "ptyprocess" },
]
sdist = { url = "https://files.pythonhosted.org/packages/42/92/cc564bf6381ff43ce1f4d06852fc19a2f11d180f23dc32d9588bee2f149d/pexpect-4.9.0.tar.gz", hash = "sha256:ee7d41123f3c9911050ea2c2dac107568dc43b2d3b0c7557a33212c398ead30f", size = 166450, upload-time = "2023-11-25T09:07:26.339Z" }
wheels = [
    { url = "https://files.pythonhosted.org/packages/9e/c3/059298687310d527a58bb01f3b1965787ee3b40dce76752eda8b44e9a2c5/pexpect-4.9.0-py2.py3-none-any.whl", hash = "sha256:7236d1e080e4936be2dc3e326cec0af72acf9212a7e1d060210e70a47e253523", size = 63772, upload-time = "2023-11-25T06:56:14.81Z" },
]

[[package]]
name = "pillow"
version = "12.0.0"
source = { registry = "https://pypi.org/simple" }
sdist = { url = "https://files.pythonhosted.org/packages/5a/b0/cace85a1b0c9775a9f8f5d5423c8261c858760e2466c79b2dd184638b056/pillow-12.0.0.tar.gz", hash = "sha256:87d4f8125c9988bfbed67af47dd7a953e2fc7b0cc1e7800ec6d2080d490bb353", size = 47008828, upload-time = "2025-10-15T18:24:14.008Z" }
wheels = [
    { url = "https://files.pythonhosted.org/packages/2c/90/4fcce2c22caf044e660a198d740e7fbc14395619e3cb1abad12192c0826c/pillow-12.0.0-cp312-cp312-macosx_10_13_x86_64.whl", hash = "sha256:53561a4ddc36facb432fae7a9d8afbfaf94795414f5cdc5fc52f28c1dca90371", size = 5249377, upload-time = "2025-10-15T18:22:05.993Z" },
    { url = "https://files.pythonhosted.org/packages/fd/e0/ed960067543d080691d47d6938ebccbf3976a931c9567ab2fbfab983a5dd/pillow-12.0.0-cp312-cp312-macosx_11_0_arm64.whl", hash = "sha256:71db6b4c1653045dacc1585c1b0d184004f0d7e694c7b34ac165ca70c0838082", size = 4650343, upload-time = "2025-10-15T18:22:07.718Z" },
    { url = "https://files.pythonhosted.org/packages/e7/a1/f81fdeddcb99c044bf7d6faa47e12850f13cee0849537a7d27eeab5534d4/pillow-12.0.0-cp312-cp312-manylinux2014_aarch64.manylinux_2_17_aarch64.whl", hash = "sha256:2fa5f0b6716fc88f11380b88b31fe591a06c6315e955c096c35715788b339e3f", size = 6232981, upload-time = "2025-10-15T18:22:09.287Z" },
    { url = "https://files.pythonhosted.org/packages/88/e1/9098d3ce341a8750b55b0e00c03f1630d6178f38ac191c81c97a3b047b44/pillow-12.0.0-cp312-cp312-manylinux2014_x86_64.manylinux_2_17_x86_64.whl", hash = "sha256:82240051c6ca513c616f7f9da06e871f61bfd7805f566275841af15015b8f98d", size = 8041399, upload-time = "2025-10-15T18:22:10.872Z" },
    { url = "https://files.pythonhosted.org/packages/a7/62/a22e8d3b602ae8cc01446d0c57a54e982737f44b6f2e1e019a925143771d/pillow-12.0.0-cp312-cp312-manylinux_2_27_aarch64.manylinux_2_28_aarch64.whl", hash = "sha256:55f818bd74fe2f11d4d7cbc65880a843c4075e0ac7226bc1a23261dbea531953", size = 6347740, upload-time = "2025-10-15T18:22:12.769Z" },
    { url = "https://files.pythonhosted.org/packages/4f/87/424511bdcd02c8d7acf9f65caa09f291a519b16bd83c3fb3374b3d4ae951/pillow-12.0.0-cp312-cp312-manylinux_2_27_x86_64.manylinux_2_28_x86_64.whl", hash = "sha256:b87843e225e74576437fd5b6a4c2205d422754f84a06942cfaf1dc32243e45a8", size = 7040201, upload-time = "2025-10-15T18:22:14.813Z" },
    { url = "https://files.pythonhosted.org/packages/dc/4d/435c8ac688c54d11755aedfdd9f29c9eeddf68d150fe42d1d3dbd2365149/pillow-12.0.0-cp312-cp312-musllinux_1_2_aarch64.whl", hash = "sha256:c607c90ba67533e1b2355b821fef6764d1dd2cbe26b8c1005ae84f7aea25ff79", size = 6462334, upload-time = "2025-10-15T18:22:16.375Z" },
    { url = "https://files.pythonhosted.org/packages/2b/f2/ad34167a8059a59b8ad10bc5c72d4d9b35acc6b7c0877af8ac885b5f2044/pillow-12.0.0-cp312-cp312-musllinux_1_2_x86_64.whl", hash = "sha256:21f241bdd5080a15bc86d3466a9f6074a9c2c2b314100dd896ac81ee6db2f1ba", size = 7134162, upload-time = "2025-10-15T18:22:17.996Z" },
    { url = "https://files.pythonhosted.org/packages/0c/b1/a7391df6adacf0a5c2cf6ac1cf1fcc1369e7d439d28f637a847f8803beb3/pillow-12.0.0-cp312-cp312-win32.whl", hash = "sha256:dd333073e0cacdc3089525c7df7d39b211bcdf31fc2824e49d01c6b6187b07d0", size = 6298769, upload-time = "2025-10-15T18:22:19.923Z" },
    { url = "https://files.pythonhosted.org/packages/a2/0b/d87733741526541c909bbf159e338dcace4f982daac6e5a8d6be225ca32d/pillow-12.0.0-cp312-cp312-win_amd64.whl", hash = "sha256:9fe611163f6303d1619bbcb653540a4d60f9e55e622d60a3108be0d5b441017a", size = 7001107, upload-time = "2025-10-15T18:22:21.644Z" },
    { url = "https://files.pythonhosted.org/packages/bc/96/aaa61ce33cc98421fb6088af2a03be4157b1e7e0e87087c888e2370a7f45/pillow-12.0.0-cp312-cp312-win_arm64.whl", hash = "sha256:7dfb439562f234f7d57b1ac6bc8fe7f838a4bd49c79230e0f6a1da93e82f1fad", size = 2436012, upload-time = "2025-10-15T18:22:23.621Z" },
]

[[package]]
name = "platformdirs"
version = "4.5.0"
source = { registry = "https://pypi.org/simple" }
sdist = { url = "https://files.pythonhosted.org/packages/61/33/9611380c2bdb1225fdef633e2a9610622310fed35ab11dac9620972ee088/platformdirs-4.5.0.tar.gz", hash = "sha256:70ddccdd7c99fc5942e9fc25636a8b34d04c24b335100223152c2803e4063312", size = 21632, upload-time = "2025-10-08T17:44:48.791Z" }
wheels = [
    { url = "https://files.pythonhosted.org/packages/73/cb/ac7874b3e5d58441674fb70742e6c374b28b0c7cb988d37d991cde47166c/platformdirs-4.5.0-py3-none-any.whl", hash = "sha256:e578a81bb873cbb89a41fcc904c7ef523cc18284b7e3b3ccf06aca1403b7ebd3", size = 18651, upload-time = "2025-10-08T17:44:47.223Z" },
]

[[package]]
name = "pluggy"
version = "1.6.0"
source = { registry = "https://pypi.org/simple" }
sdist = { url = "https://files.pythonhosted.org/packages/f9/e2/3e91f31a7d2b083fe6ef3fa267035b518369d9511ffab804f839851d2779/pluggy-1.6.0.tar.gz", hash = "sha256:7dcc130b76258d33b90f61b658791dede3486c3e6bfb003ee5c9bfb396dd22f3", size = 69412, upload-time = "2025-05-15T12:30:07.975Z" }
wheels = [
    { url = "https://files.pythonhosted.org/packages/54/20/4d324d65cc6d9205fabedc306948156824eb9f0ee1633355a8f7ec5c66bf/pluggy-1.6.0-py3-none-any.whl", hash = "sha256:e920276dd6813095e9377c0bc5566d94c932c33b27a3e3945d8389c374dd4746", size = 20538, upload-time = "2025-05-15T12:30:06.134Z" },
]

[[package]]
name = "pre-commit"
version = "4.3.0"
source = { registry = "https://pypi.org/simple" }
dependencies = [
    { name = "cfgv" },
    { name = "identify" },
    { name = "nodeenv" },
    { name = "pyyaml" },
    { name = "virtualenv" },
]
sdist = { url = "https://files.pythonhosted.org/packages/ff/29/7cf5bbc236333876e4b41f56e06857a87937ce4bf91e117a6991a2dbb02a/pre_commit-4.3.0.tar.gz", hash = "sha256:499fe450cc9d42e9d58e606262795ecb64dd05438943c62b66f6a8673da30b16", size = 193792, upload-time = "2025-08-09T18:56:14.651Z" }
wheels = [
    { url = "https://files.pythonhosted.org/packages/5b/a5/987a405322d78a73b66e39e4a90e4ef156fd7141bf71df987e50717c321b/pre_commit-4.3.0-py2.py3-none-any.whl", hash = "sha256:2b0747ad7e6e967169136edffee14c16e148a778a54e4f967921aa1ebf2308d8", size = 220965, upload-time = "2025-08-09T18:56:13.192Z" },
]

[[package]]
name = "prime-evals"
version = "0.1.3"
source = { registry = "https://pypi.org/simple" }
dependencies = [
    { name = "httpx" },
    { name = "pydantic" },
]
wheels = [
    { url = "https://files.pythonhosted.org/packages/45/2c/b206bd94d29c9a8d3932c9596e2700c593e9a00e92ec04ab884052060fc1/prime_evals-0.1.3-py3-none-any.whl", hash = "sha256:345a4a25ac449b19d46acd68defcb6374b4344dc972eacb15903788c3a626092", size = 12876, upload-time = "2025-10-31T21:34:29.408Z" },
]

[[package]]
name = "prime-rl"
version = "0.1.0"
source = { editable = "." }
dependencies = [
    { name = "accelerate" },
    { name = "beartype" },
    { name = "blobfile" },
    { name = "cydifflib" },
    { name = "datasets" },
    { name = "dion" },
    { name = "flash-attn" },
    { name = "jaxtyping" },
    { name = "liger-kernel" },
    { name = "loguru" },
    { name = "lovely-tensors" },
    { name = "math-verify" },
    { name = "nltk" },
    { name = "numpy" },
    { name = "openai" },
    { name = "prime-evals" },
    { name = "pydantic" },
    { name = "pydantic-settings" },
    { name = "pylatexenc" },
    { name = "reverse-text" },
    { name = "rich" },
    { name = "textarena" },
    { name = "tomli" },
    { name = "tomli-w" },
    { name = "torch" },
    { name = "torchdata" },
    { name = "torchtitan" },
    { name = "transformers" },
    { name = "uvloop" },
    { name = "verifiers" },
    { name = "vllm" },
    { name = "wandb" },
]

[package.dev-dependencies]
dev = [
    { name = "ipykernel" },
    { name = "ipywidgets" },
    { name = "pre-commit" },
    { name = "pytest" },
    { name = "ruff" },
]

[package.metadata]
requires-dist = [
    { name = "accelerate", specifier = ">=1.10.1" },
    { name = "beartype", specifier = ">=0.21.0" },
    { name = "blobfile", specifier = ">=3.0.0" },
    { name = "cydifflib", specifier = ">=1.2.0" },
    { name = "datasets", specifier = ">=4.0.0" },
    { name = "dion", git = "https://github.com/samsja/dion.git?rev=main" },
    { name = "flash-attn", specifier = ">=2.8.3" },
    { name = "jaxtyping", specifier = ">=0.3.2" },
    { name = "liger-kernel", specifier = ">=0.5.10" },
    { name = "loguru", specifier = ">=0.7.3" },
    { name = "lovely-tensors", specifier = ">=0.1.18" },
    { name = "math-verify", specifier = ">=0.8.0" },
    { name = "nltk", specifier = ">=3.9.1" },
    { name = "numpy", specifier = ">=2.2.6" },
    { name = "openai", specifier = ">=1.106.1" },
    { name = "prime-evals", specifier = ">=0.1.2" },
    { name = "pydantic", specifier = ">=1.10.13" },
    { name = "pydantic-settings", specifier = ">=2.10.1" },
    { name = "pylatexenc", specifier = ">=2.10" },
    { name = "reverse-text", index = "https://hub.primeintellect.ai/primeintellect/simple/" },
    { name = "reverse-text", specifier = ">=0.1.4", index = "https://hub.primeintellect.ai/primeintellect/simple/" },
    { name = "rich", specifier = ">=14.0.0" },
    { name = "textarena", specifier = ">=0.6.16" },
    { name = "tomli", specifier = ">=2.2.1" },
    { name = "tomli-w", specifier = ">=1.2.0" },
    { name = "torch", specifier = ">=2.8.0", index = "https://download.pytorch.org/whl/test/cu128" },
    { name = "torchdata", specifier = ">=0.11.0" },
    { name = "torchtitan", git = "https://github.com/pytorch/torchtitan?rev=a1fdd7e43694bbfeff5d6ad8ac738c067bb90d41" },
    { name = "transformers", specifier = ">=4.56.0" },
    { name = "uvloop", specifier = ">=0.21.0" },
<<<<<<< HEAD
    { name = "verifiers", git = "https://github.com/PrimeIntellect-ai/verifiers.git?rev=616cf20" },
=======
    { name = "verifiers", git = "https://github.com/PrimeIntellect-ai/verifiers.git?rev=ed74f6f" },
>>>>>>> 197679c4
    { name = "vllm", specifier = "==0.10.2" },
    { name = "wandb", specifier = ">=0.20.1" },
]

[package.metadata.requires-dev]
dev = [
    { name = "ipykernel", specifier = ">=6.29.5" },
    { name = "ipywidgets", specifier = ">=8.1.7" },
    { name = "pre-commit", specifier = ">=4.2.0" },
    { name = "pytest", specifier = ">=8.4.1" },
    { name = "ruff", specifier = ">=0.12.1" },
]

[[package]]
name = "prime-sandboxes"
version = "0.1.0"
source = { registry = "https://pypi.org/simple" }
dependencies = [
    { name = "httpx" },
    { name = "pydantic" },
]
sdist = { url = "https://files.pythonhosted.org/packages/4d/bb/f7c8b0f3dd73651b456a6e2dbb6b7154c19aa7ed699b1faacd88dd82b9fa/prime_sandboxes-0.1.0.tar.gz", hash = "sha256:99d7c0a799aba8685a9583446886eb258a579be2b741066708a9afab6737212e", size = 34581, upload-time = "2025-10-09T01:06:50.71Z" }
wheels = [
    { url = "https://files.pythonhosted.org/packages/e7/6b/bfaa9d100a398c227e6af790452fd818f210a2f070e62391e7648da77009/prime_sandboxes-0.1.0-py3-none-any.whl", hash = "sha256:67a408d2bc4f96d73f8266f01582ab402d566b96ad941f031d4c37bf95753767", size = 14798, upload-time = "2025-10-09T01:06:49.403Z" },
]

[[package]]
name = "prometheus-client"
version = "0.23.1"
source = { registry = "https://pypi.org/simple" }
sdist = { url = "https://files.pythonhosted.org/packages/23/53/3edb5d68ecf6b38fcbcc1ad28391117d2a322d9a1a3eff04bfdb184d8c3b/prometheus_client-0.23.1.tar.gz", hash = "sha256:6ae8f9081eaaaf153a2e959d2e6c4f4fb57b12ef76c8c7980202f1e57b48b2ce", size = 80481, upload-time = "2025-09-18T20:47:25.043Z" }
wheels = [
    { url = "https://files.pythonhosted.org/packages/b8/db/14bafcb4af2139e046d03fd00dea7873e48eafe18b7d2797e73d6681f210/prometheus_client-0.23.1-py3-none-any.whl", hash = "sha256:dd1913e6e76b59cfe44e7a4b83e01afc9873c1bdfd2ed8739f1e76aeca115f99", size = 61145, upload-time = "2025-09-18T20:47:23.875Z" },
]

[[package]]
name = "prometheus-fastapi-instrumentator"
version = "7.1.0"
source = { registry = "https://pypi.org/simple" }
dependencies = [
    { name = "prometheus-client" },
    { name = "starlette" },
]
sdist = { url = "https://files.pythonhosted.org/packages/69/6d/24d53033cf93826aa7857699a4450c1c67e5b9c710e925b1ed2b320c04df/prometheus_fastapi_instrumentator-7.1.0.tar.gz", hash = "sha256:be7cd61eeea4e5912aeccb4261c6631b3f227d8924542d79eaf5af3f439cbe5e", size = 20220, upload-time = "2025-03-19T19:35:05.351Z" }
wheels = [
    { url = "https://files.pythonhosted.org/packages/27/72/0824c18f3bc75810f55dacc2dd933f6ec829771180245ae3cc976195dec0/prometheus_fastapi_instrumentator-7.1.0-py3-none-any.whl", hash = "sha256:978130f3c0bb7b8ebcc90d35516a6fe13e02d2eb358c8f83887cdef7020c31e9", size = 19296, upload-time = "2025-03-19T19:35:04.323Z" },
]

[[package]]
name = "prompt-toolkit"
version = "3.0.52"
source = { registry = "https://pypi.org/simple" }
dependencies = [
    { name = "wcwidth" },
]
sdist = { url = "https://files.pythonhosted.org/packages/a1/96/06e01a7b38dce6fe1db213e061a4602dd6032a8a97ef6c1a862537732421/prompt_toolkit-3.0.52.tar.gz", hash = "sha256:28cde192929c8e7321de85de1ddbe736f1375148b02f2e17edd840042b1be855", size = 434198, upload-time = "2025-08-27T15:24:02.057Z" }
wheels = [
    { url = "https://files.pythonhosted.org/packages/84/03/0d3ce49e2505ae70cf43bc5bb3033955d2fc9f932163e84dc0779cc47f48/prompt_toolkit-3.0.52-py3-none-any.whl", hash = "sha256:9aac639a3bbd33284347de5ad8d68ecc044b91a762dc39b7c21095fcd6a19955", size = 391431, upload-time = "2025-08-27T15:23:59.498Z" },
]

[[package]]
name = "propcache"
version = "0.4.1"
source = { registry = "https://pypi.org/simple" }
sdist = { url = "https://files.pythonhosted.org/packages/9e/da/e9fc233cf63743258bff22b3dfa7ea5baef7b5bc324af47a0ad89b8ffc6f/propcache-0.4.1.tar.gz", hash = "sha256:f48107a8c637e80362555f37ecf49abe20370e557cc4ab374f04ec4423c97c3d", size = 46442, upload-time = "2025-10-08T19:49:02.291Z" }
wheels = [
    { url = "https://files.pythonhosted.org/packages/a2/0f/f17b1b2b221d5ca28b4b876e8bb046ac40466513960646bda8e1853cdfa2/propcache-0.4.1-cp312-cp312-macosx_10_13_universal2.whl", hash = "sha256:e153e9cd40cc8945138822807139367f256f89c6810c2634a4f6902b52d3b4e2", size = 80061, upload-time = "2025-10-08T19:46:46.075Z" },
    { url = "https://files.pythonhosted.org/packages/76/47/8ccf75935f51448ba9a16a71b783eb7ef6b9ee60f5d14c7f8a8a79fbeed7/propcache-0.4.1-cp312-cp312-macosx_10_13_x86_64.whl", hash = "sha256:cd547953428f7abb73c5ad82cbb32109566204260d98e41e5dfdc682eb7f8403", size = 46037, upload-time = "2025-10-08T19:46:47.23Z" },
    { url = "https://files.pythonhosted.org/packages/0a/b6/5c9a0e42df4d00bfb4a3cbbe5cf9f54260300c88a0e9af1f47ca5ce17ac0/propcache-0.4.1-cp312-cp312-macosx_11_0_arm64.whl", hash = "sha256:f048da1b4f243fc44f205dfd320933a951b8d89e0afd4c7cacc762a8b9165207", size = 47324, upload-time = "2025-10-08T19:46:48.384Z" },
    { url = "https://files.pythonhosted.org/packages/9e/d3/6c7ee328b39a81ee877c962469f1e795f9db87f925251efeb0545e0020d0/propcache-0.4.1-cp312-cp312-manylinux2014_aarch64.manylinux_2_17_aarch64.manylinux_2_28_aarch64.whl", hash = "sha256:ec17c65562a827bba85e3872ead335f95405ea1674860d96483a02f5c698fa72", size = 225505, upload-time = "2025-10-08T19:46:50.055Z" },
    { url = "https://files.pythonhosted.org/packages/01/5d/1c53f4563490b1d06a684742cc6076ef944bc6457df6051b7d1a877c057b/propcache-0.4.1-cp312-cp312-manylinux2014_ppc64le.manylinux_2_17_ppc64le.manylinux_2_28_ppc64le.whl", hash = "sha256:405aac25c6394ef275dee4c709be43745d36674b223ba4eb7144bf4d691b7367", size = 230242, upload-time = "2025-10-08T19:46:51.815Z" },
    { url = "https://files.pythonhosted.org/packages/20/e1/ce4620633b0e2422207c3cb774a0ee61cac13abc6217763a7b9e2e3f4a12/propcache-0.4.1-cp312-cp312-manylinux2014_s390x.manylinux_2_17_s390x.manylinux_2_28_s390x.whl", hash = "sha256:0013cb6f8dde4b2a2f66903b8ba740bdfe378c943c4377a200551ceb27f379e4", size = 238474, upload-time = "2025-10-08T19:46:53.208Z" },
    { url = "https://files.pythonhosted.org/packages/46/4b/3aae6835b8e5f44ea6a68348ad90f78134047b503765087be2f9912140ea/propcache-0.4.1-cp312-cp312-manylinux2014_x86_64.manylinux_2_17_x86_64.manylinux_2_28_x86_64.whl", hash = "sha256:15932ab57837c3368b024473a525e25d316d8353016e7cc0e5ba9eb343fbb1cf", size = 221575, upload-time = "2025-10-08T19:46:54.511Z" },
    { url = "https://files.pythonhosted.org/packages/6e/a5/8a5e8678bcc9d3a1a15b9a29165640d64762d424a16af543f00629c87338/propcache-0.4.1-cp312-cp312-musllinux_1_2_aarch64.whl", hash = "sha256:031dce78b9dc099f4c29785d9cf5577a3faf9ebf74ecbd3c856a7b92768c3df3", size = 216736, upload-time = "2025-10-08T19:46:56.212Z" },
    { url = "https://files.pythonhosted.org/packages/f1/63/b7b215eddeac83ca1c6b934f89d09a625aa9ee4ba158338854c87210cc36/propcache-0.4.1-cp312-cp312-musllinux_1_2_armv7l.whl", hash = "sha256:ab08df6c9a035bee56e31af99be621526bd237bea9f32def431c656b29e41778", size = 213019, upload-time = "2025-10-08T19:46:57.595Z" },
    { url = "https://files.pythonhosted.org/packages/57/74/f580099a58c8af587cac7ba19ee7cb418506342fbbe2d4a4401661cca886/propcache-0.4.1-cp312-cp312-musllinux_1_2_ppc64le.whl", hash = "sha256:4d7af63f9f93fe593afbf104c21b3b15868efb2c21d07d8732c0c4287e66b6a6", size = 220376, upload-time = "2025-10-08T19:46:59.067Z" },
    { url = "https://files.pythonhosted.org/packages/c4/ee/542f1313aff7eaf19c2bb758c5d0560d2683dac001a1c96d0774af799843/propcache-0.4.1-cp312-cp312-musllinux_1_2_s390x.whl", hash = "sha256:cfc27c945f422e8b5071b6e93169679e4eb5bf73bbcbf1ba3ae3a83d2f78ebd9", size = 226988, upload-time = "2025-10-08T19:47:00.544Z" },
    { url = "https://files.pythonhosted.org/packages/8f/18/9c6b015dd9c6930f6ce2229e1f02fb35298b847f2087ea2b436a5bfa7287/propcache-0.4.1-cp312-cp312-musllinux_1_2_x86_64.whl", hash = "sha256:35c3277624a080cc6ec6f847cbbbb5b49affa3598c4535a0a4682a697aaa5c75", size = 215615, upload-time = "2025-10-08T19:47:01.968Z" },
    { url = "https://files.pythonhosted.org/packages/80/9e/e7b85720b98c45a45e1fca6a177024934dc9bc5f4d5dd04207f216fc33ed/propcache-0.4.1-cp312-cp312-win32.whl", hash = "sha256:671538c2262dadb5ba6395e26c1731e1d52534bfe9ae56d0b5573ce539266aa8", size = 38066, upload-time = "2025-10-08T19:47:03.503Z" },
    { url = "https://files.pythonhosted.org/packages/54/09/d19cff2a5aaac632ec8fc03737b223597b1e347416934c1b3a7df079784c/propcache-0.4.1-cp312-cp312-win_amd64.whl", hash = "sha256:cb2d222e72399fcf5890d1d5cc1060857b9b236adff2792ff48ca2dfd46c81db", size = 41655, upload-time = "2025-10-08T19:47:04.973Z" },
    { url = "https://files.pythonhosted.org/packages/68/ab/6b5c191bb5de08036a8c697b265d4ca76148efb10fa162f14af14fb5f076/propcache-0.4.1-cp312-cp312-win_arm64.whl", hash = "sha256:204483131fb222bdaaeeea9f9e6c6ed0cac32731f75dfc1d4a567fc1926477c1", size = 37789, upload-time = "2025-10-08T19:47:06.077Z" },
    { url = "https://files.pythonhosted.org/packages/5b/5a/bc7b4a4ef808fa59a816c17b20c4bef6884daebbdf627ff2a161da67da19/propcache-0.4.1-py3-none-any.whl", hash = "sha256:af2a6052aeb6cf17d3e46ee169099044fd8224cbaf75c76a2ef596e8163e2237", size = 13305, upload-time = "2025-10-08T19:49:00.792Z" },
]

[[package]]
name = "protobuf"
version = "6.33.0"
source = { registry = "https://pypi.org/simple" }
sdist = { url = "https://files.pythonhosted.org/packages/19/ff/64a6c8f420818bb873713988ca5492cba3a7946be57e027ac63495157d97/protobuf-6.33.0.tar.gz", hash = "sha256:140303d5c8d2037730c548f8c7b93b20bb1dc301be280c378b82b8894589c954", size = 443463, upload-time = "2025-10-15T20:39:52.159Z" }
wheels = [
    { url = "https://files.pythonhosted.org/packages/7e/ee/52b3fa8feb6db4a833dfea4943e175ce645144532e8a90f72571ad85df4e/protobuf-6.33.0-cp310-abi3-win32.whl", hash = "sha256:d6101ded078042a8f17959eccd9236fb7a9ca20d3b0098bbcb91533a5680d035", size = 425593, upload-time = "2025-10-15T20:39:40.29Z" },
    { url = "https://files.pythonhosted.org/packages/7b/c6/7a465f1825872c55e0341ff4a80198743f73b69ce5d43ab18043699d1d81/protobuf-6.33.0-cp310-abi3-win_amd64.whl", hash = "sha256:9a031d10f703f03768f2743a1c403af050b6ae1f3480e9c140f39c45f81b13ee", size = 436882, upload-time = "2025-10-15T20:39:42.841Z" },
    { url = "https://files.pythonhosted.org/packages/e1/a9/b6eee662a6951b9c3640e8e452ab3e09f117d99fc10baa32d1581a0d4099/protobuf-6.33.0-cp39-abi3-macosx_10_9_universal2.whl", hash = "sha256:905b07a65f1a4b72412314082c7dbfae91a9e8b68a0cc1577515f8df58ecf455", size = 427521, upload-time = "2025-10-15T20:39:43.803Z" },
    { url = "https://files.pythonhosted.org/packages/10/35/16d31e0f92c6d2f0e77c2a3ba93185130ea13053dd16200a57434c882f2b/protobuf-6.33.0-cp39-abi3-manylinux2014_aarch64.whl", hash = "sha256:e0697ece353e6239b90ee43a9231318302ad8353c70e6e45499fa52396debf90", size = 324445, upload-time = "2025-10-15T20:39:44.932Z" },
    { url = "https://files.pythonhosted.org/packages/e6/eb/2a981a13e35cda8b75b5585aaffae2eb904f8f351bdd3870769692acbd8a/protobuf-6.33.0-cp39-abi3-manylinux2014_s390x.whl", hash = "sha256:e0a1715e4f27355afd9570f3ea369735afc853a6c3951a6afe1f80d8569ad298", size = 339159, upload-time = "2025-10-15T20:39:46.186Z" },
    { url = "https://files.pythonhosted.org/packages/21/51/0b1cbad62074439b867b4e04cc09b93f6699d78fd191bed2bbb44562e077/protobuf-6.33.0-cp39-abi3-manylinux2014_x86_64.whl", hash = "sha256:35be49fd3f4fefa4e6e2aacc35e8b837d6703c37a2168a55ac21e9b1bc7559ef", size = 323172, upload-time = "2025-10-15T20:39:47.465Z" },
    { url = "https://files.pythonhosted.org/packages/07/d1/0a28c21707807c6aacd5dc9c3704b2aa1effbf37adebd8caeaf68b17a636/protobuf-6.33.0-py3-none-any.whl", hash = "sha256:25c9e1963c6734448ea2d308cfa610e692b801304ba0908d7bfa564ac5132995", size = 170477, upload-time = "2025-10-15T20:39:51.311Z" },
]

[[package]]
name = "psutil"
version = "7.1.3"
source = { registry = "https://pypi.org/simple" }
sdist = { url = "https://files.pythonhosted.org/packages/e1/88/bdd0a41e5857d5d703287598cbf08dad90aed56774ea52ae071bae9071b6/psutil-7.1.3.tar.gz", hash = "sha256:6c86281738d77335af7aec228328e944b30930899ea760ecf33a4dba66be5e74", size = 489059, upload-time = "2025-11-02T12:25:54.619Z" }
wheels = [
    { url = "https://files.pythonhosted.org/packages/ef/94/46b9154a800253e7ecff5aaacdf8ebf43db99de4a2dfa18575b02548654e/psutil-7.1.3-cp36-abi3-macosx_10_9_x86_64.whl", hash = "sha256:2bdbcd0e58ca14996a42adf3621a6244f1bb2e2e528886959c72cf1e326677ab", size = 238359, upload-time = "2025-11-02T12:26:25.284Z" },
    { url = "https://files.pythonhosted.org/packages/68/3a/9f93cff5c025029a36d9a92fef47220ab4692ee7f2be0fba9f92813d0cb8/psutil-7.1.3-cp36-abi3-macosx_11_0_arm64.whl", hash = "sha256:bc31fa00f1fbc3c3802141eede66f3a2d51d89716a194bf2cd6fc68310a19880", size = 239171, upload-time = "2025-11-02T12:26:27.23Z" },
    { url = "https://files.pythonhosted.org/packages/ce/b1/5f49af514f76431ba4eea935b8ad3725cdeb397e9245ab919dbc1d1dc20f/psutil-7.1.3-cp36-abi3-manylinux2010_x86_64.manylinux_2_12_x86_64.manylinux_2_28_x86_64.whl", hash = "sha256:3bb428f9f05c1225a558f53e30ccbad9930b11c3fc206836242de1091d3e7dd3", size = 263261, upload-time = "2025-11-02T12:26:29.48Z" },
    { url = "https://files.pythonhosted.org/packages/e0/95/992c8816a74016eb095e73585d747e0a8ea21a061ed3689474fabb29a395/psutil-7.1.3-cp36-abi3-manylinux2014_aarch64.manylinux_2_17_aarch64.manylinux_2_28_aarch64.whl", hash = "sha256:56d974e02ca2c8eb4812c3f76c30e28836fffc311d55d979f1465c1feeb2b68b", size = 264635, upload-time = "2025-11-02T12:26:31.74Z" },
    { url = "https://files.pythonhosted.org/packages/55/4c/c3ed1a622b6ae2fd3c945a366e64eb35247a31e4db16cf5095e269e8eb3c/psutil-7.1.3-cp37-abi3-win_amd64.whl", hash = "sha256:f39c2c19fe824b47484b96f9692932248a54c43799a84282cfe58d05a6449efd", size = 247633, upload-time = "2025-11-02T12:26:33.887Z" },
    { url = "https://files.pythonhosted.org/packages/c9/ad/33b2ccec09bf96c2b2ef3f9a6f66baac8253d7565d8839e024a6b905d45d/psutil-7.1.3-cp37-abi3-win_arm64.whl", hash = "sha256:bd0d69cee829226a761e92f28140bec9a5ee9d5b4fb4b0cc589068dbfff559b1", size = 244608, upload-time = "2025-11-02T12:26:36.136Z" },
]

[[package]]
name = "ptyprocess"
version = "0.7.0"
source = { registry = "https://pypi.org/simple" }
sdist = { url = "https://files.pythonhosted.org/packages/20/e5/16ff212c1e452235a90aeb09066144d0c5a6a8c0834397e03f5224495c4e/ptyprocess-0.7.0.tar.gz", hash = "sha256:5c5d0a3b48ceee0b48485e0c26037c0acd7d29765ca3fbb5cb3831d347423220", size = 70762, upload-time = "2020-12-28T15:15:30.155Z" }
wheels = [
    { url = "https://files.pythonhosted.org/packages/22/a6/858897256d0deac81a172289110f31629fc4cee19b6f01283303e18c8db3/ptyprocess-0.7.0-py2.py3-none-any.whl", hash = "sha256:4b41f3967fce3af57cc7e94b888626c18bf37a083e3651ca8feeb66d492fef35", size = 13993, upload-time = "2020-12-28T15:15:28.35Z" },
]

[[package]]
name = "pure-eval"
version = "0.2.3"
source = { registry = "https://pypi.org/simple" }
sdist = { url = "https://files.pythonhosted.org/packages/cd/05/0a34433a064256a578f1783a10da6df098ceaa4a57bbeaa96a6c0352786b/pure_eval-0.2.3.tar.gz", hash = "sha256:5f4e983f40564c576c7c8635ae88db5956bb2229d7e9237d03b3c0b0190eaf42", size = 19752, upload-time = "2024-07-21T12:58:21.801Z" }
wheels = [
    { url = "https://files.pythonhosted.org/packages/8e/37/efad0257dc6e593a18957422533ff0f87ede7c9c6ea010a2177d738fb82f/pure_eval-0.2.3-py3-none-any.whl", hash = "sha256:1db8e35b67b3d218d818ae653e27f06c3aa420901fa7b081ca98cbedc874e0d0", size = 11842, upload-time = "2024-07-21T12:58:20.04Z" },
]

[[package]]
name = "py-cpuinfo"
version = "9.0.0"
source = { registry = "https://pypi.org/simple" }
sdist = { url = "https://files.pythonhosted.org/packages/37/a8/d832f7293ebb21690860d2e01d8115e5ff6f2ae8bbdc953f0eb0fa4bd2c7/py-cpuinfo-9.0.0.tar.gz", hash = "sha256:3cdbbf3fac90dc6f118bfd64384f309edeadd902d7c8fb17f02ffa1fc3f49690", size = 104716, upload-time = "2022-10-25T20:38:06.303Z" }
wheels = [
    { url = "https://files.pythonhosted.org/packages/e0/a9/023730ba63db1e494a271cb018dcd361bd2c917ba7004c3e49d5daf795a2/py_cpuinfo-9.0.0-py3-none-any.whl", hash = "sha256:859625bc251f64e21f077d099d4162689c762b5d6a4c3c97553d56241c9674d5", size = 22335, upload-time = "2022-10-25T20:38:27.636Z" },
]

[[package]]
name = "pyarrow"
version = "22.0.0"
source = { registry = "https://pypi.org/simple" }
sdist = { url = "https://files.pythonhosted.org/packages/30/53/04a7fdc63e6056116c9ddc8b43bc28c12cdd181b85cbeadb79278475f3ae/pyarrow-22.0.0.tar.gz", hash = "sha256:3d600dc583260d845c7d8a6db540339dd883081925da2bd1c5cb808f720b3cd9", size = 1151151, upload-time = "2025-10-24T12:30:00.762Z" }
wheels = [
    { url = "https://files.pythonhosted.org/packages/af/63/ba23862d69652f85b615ca14ad14f3bcfc5bf1b99ef3f0cd04ff93fdad5a/pyarrow-22.0.0-cp312-cp312-macosx_12_0_arm64.whl", hash = "sha256:bea79263d55c24a32b0d79c00a1c58bb2ee5f0757ed95656b01c0fb310c5af3d", size = 34211578, upload-time = "2025-10-24T10:05:21.583Z" },
    { url = "https://files.pythonhosted.org/packages/b1/d0/f9ad86fe809efd2bcc8be32032fa72e8b0d112b01ae56a053006376c5930/pyarrow-22.0.0-cp312-cp312-macosx_12_0_x86_64.whl", hash = "sha256:12fe549c9b10ac98c91cf791d2945e878875d95508e1a5d14091a7aaa66d9cf8", size = 35989906, upload-time = "2025-10-24T10:05:29.485Z" },
    { url = "https://files.pythonhosted.org/packages/b4/a8/f910afcb14630e64d673f15904ec27dd31f1e009b77033c365c84e8c1e1d/pyarrow-22.0.0-cp312-cp312-manylinux_2_28_aarch64.whl", hash = "sha256:334f900ff08ce0423407af97e6c26ad5d4e3b0763645559ece6fbf3747d6a8f5", size = 45021677, upload-time = "2025-10-24T10:05:38.274Z" },
    { url = "https://files.pythonhosted.org/packages/13/95/aec81f781c75cd10554dc17a25849c720d54feafb6f7847690478dcf5ef8/pyarrow-22.0.0-cp312-cp312-manylinux_2_28_x86_64.whl", hash = "sha256:c6c791b09c57ed76a18b03f2631753a4960eefbbca80f846da8baefc6491fcfe", size = 47726315, upload-time = "2025-10-24T10:05:47.314Z" },
    { url = "https://files.pythonhosted.org/packages/bb/d4/74ac9f7a54cfde12ee42734ea25d5a3c9a45db78f9def949307a92720d37/pyarrow-22.0.0-cp312-cp312-musllinux_1_2_aarch64.whl", hash = "sha256:c3200cb41cdbc65156e5f8c908d739b0dfed57e890329413da2748d1a2cd1a4e", size = 47990906, upload-time = "2025-10-24T10:05:58.254Z" },
    { url = "https://files.pythonhosted.org/packages/2e/71/fedf2499bf7a95062eafc989ace56572f3343432570e1c54e6599d5b88da/pyarrow-22.0.0-cp312-cp312-musllinux_1_2_x86_64.whl", hash = "sha256:ac93252226cf288753d8b46280f4edf3433bf9508b6977f8dd8526b521a1bbb9", size = 50306783, upload-time = "2025-10-24T10:06:08.08Z" },
    { url = "https://files.pythonhosted.org/packages/68/ed/b202abd5a5b78f519722f3d29063dda03c114711093c1995a33b8e2e0f4b/pyarrow-22.0.0-cp312-cp312-win_amd64.whl", hash = "sha256:44729980b6c50a5f2bfcc2668d36c569ce17f8b17bccaf470c4313dcbbf13c9d", size = 27972883, upload-time = "2025-10-24T10:06:14.204Z" },
]

[[package]]
name = "pybase64"
version = "1.4.2"
source = { registry = "https://pypi.org/simple" }
sdist = { url = "https://files.pythonhosted.org/packages/04/14/43297a7b7f0c1bf0c00b596f754ee3ac946128c64d21047ccf9c9bbc5165/pybase64-1.4.2.tar.gz", hash = "sha256:46cdefd283ed9643315d952fe44de80dc9b9a811ce6e3ec97fd1827af97692d0", size = 137246, upload-time = "2025-07-27T13:08:57.808Z" }
wheels = [
    { url = "https://files.pythonhosted.org/packages/28/6d/11ede991e800797b9f5ebd528013b34eee5652df93de61ffb24503393fa5/pybase64-1.4.2-cp312-cp312-macosx_10_13_x86_64.whl", hash = "sha256:db2c75d1388855b5a1015b65096d7dbcc708e7de3245dcbedeb872ec05a09326", size = 38326, upload-time = "2025-07-27T13:03:09.065Z" },
    { url = "https://files.pythonhosted.org/packages/fe/84/87f1f565f42e2397e2aaa2477c86419f5173c3699881c42325c090982f0a/pybase64-1.4.2-cp312-cp312-macosx_11_0_arm64.whl", hash = "sha256:6b621a972a01841368fdb9dedc55fd3c6e0c7217d0505ba3b1ebe95e7ef1b493", size = 31661, upload-time = "2025-07-27T13:03:10.295Z" },
    { url = "https://files.pythonhosted.org/packages/cb/2a/a24c810e7a61d2cc6f73fe9ee4872a03030887fa8654150901b15f376f65/pybase64-1.4.2-cp312-cp312-manylinux1_i686.manylinux2014_i686.manylinux_2_17_i686.manylinux_2_5_i686.whl", hash = "sha256:f48c32ac6a16cbf57a5a96a073fef6ff7e3526f623cd49faa112b7f9980bafba", size = 68192, upload-time = "2025-07-27T13:03:11.467Z" },
    { url = "https://files.pythonhosted.org/packages/ee/87/d9baf98cbfc37b8657290ad4421f3a3c36aa0eafe4872c5859cfb52f3448/pybase64-1.4.2-cp312-cp312-manylinux1_x86_64.manylinux2014_x86_64.manylinux_2_17_x86_64.manylinux_2_5_x86_64.whl", hash = "sha256:ace8b23093a6bb862477080d9059b784096ab2f97541e8bfc40d42f062875149", size = 71587, upload-time = "2025-07-27T13:03:12.719Z" },
    { url = "https://files.pythonhosted.org/packages/0b/89/3df043cc56ef3b91b7aa0c26ae822a2d7ec8da0b0fd7c309c879b0eb5988/pybase64-1.4.2-cp312-cp312-manylinux2014_aarch64.manylinux_2_17_aarch64.whl", hash = "sha256:1772c7532a7fb6301baea3dd3e010148dbf70cd1136a83c2f5f91bdc94822145", size = 59910, upload-time = "2025-07-27T13:03:14.266Z" },
    { url = "https://files.pythonhosted.org/packages/75/4f/6641e9edf37aeb4d4524dc7ba2168eff8d96c90e77f6283c2be3400ab380/pybase64-1.4.2-cp312-cp312-manylinux2014_armv7l.manylinux_2_17_armv7l.whl", hash = "sha256:f86f7faddcba5cbfea475f8ab96567834c28bf09ca6c7c3d66ee445adac80d8f", size = 56701, upload-time = "2025-07-27T13:03:15.6Z" },
    { url = "https://files.pythonhosted.org/packages/2d/7f/20d8ac1046f12420a0954a45a13033e75f98aade36eecd00c64e3549b071/pybase64-1.4.2-cp312-cp312-manylinux2014_ppc64le.manylinux_2_17_ppc64le.whl", hash = "sha256:0b8c8e275b5294089f314814b4a50174ab90af79d6a4850f6ae11261ff6a7372", size = 59288, upload-time = "2025-07-27T13:03:16.823Z" },
    { url = "https://files.pythonhosted.org/packages/17/ea/9c0ca570e3e50b3c6c3442e280c83b321a0464c86a9db1f982a4ff531550/pybase64-1.4.2-cp312-cp312-manylinux2014_s390x.manylinux_2_17_s390x.whl", hash = "sha256:864d85a0470c615807ae8b97d724d068b940a2d10ac13a5f1b9e75a3ce441758", size = 60267, upload-time = "2025-07-27T13:03:18.132Z" },
    { url = "https://files.pythonhosted.org/packages/f9/ac/46894929d71ccedebbfb0284173b0fea96bc029cd262654ba8451a7035d6/pybase64-1.4.2-cp312-cp312-manylinux_2_31_riscv64.whl", hash = "sha256:47254d97ed2d8351e30ecfdb9e2414547f66ba73f8a09f932c9378ff75cd10c5", size = 54801, upload-time = "2025-07-27T13:03:19.669Z" },
    { url = "https://files.pythonhosted.org/packages/6a/1e/02c95218ea964f0b2469717c2c69b48e63f4ca9f18af01a5b2a29e4c1216/pybase64-1.4.2-cp312-cp312-musllinux_1_2_aarch64.whl", hash = "sha256:264b65ecc4f0ee73f3298ab83bbd8008f7f9578361b8df5b448f985d8c63e02a", size = 58599, upload-time = "2025-07-27T13:03:20.951Z" },
    { url = "https://files.pythonhosted.org/packages/15/45/ccc21004930789b8fb439d43e3212a6c260ccddb2bf450c39a20db093f33/pybase64-1.4.2-cp312-cp312-musllinux_1_2_armv7l.whl", hash = "sha256:fbcc2b30cd740c16c9699f596f22c7a9e643591311ae72b1e776f2d539e9dd9d", size = 52388, upload-time = "2025-07-27T13:03:23.064Z" },
    { url = "https://files.pythonhosted.org/packages/c4/45/22e46e549710c4c237d77785b6fb1bc4c44c288a5c44237ba9daf5c34b82/pybase64-1.4.2-cp312-cp312-musllinux_1_2_i686.whl", hash = "sha256:cda9f79c22d51ee4508f5a43b673565f1d26af4330c99f114e37e3186fdd3607", size = 68802, upload-time = "2025-07-27T13:03:24.673Z" },
    { url = "https://files.pythonhosted.org/packages/55/0c/232c6261b81296e5593549b36e6e7884a5da008776d12665923446322c36/pybase64-1.4.2-cp312-cp312-musllinux_1_2_ppc64le.whl", hash = "sha256:0c91c6d2a7232e2a1cd10b3b75a8bb657defacd4295a1e5e80455df2dfc84d4f", size = 57841, upload-time = "2025-07-27T13:03:25.948Z" },
    { url = "https://files.pythonhosted.org/packages/20/8a/b35a615ae6f04550d696bb179c414538b3b477999435fdd4ad75b76139e4/pybase64-1.4.2-cp312-cp312-musllinux_1_2_riscv64.whl", hash = "sha256:a370dea7b1cee2a36a4d5445d4e09cc243816c5bc8def61f602db5a6f5438e52", size = 54320, upload-time = "2025-07-27T13:03:27.495Z" },
    { url = "https://files.pythonhosted.org/packages/d3/a9/8bd4f9bcc53689f1b457ecefed1eaa080e4949d65a62c31a38b7253d5226/pybase64-1.4.2-cp312-cp312-musllinux_1_2_s390x.whl", hash = "sha256:9aa4de83f02e462a6f4e066811c71d6af31b52d7484de635582d0e3ec3d6cc3e", size = 56482, upload-time = "2025-07-27T13:03:28.942Z" },
    { url = "https://files.pythonhosted.org/packages/75/e5/4a7735b54a1191f61c3f5c2952212c85c2d6b06eb5fb3671c7603395f70c/pybase64-1.4.2-cp312-cp312-musllinux_1_2_x86_64.whl", hash = "sha256:83a1c2f9ed00fee8f064d548c8654a480741131f280e5750bb32475b7ec8ee38", size = 70959, upload-time = "2025-07-27T13:03:30.171Z" },
    { url = "https://files.pythonhosted.org/packages/d3/67/e2b6cb32c782e12304d467418e70da0212567f42bd4d3b5eb1fdf64920ad/pybase64-1.4.2-cp312-cp312-win32.whl", hash = "sha256:a6e5688b18d558e8c6b8701cc8560836c4bbeba61d33c836b4dba56b19423716", size = 33683, upload-time = "2025-07-27T13:03:31.775Z" },
    { url = "https://files.pythonhosted.org/packages/4f/bc/d5c277496063a09707486180f17abbdbdebbf2f5c4441b20b11d3cb7dc7c/pybase64-1.4.2-cp312-cp312-win_amd64.whl", hash = "sha256:c995d21b8bd08aa179cd7dd4db0695c185486ecc72da1e8f6c37ec86cadb8182", size = 35817, upload-time = "2025-07-27T13:03:32.99Z" },
    { url = "https://files.pythonhosted.org/packages/e6/69/e4be18ae685acff0ae77f75d4586590f29d2cd187bf603290cf1d635cad4/pybase64-1.4.2-cp312-cp312-win_arm64.whl", hash = "sha256:e254b9258c40509c2ea063a7784f6994988f3f26099d6e08704e3c15dfed9a55", size = 30900, upload-time = "2025-07-27T13:03:34.499Z" },
]

[[package]]
name = "pycountry"
version = "24.6.1"
source = { registry = "https://pypi.org/simple" }
sdist = { url = "https://files.pythonhosted.org/packages/76/57/c389fa68c50590881a75b7883eeb3dc15e9e73a0fdc001cdd45c13290c92/pycountry-24.6.1.tar.gz", hash = "sha256:b61b3faccea67f87d10c1f2b0fc0be714409e8fcdcc1315613174f6466c10221", size = 6043910, upload-time = "2024-06-01T04:12:15.05Z" }
wheels = [
    { url = "https://files.pythonhosted.org/packages/b1/ec/1fb891d8a2660716aadb2143235481d15ed1cbfe3ad669194690b0604492/pycountry-24.6.1-py3-none-any.whl", hash = "sha256:f1a4fb391cd7214f8eefd39556d740adcc233c778a27f8942c8dca351d6ce06f", size = 6335189, upload-time = "2024-06-01T04:11:49.711Z" },
]

[[package]]
name = "pycparser"
version = "2.23"
source = { registry = "https://pypi.org/simple" }
sdist = { url = "https://files.pythonhosted.org/packages/fe/cf/d2d3b9f5699fb1e4615c8e32ff220203e43b248e1dfcc6736ad9057731ca/pycparser-2.23.tar.gz", hash = "sha256:78816d4f24add8f10a06d6f05b4d424ad9e96cfebf68a4ddc99c65c0720d00c2", size = 173734, upload-time = "2025-09-09T13:23:47.91Z" }
wheels = [
    { url = "https://files.pythonhosted.org/packages/a0/e3/59cd50310fc9b59512193629e1984c1f95e5c8ae6e5d8c69532ccc65a7fe/pycparser-2.23-py3-none-any.whl", hash = "sha256:e5c6e8d3fbad53479cab09ac03729e0a9faf2bee3db8208a550daf5af81a5934", size = 118140, upload-time = "2025-09-09T13:23:46.651Z" },
]

[[package]]
name = "pycryptodomex"
version = "3.23.0"
source = { registry = "https://pypi.org/simple" }
sdist = { url = "https://files.pythonhosted.org/packages/c9/85/e24bf90972a30b0fcd16c73009add1d7d7cd9140c2498a68252028899e41/pycryptodomex-3.23.0.tar.gz", hash = "sha256:71909758f010c82bc99b0abf4ea12012c98962fbf0583c2164f8b84533c2e4da", size = 4922157, upload-time = "2025-05-17T17:23:41.434Z" }
wheels = [
    { url = "https://files.pythonhosted.org/packages/dd/9c/1a8f35daa39784ed8adf93a694e7e5dc15c23c741bbda06e1d45f8979e9e/pycryptodomex-3.23.0-cp37-abi3-macosx_10_9_universal2.whl", hash = "sha256:06698f957fe1ab229a99ba2defeeae1c09af185baa909a31a5d1f9d42b1aaed6", size = 2499240, upload-time = "2025-05-17T17:22:46.953Z" },
    { url = "https://files.pythonhosted.org/packages/7a/62/f5221a191a97157d240cf6643747558759126c76ee92f29a3f4aee3197a5/pycryptodomex-3.23.0-cp37-abi3-macosx_10_9_x86_64.whl", hash = "sha256:b2c2537863eccef2d41061e82a881dcabb04944c5c06c5aa7110b577cc487545", size = 1644042, upload-time = "2025-05-17T17:22:49.098Z" },
    { url = "https://files.pythonhosted.org/packages/8c/fd/5a054543c8988d4ed7b612721d7e78a4b9bf36bc3c5ad45ef45c22d0060e/pycryptodomex-3.23.0-cp37-abi3-manylinux_2_17_aarch64.manylinux2014_aarch64.whl", hash = "sha256:43c446e2ba8df8889e0e16f02211c25b4934898384c1ec1ec04d7889c0333587", size = 2186227, upload-time = "2025-05-17T17:22:51.139Z" },
    { url = "https://files.pythonhosted.org/packages/c8/a9/8862616a85cf450d2822dbd4fff1fcaba90877907a6ff5bc2672cafe42f8/pycryptodomex-3.23.0-cp37-abi3-manylinux_2_17_x86_64.manylinux2014_x86_64.whl", hash = "sha256:f489c4765093fb60e2edafdf223397bc716491b2b69fe74367b70d6999257a5c", size = 2272578, upload-time = "2025-05-17T17:22:53.676Z" },
    { url = "https://files.pythonhosted.org/packages/46/9f/bda9c49a7c1842820de674ab36c79f4fbeeee03f8ff0e4f3546c3889076b/pycryptodomex-3.23.0-cp37-abi3-manylinux_2_5_i686.manylinux1_i686.manylinux_2_17_i686.manylinux2014_i686.whl", hash = "sha256:bdc69d0d3d989a1029df0eed67cc5e8e5d968f3724f4519bd03e0ec68df7543c", size = 2312166, upload-time = "2025-05-17T17:22:56.585Z" },
    { url = "https://files.pythonhosted.org/packages/03/cc/870b9bf8ca92866ca0186534801cf8d20554ad2a76ca959538041b7a7cf4/pycryptodomex-3.23.0-cp37-abi3-musllinux_1_2_aarch64.whl", hash = "sha256:6bbcb1dd0f646484939e142462d9e532482bc74475cecf9c4903d4e1cd21f003", size = 2185467, upload-time = "2025-05-17T17:22:59.237Z" },
    { url = "https://files.pythonhosted.org/packages/96/e3/ce9348236d8e669fea5dd82a90e86be48b9c341210f44e25443162aba187/pycryptodomex-3.23.0-cp37-abi3-musllinux_1_2_i686.whl", hash = "sha256:8a4fcd42ccb04c31268d1efeecfccfd1249612b4de6374205376b8f280321744", size = 2346104, upload-time = "2025-05-17T17:23:02.112Z" },
    { url = "https://files.pythonhosted.org/packages/a5/e9/e869bcee87beb89040263c416a8a50204f7f7a83ac11897646c9e71e0daf/pycryptodomex-3.23.0-cp37-abi3-musllinux_1_2_x86_64.whl", hash = "sha256:55ccbe27f049743a4caf4f4221b166560d3438d0b1e5ab929e07ae1702a4d6fd", size = 2271038, upload-time = "2025-05-17T17:23:04.872Z" },
    { url = "https://files.pythonhosted.org/packages/8d/67/09ee8500dd22614af5fbaa51a4aee6e342b5fa8aecf0a6cb9cbf52fa6d45/pycryptodomex-3.23.0-cp37-abi3-win32.whl", hash = "sha256:189afbc87f0b9f158386bf051f720e20fa6145975f1e76369303d0f31d1a8d7c", size = 1771969, upload-time = "2025-05-17T17:23:07.115Z" },
    { url = "https://files.pythonhosted.org/packages/69/96/11f36f71a865dd6df03716d33bd07a67e9d20f6b8d39820470b766af323c/pycryptodomex-3.23.0-cp37-abi3-win_amd64.whl", hash = "sha256:52e5ca58c3a0b0bd5e100a9fbc8015059b05cffc6c66ce9d98b4b45e023443b9", size = 1803124, upload-time = "2025-05-17T17:23:09.267Z" },
    { url = "https://files.pythonhosted.org/packages/f9/93/45c1cdcbeb182ccd2e144c693eaa097763b08b38cded279f0053ed53c553/pycryptodomex-3.23.0-cp37-abi3-win_arm64.whl", hash = "sha256:02d87b80778c171445d67e23d1caef279bf4b25c3597050ccd2e13970b57fd51", size = 1707161, upload-time = "2025-05-17T17:23:11.414Z" },
]

[[package]]
name = "pydantic"
version = "2.12.3"
source = { registry = "https://pypi.org/simple" }
dependencies = [
    { name = "annotated-types" },
    { name = "pydantic-core" },
    { name = "typing-extensions" },
    { name = "typing-inspection" },
]
sdist = { url = "https://files.pythonhosted.org/packages/f3/1e/4f0a3233767010308f2fd6bd0814597e3f63f1dc98304a9112b8759df4ff/pydantic-2.12.3.tar.gz", hash = "sha256:1da1c82b0fc140bb0103bc1441ffe062154c8d38491189751ee00fd8ca65ce74", size = 819383, upload-time = "2025-10-17T15:04:21.222Z" }
wheels = [
    { url = "https://files.pythonhosted.org/packages/a1/6b/83661fa77dcefa195ad5f8cd9af3d1a7450fd57cc883ad04d65446ac2029/pydantic-2.12.3-py3-none-any.whl", hash = "sha256:6986454a854bc3bc6e5443e1369e06a3a456af9d339eda45510f517d9ea5c6bf", size = 462431, upload-time = "2025-10-17T15:04:19.346Z" },
]

[package.optional-dependencies]
email = [
    { name = "email-validator" },
]

[[package]]
name = "pydantic-core"
version = "2.41.4"
source = { registry = "https://pypi.org/simple" }
dependencies = [
    { name = "typing-extensions" },
]
sdist = { url = "https://files.pythonhosted.org/packages/df/18/d0944e8eaaa3efd0a91b0f1fc537d3be55ad35091b6a87638211ba691964/pydantic_core-2.41.4.tar.gz", hash = "sha256:70e47929a9d4a1905a67e4b687d5946026390568a8e952b92824118063cee4d5", size = 457557, upload-time = "2025-10-14T10:23:47.909Z" }
wheels = [
    { url = "https://files.pythonhosted.org/packages/e9/81/d3b3e95929c4369d30b2a66a91db63c8ed0a98381ae55a45da2cd1cc1288/pydantic_core-2.41.4-cp312-cp312-macosx_10_12_x86_64.whl", hash = "sha256:ab06d77e053d660a6faaf04894446df7b0a7e7aba70c2797465a0a1af00fc887", size = 2099043, upload-time = "2025-10-14T10:20:28.561Z" },
    { url = "https://files.pythonhosted.org/packages/58/da/46fdac49e6717e3a94fc9201403e08d9d61aa7a770fab6190b8740749047/pydantic_core-2.41.4-cp312-cp312-macosx_11_0_arm64.whl", hash = "sha256:c53ff33e603a9c1179a9364b0a24694f183717b2e0da2b5ad43c316c956901b2", size = 1910699, upload-time = "2025-10-14T10:20:30.217Z" },
    { url = "https://files.pythonhosted.org/packages/1e/63/4d948f1b9dd8e991a5a98b77dd66c74641f5f2e5225fee37994b2e07d391/pydantic_core-2.41.4-cp312-cp312-manylinux_2_17_aarch64.manylinux2014_aarch64.whl", hash = "sha256:304c54176af2c143bd181d82e77c15c41cbacea8872a2225dd37e6544dce9999", size = 1952121, upload-time = "2025-10-14T10:20:32.246Z" },
    { url = "https://files.pythonhosted.org/packages/b2/a7/e5fc60a6f781fc634ecaa9ecc3c20171d238794cef69ae0af79ac11b89d7/pydantic_core-2.41.4-cp312-cp312-manylinux_2_17_armv7l.manylinux2014_armv7l.whl", hash = "sha256:025ba34a4cf4fb32f917d5d188ab5e702223d3ba603be4d8aca2f82bede432a4", size = 2041590, upload-time = "2025-10-14T10:20:34.332Z" },
    { url = "https://files.pythonhosted.org/packages/70/69/dce747b1d21d59e85af433428978a1893c6f8a7068fa2bb4a927fba7a5ff/pydantic_core-2.41.4-cp312-cp312-manylinux_2_17_ppc64le.manylinux2014_ppc64le.whl", hash = "sha256:b9f5f30c402ed58f90c70e12eff65547d3ab74685ffe8283c719e6bead8ef53f", size = 2219869, upload-time = "2025-10-14T10:20:35.965Z" },
    { url = "https://files.pythonhosted.org/packages/83/6a/c070e30e295403bf29c4df1cb781317b6a9bac7cd07b8d3acc94d501a63c/pydantic_core-2.41.4-cp312-cp312-manylinux_2_17_s390x.manylinux2014_s390x.whl", hash = "sha256:dd96e5d15385d301733113bcaa324c8bcf111275b7675a9c6e88bfb19fc05e3b", size = 2345169, upload-time = "2025-10-14T10:20:37.627Z" },
    { url = "https://files.pythonhosted.org/packages/f0/83/06d001f8043c336baea7fd202a9ac7ad71f87e1c55d8112c50b745c40324/pydantic_core-2.41.4-cp312-cp312-manylinux_2_17_x86_64.manylinux2014_x86_64.whl", hash = "sha256:98f348cbb44fae6e9653c1055db7e29de67ea6a9ca03a5fa2c2e11a47cff0e47", size = 2070165, upload-time = "2025-10-14T10:20:39.246Z" },
    { url = "https://files.pythonhosted.org/packages/14/0a/e567c2883588dd12bcbc110232d892cf385356f7c8a9910311ac997ab715/pydantic_core-2.41.4-cp312-cp312-manylinux_2_5_i686.manylinux1_i686.whl", hash = "sha256:ec22626a2d14620a83ca583c6f5a4080fa3155282718b6055c2ea48d3ef35970", size = 2189067, upload-time = "2025-10-14T10:20:41.015Z" },
    { url = "https://files.pythonhosted.org/packages/f4/1d/3d9fca34273ba03c9b1c5289f7618bc4bd09c3ad2289b5420481aa051a99/pydantic_core-2.41.4-cp312-cp312-musllinux_1_1_aarch64.whl", hash = "sha256:3a95d4590b1f1a43bf33ca6d647b990a88f4a3824a8c4572c708f0b45a5290ed", size = 2132997, upload-time = "2025-10-14T10:20:43.106Z" },
    { url = "https://files.pythonhosted.org/packages/52/70/d702ef7a6cd41a8afc61f3554922b3ed8d19dd54c3bd4bdbfe332e610827/pydantic_core-2.41.4-cp312-cp312-musllinux_1_1_armv7l.whl", hash = "sha256:f9672ab4d398e1b602feadcffcdd3af44d5f5e6ddc15bc7d15d376d47e8e19f8", size = 2307187, upload-time = "2025-10-14T10:20:44.849Z" },
    { url = "https://files.pythonhosted.org/packages/68/4c/c06be6e27545d08b802127914156f38d10ca287a9e8489342793de8aae3c/pydantic_core-2.41.4-cp312-cp312-musllinux_1_1_x86_64.whl", hash = "sha256:84d8854db5f55fead3b579f04bda9a36461dab0730c5d570e1526483e7bb8431", size = 2305204, upload-time = "2025-10-14T10:20:46.781Z" },
    { url = "https://files.pythonhosted.org/packages/b0/e5/35ae4919bcd9f18603419e23c5eaf32750224a89d41a8df1a3704b69f77e/pydantic_core-2.41.4-cp312-cp312-win32.whl", hash = "sha256:9be1c01adb2ecc4e464392c36d17f97e9110fbbc906bcbe1c943b5b87a74aabd", size = 1972536, upload-time = "2025-10-14T10:20:48.39Z" },
    { url = "https://files.pythonhosted.org/packages/1e/c2/49c5bb6d2a49eb2ee3647a93e3dae7080c6409a8a7558b075027644e879c/pydantic_core-2.41.4-cp312-cp312-win_amd64.whl", hash = "sha256:d682cf1d22bab22a5be08539dca3d1593488a99998f9f412137bc323179067ff", size = 2031132, upload-time = "2025-10-14T10:20:50.421Z" },
    { url = "https://files.pythonhosted.org/packages/06/23/936343dbcba6eec93f73e95eb346810fc732f71ba27967b287b66f7b7097/pydantic_core-2.41.4-cp312-cp312-win_arm64.whl", hash = "sha256:833eebfd75a26d17470b58768c1834dfc90141b7afc6eb0429c21fc5a21dcfb8", size = 1969483, upload-time = "2025-10-14T10:20:52.35Z" },
    { url = "https://files.pythonhosted.org/packages/c4/48/ae937e5a831b7c0dc646b2ef788c27cd003894882415300ed21927c21efa/pydantic_core-2.41.4-graalpy312-graalpy250_312_native-macosx_10_12_x86_64.whl", hash = "sha256:4f5d640aeebb438517150fdeec097739614421900e4a08db4a3ef38898798537", size = 2112087, upload-time = "2025-10-14T10:22:56.818Z" },
    { url = "https://files.pythonhosted.org/packages/5e/db/6db8073e3d32dae017da7e0d16a9ecb897d0a4d92e00634916e486097961/pydantic_core-2.41.4-graalpy312-graalpy250_312_native-macosx_11_0_arm64.whl", hash = "sha256:4a9ab037b71927babc6d9e7fc01aea9e66dc2a4a34dff06ef0724a4049629f94", size = 1920387, upload-time = "2025-10-14T10:22:59.342Z" },
    { url = "https://files.pythonhosted.org/packages/0d/c1/dd3542d072fcc336030d66834872f0328727e3b8de289c662faa04aa270e/pydantic_core-2.41.4-graalpy312-graalpy250_312_native-manylinux_2_17_aarch64.manylinux2014_aarch64.whl", hash = "sha256:e4dab9484ec605c3016df9ad4fd4f9a390bc5d816a3b10c6550f8424bb80b18c", size = 1951495, upload-time = "2025-10-14T10:23:02.089Z" },
    { url = "https://files.pythonhosted.org/packages/2b/c6/db8d13a1f8ab3f1eb08c88bd00fd62d44311e3456d1e85c0e59e0a0376e7/pydantic_core-2.41.4-graalpy312-graalpy250_312_native-manylinux_2_17_x86_64.manylinux2014_x86_64.whl", hash = "sha256:bd8a5028425820731d8c6c098ab642d7b8b999758e24acae03ed38a66eca8335", size = 2139008, upload-time = "2025-10-14T10:23:04.539Z" },
]

[[package]]
name = "pydantic-extra-types"
version = "2.10.6"
source = { registry = "https://pypi.org/simple" }
dependencies = [
    { name = "pydantic" },
    { name = "typing-extensions" },
]
sdist = { url = "https://files.pythonhosted.org/packages/3a/10/fb64987804cde41bcc39d9cd757cd5f2bb5d97b389d81aa70238b14b8a7e/pydantic_extra_types-2.10.6.tar.gz", hash = "sha256:c63d70bf684366e6bbe1f4ee3957952ebe6973d41e7802aea0b770d06b116aeb", size = 141858, upload-time = "2025-10-08T13:47:49.483Z" }
wheels = [
    { url = "https://files.pythonhosted.org/packages/93/04/5c918669096da8d1c9ec7bb716bd72e755526103a61bc5e76a3e4fb23b53/pydantic_extra_types-2.10.6-py3-none-any.whl", hash = "sha256:6106c448316d30abf721b5b9fecc65e983ef2614399a24142d689c7546cc246a", size = 40949, upload-time = "2025-10-08T13:47:48.268Z" },
]

[package.optional-dependencies]
pycountry = [
    { name = "pycountry" },
]

[[package]]
name = "pydantic-settings"
version = "2.11.0"
source = { registry = "https://pypi.org/simple" }
dependencies = [
    { name = "pydantic" },
    { name = "python-dotenv" },
    { name = "typing-inspection" },
]
sdist = { url = "https://files.pythonhosted.org/packages/20/c5/dbbc27b814c71676593d1c3f718e6cd7d4f00652cefa24b75f7aa3efb25e/pydantic_settings-2.11.0.tar.gz", hash = "sha256:d0e87a1c7d33593beb7194adb8470fc426e95ba02af83a0f23474a04c9a08180", size = 188394, upload-time = "2025-09-24T14:19:11.764Z" }
wheels = [
    { url = "https://files.pythonhosted.org/packages/83/d6/887a1ff844e64aa823fb4905978d882a633cfe295c32eacad582b78a7d8b/pydantic_settings-2.11.0-py3-none-any.whl", hash = "sha256:fe2cea3413b9530d10f3a5875adffb17ada5c1e1bab0b2885546d7310415207c", size = 48608, upload-time = "2025-09-24T14:19:10.015Z" },
]

[[package]]
name = "pygments"
version = "2.19.2"
source = { registry = "https://pypi.org/simple" }
sdist = { url = "https://files.pythonhosted.org/packages/b0/77/a5b8c569bf593b0140bde72ea885a803b82086995367bf2037de0159d924/pygments-2.19.2.tar.gz", hash = "sha256:636cb2477cec7f8952536970bc533bc43743542f70392ae026374600add5b887", size = 4968631, upload-time = "2025-06-21T13:39:12.283Z" }
wheels = [
    { url = "https://files.pythonhosted.org/packages/c7/21/705964c7812476f378728bdf590ca4b771ec72385c533964653c68e86bdc/pygments-2.19.2-py3-none-any.whl", hash = "sha256:86540386c03d588bb81d44bc3928634ff26449851e99741617ecb9037ee5ec0b", size = 1225217, upload-time = "2025-06-21T13:39:07.939Z" },
]

[[package]]
name = "pyjwt"
version = "2.10.1"
source = { registry = "https://pypi.org/simple" }
sdist = { url = "https://files.pythonhosted.org/packages/e7/46/bd74733ff231675599650d3e47f361794b22ef3e3770998dda30d3b63726/pyjwt-2.10.1.tar.gz", hash = "sha256:3cc5772eb20009233caf06e9d8a0577824723b44e6648ee0a2aedb6cf9381953", size = 87785, upload-time = "2024-11-28T03:43:29.933Z" }
wheels = [
    { url = "https://files.pythonhosted.org/packages/61/ad/689f02752eeec26aed679477e80e632ef1b682313be70793d798c1d5fc8f/PyJWT-2.10.1-py3-none-any.whl", hash = "sha256:dcdd193e30abefd5debf142f9adfcdd2b58004e644f25406ffaebd50bd98dacb", size = 22997, upload-time = "2024-11-28T03:43:27.893Z" },
]

[package.optional-dependencies]
crypto = [
    { name = "cryptography" },
]

[[package]]
name = "pylatexenc"
version = "3.0a33"
source = { registry = "https://pypi.org/simple" }
sdist = { url = "https://files.pythonhosted.org/packages/97/6c/37cf2bfa76f122885acec21d62018fd9503ece009a05ea5d32dd348133e2/pylatexenc-3.0a33.tar.gz", hash = "sha256:087c9d6d280ba1242e01caf0a6436b18e9790e07148eb9430aeaa51b68d2c114", size = 205228, upload-time = "2025-08-26T09:09:26.385Z" }
wheels = [
    { url = "https://files.pythonhosted.org/packages/c6/43/0a8a0b4b42b9b38f01f255b777bd4697099eb75ea7201444b528794a2a4f/pylatexenc-3.0a33-py3-none-any.whl", hash = "sha256:71221905d8e731c0600cde10af08f16f539723b6ffe17f478e56f5c0208c507a", size = 267673, upload-time = "2025-08-26T09:09:24.832Z" },
]

[[package]]
name = "pyparsing"
version = "3.3.0a1"
source = { registry = "https://pypi.org/simple" }
sdist = { url = "https://files.pythonhosted.org/packages/b3/6f/97dc913f1df6ea3c82d8a3c62b06cf357087aa711fdcca5dac4f981ecfa2/pyparsing-3.3.0a1.tar.gz", hash = "sha256:659d2246c7c8b35e95c9b28b24f2cf08617ff3c2aa6d6131ac0065a1ce49db1e", size = 1121595, upload-time = "2025-09-29T06:53:05.524Z" }
wheels = [
    { url = "https://files.pythonhosted.org/packages/77/1c/ab0b148611596a4bab2bfae9de84f765d0392927468aaefc8edd4a053ffd/pyparsing-3.3.0a1-py3-none-any.whl", hash = "sha256:b94da344d6cb9db11f8870765917aa7c7c1a3b7cc93b4eb423a33c7a8c68bf2a", size = 121889, upload-time = "2025-09-29T06:53:03.75Z" },
]

[[package]]
name = "pytest"
version = "8.4.2"
source = { registry = "https://pypi.org/simple" }
dependencies = [
    { name = "colorama", marker = "sys_platform == 'win32'" },
    { name = "iniconfig" },
    { name = "packaging" },
    { name = "pluggy" },
    { name = "pygments" },
]
sdist = { url = "https://files.pythonhosted.org/packages/a3/5c/00a0e072241553e1a7496d638deababa67c5058571567b92a7eaa258397c/pytest-8.4.2.tar.gz", hash = "sha256:86c0d0b93306b961d58d62a4db4879f27fe25513d4b969df351abdddb3c30e01", size = 1519618, upload-time = "2025-09-04T14:34:22.711Z" }
wheels = [
    { url = "https://files.pythonhosted.org/packages/a8/a4/20da314d277121d6534b3a980b29035dcd51e6744bd79075a6ce8fa4eb8d/pytest-8.4.2-py3-none-any.whl", hash = "sha256:872f880de3fc3a5bdc88a11b39c9710c3497a547cfa9320bc3c5e62fbf272e79", size = 365750, upload-time = "2025-09-04T14:34:20.226Z" },
]

[[package]]
name = "python-dateutil"
version = "2.9.0.post0"
source = { registry = "https://pypi.org/simple" }
dependencies = [
    { name = "six" },
]
sdist = { url = "https://files.pythonhosted.org/packages/66/c0/0c8b6ad9f17a802ee498c46e004a0eb49bc148f2fd230864601a86dcf6db/python-dateutil-2.9.0.post0.tar.gz", hash = "sha256:37dd54208da7e1cd875388217d5e00ebd4179249f90fb72437e91a35459a0ad3", size = 342432, upload-time = "2024-03-01T18:36:20.211Z" }
wheels = [
    { url = "https://files.pythonhosted.org/packages/ec/57/56b9bcc3c9c6a792fcbaf139543cee77261f3651ca9da0c93f5c1221264b/python_dateutil-2.9.0.post0-py2.py3-none-any.whl", hash = "sha256:a8b2bc7bffae282281c8140a97d3aa9c14da0b136dfe83f850eea9a5f7470427", size = 229892, upload-time = "2024-03-01T18:36:18.57Z" },
]

[[package]]
name = "python-dotenv"
version = "1.2.1"
source = { registry = "https://pypi.org/simple" }
sdist = { url = "https://files.pythonhosted.org/packages/f0/26/19cadc79a718c5edbec86fd4919a6b6d3f681039a2f6d66d14be94e75fb9/python_dotenv-1.2.1.tar.gz", hash = "sha256:42667e897e16ab0d66954af0e60a9caa94f0fd4ecf3aaf6d2d260eec1aa36ad6", size = 44221, upload-time = "2025-10-26T15:12:10.434Z" }
wheels = [
    { url = "https://files.pythonhosted.org/packages/14/1b/a298b06749107c305e1fe0f814c6c74aea7b2f1e10989cb30f544a1b3253/python_dotenv-1.2.1-py3-none-any.whl", hash = "sha256:b81ee9561e9ca4004139c6cbba3a238c32b03e4894671e181b671e8cb8425d61", size = 21230, upload-time = "2025-10-26T15:12:09.109Z" },
]

[[package]]
name = "python-json-logger"
version = "4.0.0"
source = { registry = "https://pypi.org/simple" }
sdist = { url = "https://files.pythonhosted.org/packages/29/bf/eca6a3d43db1dae7070f70e160ab20b807627ba953663ba07928cdd3dc58/python_json_logger-4.0.0.tar.gz", hash = "sha256:f58e68eb46e1faed27e0f574a55a0455eecd7b8a5b88b85a784519ba3cff047f", size = 17683, upload-time = "2025-10-06T04:15:18.984Z" }
wheels = [
    { url = "https://files.pythonhosted.org/packages/51/e5/fecf13f06e5e5f67e8837d777d1bc43fac0ed2b77a676804df5c34744727/python_json_logger-4.0.0-py3-none-any.whl", hash = "sha256:af09c9daf6a813aa4cc7180395f50f2a9e5fa056034c9953aec92e381c5ba1e2", size = 15548, upload-time = "2025-10-06T04:15:17.553Z" },
]

[[package]]
name = "python-multipart"
version = "0.0.20"
source = { registry = "https://pypi.org/simple" }
sdist = { url = "https://files.pythonhosted.org/packages/f3/87/f44d7c9f274c7ee665a29b885ec97089ec5dc034c7f3fafa03da9e39a09e/python_multipart-0.0.20.tar.gz", hash = "sha256:8dd0cab45b8e23064ae09147625994d090fa46f5b0d1e13af944c331a7fa9d13", size = 37158, upload-time = "2024-12-16T19:45:46.972Z" }
wheels = [
    { url = "https://files.pythonhosted.org/packages/45/58/38b5afbc1a800eeea951b9285d3912613f2603bdf897a4ab0f4bd7f405fc/python_multipart-0.0.20-py3-none-any.whl", hash = "sha256:8a62d3a8335e06589fe01f2a3e178cdcc632f3fbe0d492ad9ee0ec35aab1f104", size = 24546, upload-time = "2024-12-16T19:45:44.423Z" },
]

[[package]]
name = "pytz"
version = "2025.2"
source = { registry = "https://pypi.org/simple" }
sdist = { url = "https://files.pythonhosted.org/packages/f8/bf/abbd3cdfb8fbc7fb3d4d38d320f2441b1e7cbe29be4f23797b4a2b5d8aac/pytz-2025.2.tar.gz", hash = "sha256:360b9e3dbb49a209c21ad61809c7fb453643e048b38924c765813546746e81c3", size = 320884, upload-time = "2025-03-25T02:25:00.538Z" }
wheels = [
    { url = "https://files.pythonhosted.org/packages/81/c4/34e93fe5f5429d7570ec1fa436f1986fb1f00c3e0f43a589fe2bbcd22c3f/pytz-2025.2-py2.py3-none-any.whl", hash = "sha256:5ddf76296dd8c44c26eb8f4b6f35488f3ccbf6fbbd7adee0b7262d43f0ec2f00", size = 509225, upload-time = "2025-03-25T02:24:58.468Z" },
]

[[package]]
name = "pywin32"
version = "311"
source = { registry = "https://pypi.org/simple" }
wheels = [
    { url = "https://files.pythonhosted.org/packages/e7/ab/01ea1943d4eba0f850c3c61e78e8dd59757ff815ff3ccd0a84de5f541f42/pywin32-311-cp312-cp312-win32.whl", hash = "sha256:750ec6e621af2b948540032557b10a2d43b0cee2ae9758c54154d711cc852d31", size = 8706543, upload-time = "2025-07-14T20:13:20.765Z" },
    { url = "https://files.pythonhosted.org/packages/d1/a8/a0e8d07d4d051ec7502cd58b291ec98dcc0c3fff027caad0470b72cfcc2f/pywin32-311-cp312-cp312-win_amd64.whl", hash = "sha256:b8c095edad5c211ff31c05223658e71bf7116daa0ecf3ad85f3201ea3190d067", size = 9495040, upload-time = "2025-07-14T20:13:22.543Z" },
    { url = "https://files.pythonhosted.org/packages/ba/3a/2ae996277b4b50f17d61f0603efd8253cb2d79cc7ae159468007b586396d/pywin32-311-cp312-cp312-win_arm64.whl", hash = "sha256:e286f46a9a39c4a18b319c28f59b61de793654af2f395c102b4f819e584b5852", size = 8710102, upload-time = "2025-07-14T20:13:24.682Z" },
]

[[package]]
name = "pyyaml"
version = "6.0.3"
source = { registry = "https://pypi.org/simple" }
sdist = { url = "https://files.pythonhosted.org/packages/05/8e/961c0007c59b8dd7729d542c61a4d537767a59645b82a0b521206e1e25c2/pyyaml-6.0.3.tar.gz", hash = "sha256:d76623373421df22fb4cf8817020cbb7ef15c725b9d5e45f17e189bfc384190f", size = 130960, upload-time = "2025-09-25T21:33:16.546Z" }
wheels = [
    { url = "https://files.pythonhosted.org/packages/d1/33/422b98d2195232ca1826284a76852ad5a86fe23e31b009c9886b2d0fb8b2/pyyaml-6.0.3-cp312-cp312-macosx_10_13_x86_64.whl", hash = "sha256:7f047e29dcae44602496db43be01ad42fc6f1cc0d8cd6c83d342306c32270196", size = 182063, upload-time = "2025-09-25T21:32:11.445Z" },
    { url = "https://files.pythonhosted.org/packages/89/a0/6cf41a19a1f2f3feab0e9c0b74134aa2ce6849093d5517a0c550fe37a648/pyyaml-6.0.3-cp312-cp312-macosx_11_0_arm64.whl", hash = "sha256:fc09d0aa354569bc501d4e787133afc08552722d3ab34836a80547331bb5d4a0", size = 173973, upload-time = "2025-09-25T21:32:12.492Z" },
    { url = "https://files.pythonhosted.org/packages/ed/23/7a778b6bd0b9a8039df8b1b1d80e2e2ad78aa04171592c8a5c43a56a6af4/pyyaml-6.0.3-cp312-cp312-manylinux2014_aarch64.manylinux_2_17_aarch64.manylinux_2_28_aarch64.whl", hash = "sha256:9149cad251584d5fb4981be1ecde53a1ca46c891a79788c0df828d2f166bda28", size = 775116, upload-time = "2025-09-25T21:32:13.652Z" },
    { url = "https://files.pythonhosted.org/packages/65/30/d7353c338e12baef4ecc1b09e877c1970bd3382789c159b4f89d6a70dc09/pyyaml-6.0.3-cp312-cp312-manylinux2014_s390x.manylinux_2_17_s390x.manylinux_2_28_s390x.whl", hash = "sha256:5fdec68f91a0c6739b380c83b951e2c72ac0197ace422360e6d5a959d8d97b2c", size = 844011, upload-time = "2025-09-25T21:32:15.21Z" },
    { url = "https://files.pythonhosted.org/packages/8b/9d/b3589d3877982d4f2329302ef98a8026e7f4443c765c46cfecc8858c6b4b/pyyaml-6.0.3-cp312-cp312-manylinux2014_x86_64.manylinux_2_17_x86_64.manylinux_2_28_x86_64.whl", hash = "sha256:ba1cc08a7ccde2d2ec775841541641e4548226580ab850948cbfda66a1befcdc", size = 807870, upload-time = "2025-09-25T21:32:16.431Z" },
    { url = "https://files.pythonhosted.org/packages/05/c0/b3be26a015601b822b97d9149ff8cb5ead58c66f981e04fedf4e762f4bd4/pyyaml-6.0.3-cp312-cp312-musllinux_1_2_aarch64.whl", hash = "sha256:8dc52c23056b9ddd46818a57b78404882310fb473d63f17b07d5c40421e47f8e", size = 761089, upload-time = "2025-09-25T21:32:17.56Z" },
    { url = "https://files.pythonhosted.org/packages/be/8e/98435a21d1d4b46590d5459a22d88128103f8da4c2d4cb8f14f2a96504e1/pyyaml-6.0.3-cp312-cp312-musllinux_1_2_x86_64.whl", hash = "sha256:41715c910c881bc081f1e8872880d3c650acf13dfa8214bad49ed4cede7c34ea", size = 790181, upload-time = "2025-09-25T21:32:18.834Z" },
    { url = "https://files.pythonhosted.org/packages/74/93/7baea19427dcfbe1e5a372d81473250b379f04b1bd3c4c5ff825e2327202/pyyaml-6.0.3-cp312-cp312-win32.whl", hash = "sha256:96b533f0e99f6579b3d4d4995707cf36df9100d67e0c8303a0c55b27b5f99bc5", size = 137658, upload-time = "2025-09-25T21:32:20.209Z" },
    { url = "https://files.pythonhosted.org/packages/86/bf/899e81e4cce32febab4fb42bb97dcdf66bc135272882d1987881a4b519e9/pyyaml-6.0.3-cp312-cp312-win_amd64.whl", hash = "sha256:5fcd34e47f6e0b794d17de1b4ff496c00986e1c83f7ab2fb8fcfe9616ff7477b", size = 154003, upload-time = "2025-09-25T21:32:21.167Z" },
    { url = "https://files.pythonhosted.org/packages/1a/08/67bd04656199bbb51dbed1439b7f27601dfb576fb864099c7ef0c3e55531/pyyaml-6.0.3-cp312-cp312-win_arm64.whl", hash = "sha256:64386e5e707d03a7e172c0701abfb7e10f0fb753ee1d773128192742712a98fd", size = 140344, upload-time = "2025-09-25T21:32:22.617Z" },
]

[[package]]
name = "pyzmq"
version = "27.1.0"
source = { registry = "https://pypi.org/simple" }
dependencies = [
    { name = "cffi", marker = "implementation_name == 'pypy'" },
]
sdist = { url = "https://files.pythonhosted.org/packages/04/0b/3c9baedbdf613ecaa7aa07027780b8867f57b6293b6ee50de316c9f3222b/pyzmq-27.1.0.tar.gz", hash = "sha256:ac0765e3d44455adb6ddbf4417dcce460fc40a05978c08efdf2948072f6db540", size = 281750, upload-time = "2025-09-08T23:10:18.157Z" }
wheels = [
    { url = "https://files.pythonhosted.org/packages/92/e7/038aab64a946d535901103da16b953c8c9cc9c961dadcbf3609ed6428d23/pyzmq-27.1.0-cp312-abi3-macosx_10_15_universal2.whl", hash = "sha256:452631b640340c928fa343801b0d07eb0c3789a5ffa843f6e1a9cee0ba4eb4fc", size = 1306279, upload-time = "2025-09-08T23:08:03.807Z" },
    { url = "https://files.pythonhosted.org/packages/e8/5e/c3c49fdd0f535ef45eefcc16934648e9e59dace4a37ee88fc53f6cd8e641/pyzmq-27.1.0-cp312-abi3-manylinux2014_i686.manylinux_2_17_i686.whl", hash = "sha256:1c179799b118e554b66da67d88ed66cd37a169f1f23b5d9f0a231b4e8d44a113", size = 895645, upload-time = "2025-09-08T23:08:05.301Z" },
    { url = "https://files.pythonhosted.org/packages/f8/e5/b0b2504cb4e903a74dcf1ebae157f9e20ebb6ea76095f6cfffea28c42ecd/pyzmq-27.1.0-cp312-abi3-manylinux_2_26_aarch64.manylinux_2_28_aarch64.whl", hash = "sha256:3837439b7f99e60312f0c926a6ad437b067356dc2bc2ec96eb395fd0fe804233", size = 652574, upload-time = "2025-09-08T23:08:06.828Z" },
    { url = "https://files.pythonhosted.org/packages/f8/9b/c108cdb55560eaf253f0cbdb61b29971e9fb34d9c3499b0e96e4e60ed8a5/pyzmq-27.1.0-cp312-abi3-manylinux_2_26_x86_64.manylinux_2_28_x86_64.whl", hash = "sha256:43ad9a73e3da1fab5b0e7e13402f0b2fb934ae1c876c51d0afff0e7c052eca31", size = 840995, upload-time = "2025-09-08T23:08:08.396Z" },
    { url = "https://files.pythonhosted.org/packages/c2/bb/b79798ca177b9eb0825b4c9998c6af8cd2a7f15a6a1a4272c1d1a21d382f/pyzmq-27.1.0-cp312-abi3-musllinux_1_2_aarch64.whl", hash = "sha256:0de3028d69d4cdc475bfe47a6128eb38d8bc0e8f4d69646adfbcd840facbac28", size = 1642070, upload-time = "2025-09-08T23:08:09.989Z" },
    { url = "https://files.pythonhosted.org/packages/9c/80/2df2e7977c4ede24c79ae39dcef3899bfc5f34d1ca7a5b24f182c9b7a9ca/pyzmq-27.1.0-cp312-abi3-musllinux_1_2_i686.whl", hash = "sha256:cf44a7763aea9298c0aa7dbf859f87ed7012de8bda0f3977b6fb1d96745df856", size = 2021121, upload-time = "2025-09-08T23:08:11.907Z" },
    { url = "https://files.pythonhosted.org/packages/46/bd/2d45ad24f5f5ae7e8d01525eb76786fa7557136555cac7d929880519e33a/pyzmq-27.1.0-cp312-abi3-musllinux_1_2_x86_64.whl", hash = "sha256:f30f395a9e6fbca195400ce833c731e7b64c3919aa481af4d88c3759e0cb7496", size = 1878550, upload-time = "2025-09-08T23:08:13.513Z" },
    { url = "https://files.pythonhosted.org/packages/e6/2f/104c0a3c778d7c2ab8190e9db4f62f0b6957b53c9d87db77c284b69f33ea/pyzmq-27.1.0-cp312-abi3-win32.whl", hash = "sha256:250e5436a4ba13885494412b3da5d518cd0d3a278a1ae640e113c073a5f88edd", size = 559184, upload-time = "2025-09-08T23:08:15.163Z" },
    { url = "https://files.pythonhosted.org/packages/fc/7f/a21b20d577e4100c6a41795842028235998a643b1ad406a6d4163ea8f53e/pyzmq-27.1.0-cp312-abi3-win_amd64.whl", hash = "sha256:9ce490cf1d2ca2ad84733aa1d69ce6855372cb5ce9223802450c9b2a7cba0ccf", size = 619480, upload-time = "2025-09-08T23:08:17.192Z" },
    { url = "https://files.pythonhosted.org/packages/78/c2/c012beae5f76b72f007a9e91ee9401cb88c51d0f83c6257a03e785c81cc2/pyzmq-27.1.0-cp312-abi3-win_arm64.whl", hash = "sha256:75a2f36223f0d535a0c919e23615fc85a1e23b71f40c7eb43d7b1dedb4d8f15f", size = 552993, upload-time = "2025-09-08T23:08:18.926Z" },
]

[[package]]
name = "ray"
version = "2.51.1"
source = { registry = "https://pypi.org/simple" }
dependencies = [
    { name = "click" },
    { name = "filelock" },
    { name = "jsonschema" },
    { name = "msgpack" },
    { name = "packaging" },
    { name = "protobuf" },
    { name = "pyyaml" },
    { name = "requests" },
]
wheels = [
    { url = "https://files.pythonhosted.org/packages/f6/95/51e44ce79e42f02ca1c4d4c5501e6dd49f3a384c5f6324aceb4e0015988a/ray-2.51.1-cp312-cp312-macosx_12_0_arm64.whl", hash = "sha256:ef847b025ca758baee4571a1ca001d973897cad772f8e95d7f303d24c38b649e", size = 68029226, upload-time = "2025-11-01T03:24:21.928Z" },
    { url = "https://files.pythonhosted.org/packages/e2/b5/a93e39e131067edb7cba3385a609f61aaaf7aa54728cd3a7474bfbf3b0fc/ray-2.51.1-cp312-cp312-manylinux2014_aarch64.whl", hash = "sha256:0bed9408712bad1511e65683a455302f88d94e5e5cb6a58cc4a154b61d8a0b4a", size = 70502423, upload-time = "2025-11-01T03:24:27.398Z" },
    { url = "https://files.pythonhosted.org/packages/ee/59/69b7a653ed8176fc7fd894d462ed34bb1477e7fa71700324de99179b5b7e/ray-2.51.1-cp312-cp312-manylinux2014_x86_64.whl", hash = "sha256:4e786da7862cf73664977d0212a505d6d5a585beadf63e7dc1e1c129259bee20", size = 71353730, upload-time = "2025-11-01T03:24:33.495Z" },
    { url = "https://files.pythonhosted.org/packages/38/91/0c4fe7aed34baa14d9c050c88f39ff16083d555bd6dcd6c4ffb4332a6f8a/ray-2.51.1-cp312-cp312-win_amd64.whl", hash = "sha256:198fda93074a6863555f4003e9013bb2ba0cd50b59b18c02affdc294b28a2eef", size = 26674921, upload-time = "2025-11-01T03:24:38.394Z" },
]

[package.optional-dependencies]
cgraph = [
    { name = "cupy-cuda12x", marker = "sys_platform != 'darwin'" },
]

[[package]]
name = "referencing"
version = "0.37.0"
source = { registry = "https://pypi.org/simple" }
dependencies = [
    { name = "attrs" },
    { name = "rpds-py" },
    { name = "typing-extensions" },
]
sdist = { url = "https://files.pythonhosted.org/packages/22/f5/df4e9027acead3ecc63e50fe1e36aca1523e1719559c499951bb4b53188f/referencing-0.37.0.tar.gz", hash = "sha256:44aefc3142c5b842538163acb373e24cce6632bd54bdb01b21ad5863489f50d8", size = 78036, upload-time = "2025-10-13T15:30:48.871Z" }
wheels = [
    { url = "https://files.pythonhosted.org/packages/2c/58/ca301544e1fa93ed4f80d724bf5b194f6e4b945841c5bfd555878eea9fcb/referencing-0.37.0-py3-none-any.whl", hash = "sha256:381329a9f99628c9069361716891d34ad94af76e461dcb0335825aecc7692231", size = 26766, upload-time = "2025-10-13T15:30:47.625Z" },
]

[[package]]
name = "regex"
version = "2025.11.3"
source = { registry = "https://pypi.org/simple" }
sdist = { url = "https://files.pythonhosted.org/packages/cc/a9/546676f25e573a4cf00fe8e119b78a37b6a8fe2dc95cda877b30889c9c45/regex-2025.11.3.tar.gz", hash = "sha256:1fedc720f9bb2494ce31a58a1631f9c82df6a09b49c19517ea5cc280b4541e01", size = 414669, upload-time = "2025-11-03T21:34:22.089Z" }
wheels = [
    { url = "https://files.pythonhosted.org/packages/e8/74/18f04cb53e58e3fb107439699bd8375cf5a835eec81084e0bddbd122e4c2/regex-2025.11.3-cp312-cp312-macosx_10_13_universal2.whl", hash = "sha256:bc8ab71e2e31b16e40868a40a69007bc305e1109bd4658eb6cad007e0bf67c41", size = 489312, upload-time = "2025-11-03T21:31:34.343Z" },
    { url = "https://files.pythonhosted.org/packages/78/3f/37fcdd0d2b1e78909108a876580485ea37c91e1acf66d3bb8e736348f441/regex-2025.11.3-cp312-cp312-macosx_10_13_x86_64.whl", hash = "sha256:22b29dda7e1f7062a52359fca6e58e548e28c6686f205e780b02ad8ef710de36", size = 291256, upload-time = "2025-11-03T21:31:35.675Z" },
    { url = "https://files.pythonhosted.org/packages/bf/26/0a575f58eb23b7ebd67a45fccbc02ac030b737b896b7e7a909ffe43ffd6a/regex-2025.11.3-cp312-cp312-macosx_11_0_arm64.whl", hash = "sha256:3a91e4a29938bc1a082cc28fdea44be420bf2bebe2665343029723892eb073e1", size = 288921, upload-time = "2025-11-03T21:31:37.07Z" },
    { url = "https://files.pythonhosted.org/packages/ea/98/6a8dff667d1af907150432cf5abc05a17ccd32c72a3615410d5365ac167a/regex-2025.11.3-cp312-cp312-manylinux2014_aarch64.manylinux_2_17_aarch64.manylinux_2_28_aarch64.whl", hash = "sha256:08b884f4226602ad40c5d55f52bf91a9df30f513864e0054bad40c0e9cf1afb7", size = 798568, upload-time = "2025-11-03T21:31:38.784Z" },
    { url = "https://files.pythonhosted.org/packages/64/15/92c1db4fa4e12733dd5a526c2dd2b6edcbfe13257e135fc0f6c57f34c173/regex-2025.11.3-cp312-cp312-manylinux2014_ppc64le.manylinux_2_17_ppc64le.manylinux_2_28_ppc64le.whl", hash = "sha256:3e0b11b2b2433d1c39c7c7a30e3f3d0aeeea44c2a8d0bae28f6b95f639927a69", size = 864165, upload-time = "2025-11-03T21:31:40.559Z" },
    { url = "https://files.pythonhosted.org/packages/f9/e7/3ad7da8cdee1ce66c7cd37ab5ab05c463a86ffeb52b1a25fe7bd9293b36c/regex-2025.11.3-cp312-cp312-manylinux2014_s390x.manylinux_2_17_s390x.manylinux_2_28_s390x.whl", hash = "sha256:87eb52a81ef58c7ba4d45c3ca74e12aa4b4e77816f72ca25258a85b3ea96cb48", size = 912182, upload-time = "2025-11-03T21:31:42.002Z" },
    { url = "https://files.pythonhosted.org/packages/84/bd/9ce9f629fcb714ffc2c3faf62b6766ecb7a585e1e885eb699bcf130a5209/regex-2025.11.3-cp312-cp312-manylinux2014_x86_64.manylinux_2_17_x86_64.manylinux_2_28_x86_64.whl", hash = "sha256:a12ab1f5c29b4e93db518f5e3872116b7e9b1646c9f9f426f777b50d44a09e8c", size = 803501, upload-time = "2025-11-03T21:31:43.815Z" },
    { url = "https://files.pythonhosted.org/packages/7c/0f/8dc2e4349d8e877283e6edd6c12bdcebc20f03744e86f197ab6e4492bf08/regex-2025.11.3-cp312-cp312-musllinux_1_2_aarch64.whl", hash = "sha256:7521684c8c7c4f6e88e35ec89680ee1aa8358d3f09d27dfbdf62c446f5d4c695", size = 787842, upload-time = "2025-11-03T21:31:45.353Z" },
    { url = "https://files.pythonhosted.org/packages/f9/73/cff02702960bc185164d5619c0c62a2f598a6abff6695d391b096237d4ab/regex-2025.11.3-cp312-cp312-musllinux_1_2_ppc64le.whl", hash = "sha256:7fe6e5440584e94cc4b3f5f4d98a25e29ca12dccf8873679a635638349831b98", size = 858519, upload-time = "2025-11-03T21:31:46.814Z" },
    { url = "https://files.pythonhosted.org/packages/61/83/0e8d1ae71e15bc1dc36231c90b46ee35f9d52fab2e226b0e039e7ea9c10a/regex-2025.11.3-cp312-cp312-musllinux_1_2_s390x.whl", hash = "sha256:8e026094aa12b43f4fd74576714e987803a315c76edb6b098b9809db5de58f74", size = 850611, upload-time = "2025-11-03T21:31:48.289Z" },
    { url = "https://files.pythonhosted.org/packages/c8/f5/70a5cdd781dcfaa12556f2955bf170cd603cb1c96a1827479f8faea2df97/regex-2025.11.3-cp312-cp312-musllinux_1_2_x86_64.whl", hash = "sha256:435bbad13e57eb5606a68443af62bed3556de2f46deb9f7d4237bc2f1c9fb3a0", size = 789759, upload-time = "2025-11-03T21:31:49.759Z" },
    { url = "https://files.pythonhosted.org/packages/59/9b/7c29be7903c318488983e7d97abcf8ebd3830e4c956c4c540005fcfb0462/regex-2025.11.3-cp312-cp312-win32.whl", hash = "sha256:3839967cf4dc4b985e1570fd8d91078f0c519f30491c60f9ac42a8db039be204", size = 266194, upload-time = "2025-11-03T21:31:51.53Z" },
    { url = "https://files.pythonhosted.org/packages/1a/67/3b92df89f179d7c367be654ab5626ae311cb28f7d5c237b6bb976cd5fbbb/regex-2025.11.3-cp312-cp312-win_amd64.whl", hash = "sha256:e721d1b46e25c481dc5ded6f4b3f66c897c58d2e8cfdf77bbced84339108b0b9", size = 277069, upload-time = "2025-11-03T21:31:53.151Z" },
    { url = "https://files.pythonhosted.org/packages/d7/55/85ba4c066fe5094d35b249c3ce8df0ba623cfd35afb22d6764f23a52a1c5/regex-2025.11.3-cp312-cp312-win_arm64.whl", hash = "sha256:64350685ff08b1d3a6fff33f45a9ca183dc1d58bbfe4981604e70ec9801bbc26", size = 270330, upload-time = "2025-11-03T21:31:54.514Z" },
]

[[package]]
name = "requests"
version = "2.32.5"
source = { registry = "https://pypi.org/simple" }
dependencies = [
    { name = "certifi" },
    { name = "charset-normalizer" },
    { name = "idna" },
    { name = "urllib3" },
]
sdist = { url = "https://files.pythonhosted.org/packages/c9/74/b3ff8e6c8446842c3f5c837e9c3dfcfe2018ea6ecef224c710c85ef728f4/requests-2.32.5.tar.gz", hash = "sha256:dbba0bac56e100853db0ea71b82b4dfd5fe2bf6d3754a8893c3af500cec7d7cf", size = 134517, upload-time = "2025-08-18T20:46:02.573Z" }
wheels = [
    { url = "https://files.pythonhosted.org/packages/1e/db/4254e3eabe8020b458f1a747140d32277ec7a271daf1d235b70dc0b4e6e3/requests-2.32.5-py3-none-any.whl", hash = "sha256:2462f94637a34fd532264295e186976db0f5d453d1cdd31473c85a6a161affb6", size = 64738, upload-time = "2025-08-18T20:46:00.542Z" },
]

[[package]]
name = "reverse-text"
version = "0.1.4"
source = { registry = "https://hub.primeintellect.ai/primeintellect/simple/" }
dependencies = [
    { name = "verifiers" },
]
wheels = [
    { url = "https://hub.primeintellect.ai/primeintellect/reverse-text/@7b177065/reverse_text-0.1.4-py2.py3-none-any.whl", hash = "sha256:56c2996dfaa85048469a24f78e3e007ffbbf8ce64710ad3dccc5ca2f27e648bf" },
]

[[package]]
name = "rich"
version = "14.2.0"
source = { registry = "https://pypi.org/simple" }
dependencies = [
    { name = "markdown-it-py" },
    { name = "pygments" },
]
sdist = { url = "https://files.pythonhosted.org/packages/fb/d2/8920e102050a0de7bfabeb4c4614a49248cf8d5d7a8d01885fbb24dc767a/rich-14.2.0.tar.gz", hash = "sha256:73ff50c7c0c1c77c8243079283f4edb376f0f6442433aecb8ce7e6d0b92d1fe4", size = 219990, upload-time = "2025-10-09T14:16:53.064Z" }
wheels = [
    { url = "https://files.pythonhosted.org/packages/25/7a/b0178788f8dc6cafce37a212c99565fa1fe7872c70c6c9c1e1a372d9d88f/rich-14.2.0-py3-none-any.whl", hash = "sha256:76bc51fe2e57d2b1be1f96c524b890b816e334ab4c1e45888799bfaab0021edd", size = 243393, upload-time = "2025-10-09T14:16:51.245Z" },
]

[[package]]
name = "rich-toolkit"
version = "0.15.1"
source = { registry = "https://pypi.org/simple" }
dependencies = [
    { name = "click" },
    { name = "rich" },
    { name = "typing-extensions" },
]
sdist = { url = "https://files.pythonhosted.org/packages/67/33/1a18839aaa8feef7983590c05c22c9c09d245ada6017d118325bbfcc7651/rich_toolkit-0.15.1.tar.gz", hash = "sha256:6f9630eb29f3843d19d48c3bd5706a086d36d62016687f9d0efa027ddc2dd08a", size = 115322, upload-time = "2025-09-04T09:28:11.789Z" }
wheels = [
    { url = "https://files.pythonhosted.org/packages/c8/49/42821d55ead7b5a87c8d121edf323cb393d8579f63e933002ade900b784f/rich_toolkit-0.15.1-py3-none-any.whl", hash = "sha256:36a0b1d9a135d26776e4b78f1d5c2655da6e0ef432380b5c6b523c8d8ab97478", size = 29412, upload-time = "2025-09-04T09:28:10.587Z" },
]

[[package]]
name = "rignore"
version = "0.7.4"
source = { registry = "https://pypi.org/simple" }
sdist = { url = "https://files.pythonhosted.org/packages/e9/04/ecf19d701a0c9ddacbe0a01024acc5642045ff68afedd6c6e5822255e0ae/rignore-0.7.4.tar.gz", hash = "sha256:84c1c6bdfae8b28ef2c5fa5cc7b08d7e9cf1df1f4079c16bc669da4937634907", size = 54982, upload-time = "2025-11-03T10:06:07.062Z" }
wheels = [
    { url = "https://files.pythonhosted.org/packages/68/a9/1f9ceedbf7f529f6357bb8f9ac53e2cf615a2eb9203c820df905a84922a4/rignore-0.7.4-cp312-cp312-macosx_10_12_x86_64.whl", hash = "sha256:29136c02bcc327b20f8d092fcd14e906a66a7ecce9fae5e336964ec9f92b9d9a", size = 889682, upload-time = "2025-11-03T10:04:59.531Z" },
    { url = "https://files.pythonhosted.org/packages/f4/fd/546599973247213bcf7334ecdc05d886ceac8e9e506a4b97454c2c2455ac/rignore-0.7.4-cp312-cp312-macosx_11_0_arm64.whl", hash = "sha256:9b53afbe413cd32c4f87cab813c0dc933ace26a9c984a082cf64d24f2f2bb0e0", size = 820247, upload-time = "2025-11-03T10:04:54.183Z" },
    { url = "https://files.pythonhosted.org/packages/64/03/f00b5197f556b51aee40b040712e074b0b7f530df302de34aeb35707da97/rignore-0.7.4-cp312-cp312-manylinux_2_17_aarch64.manylinux2014_aarch64.whl", hash = "sha256:213aaa9910d4916e8fdf98790f802c8075c3b4eb7d0e2e9d7e13f82c52b2e231", size = 897900, upload-time = "2025-11-03T10:03:21.628Z" },
    { url = "https://files.pythonhosted.org/packages/02/c3/2e0eb3bc46147f78a8b0da72dc964ca9b90edeaef616cc1e841c7bf0d940/rignore-0.7.4-cp312-cp312-manylinux_2_17_armv7l.manylinux2014_armv7l.whl", hash = "sha256:81db4625f33eb8c2cae95d93d864a25bd6392b40e482bc6f738471909aeafe3e", size = 873707, upload-time = "2025-11-03T10:03:37.684Z" },
    { url = "https://files.pythonhosted.org/packages/3c/40/8930d0e865d5212c2f56b33815c442f71290fb763050d231b6e91f07d8ad/rignore-0.7.4-cp312-cp312-manylinux_2_17_ppc64le.manylinux2014_ppc64le.whl", hash = "sha256:d8a66e96cc65183c5eb4199a14cffa7cec202bb547ac728442c21a3531c72c64", size = 1169036, upload-time = "2025-11-03T10:03:53.447Z" },
    { url = "https://files.pythonhosted.org/packages/23/79/e6ece7fabcaee80d478486f3eb9d84e63ccc6e66f37e7d66b1369d551656/rignore-0.7.4-cp312-cp312-manylinux_2_17_s390x.manylinux2014_s390x.whl", hash = "sha256:9a07cfc21fdaf193dd227d3545cc3b7c23cbbca0048e605dd05f18bcd24d0934", size = 943032, upload-time = "2025-11-03T10:04:09.624Z" },
    { url = "https://files.pythonhosted.org/packages/a3/bd/67827efa0fb04e2810832b869792909968733bd84bee33673b1deced2ddc/rignore-0.7.4-cp312-cp312-manylinux_2_17_x86_64.manylinux2014_x86_64.whl", hash = "sha256:39d4d8ba2efc8cbadcfc0d3d3361501a6e8fb33e7581ef0e1ce089dcaa4c85dc", size = 959790, upload-time = "2025-11-03T10:04:41.471Z" },
    { url = "https://files.pythonhosted.org/packages/8b/0f/0b08c034c6d7408d8d8f98b2ce55802426f67bcf280c16f6571b40b3666f/rignore-0.7.4-cp312-cp312-manylinux_2_5_i686.manylinux1_i686.whl", hash = "sha256:c8d8f4eba2b68df87a99e014f92ec1575d81b6aa00b4b283dcf04264b971e285", size = 984062, upload-time = "2025-11-03T10:04:25.507Z" },
    { url = "https://files.pythonhosted.org/packages/bd/95/e6e33d1519d4c8e279dc7ce75503825919c937902d28f8bd046d51ccdc96/rignore-0.7.4-cp312-cp312-musllinux_1_2_aarch64.whl", hash = "sha256:e71fe8e1140a672907e8bda9167412817de5d47ebf76edf210916680c01e9962", size = 1078421, upload-time = "2025-11-03T10:05:07.081Z" },
    { url = "https://files.pythonhosted.org/packages/e6/c4/a0ef8ae07bdece7791692372fae83c15de423a6c8daf36781b523f80ac7a/rignore-0.7.4-cp312-cp312-musllinux_1_2_armv7l.whl", hash = "sha256:39e920c625b4de28bab0c8dcb7fe7896c4f387f461040995044e4e9ff8bcddf0", size = 1139038, upload-time = "2025-11-03T10:05:22.311Z" },
    { url = "https://files.pythonhosted.org/packages/6d/c1/931b656efeb5a5eeb65cc002e4b2afc4eec044048ed8fa0d1e94164fd145/rignore-0.7.4-cp312-cp312-musllinux_1_2_i686.whl", hash = "sha256:96dbb625bdd655595c6da6f7ac19dcc7aa93f20009e5e42d2a9ea67e12327015", size = 1117649, upload-time = "2025-11-03T10:05:38.597Z" },
    { url = "https://files.pythonhosted.org/packages/f9/86/d7542eb1cf14a58a46064c08f11d1365e70673533842daf5f23c84ecb4db/rignore-0.7.4-cp312-cp312-musllinux_1_2_x86_64.whl", hash = "sha256:66590d1dee4385b421bae2c6f255d6f98d7a65fa0b0280e17b5f98db695e8589", size = 1127980, upload-time = "2025-11-03T10:05:54.015Z" },
    { url = "https://files.pythonhosted.org/packages/1d/98/d33555f429fde87656bae3a1ed118590785a23b1bcfeb247546fa19bc89b/rignore-0.7.4-cp312-cp312-win32.whl", hash = "sha256:accdbb74ce54af5ce5f1b6b2a0b01237990e0dc583ba4c69619e66a640b1a170", size = 646147, upload-time = "2025-11-03T10:06:25.347Z" },
    { url = "https://files.pythonhosted.org/packages/8f/74/546b9342294f1f53c3fdfbedd136c00a35a3bc3a3be81b1f967ba0d79711/rignore-0.7.4-cp312-cp312-win_amd64.whl", hash = "sha256:04a7423d8d80725aba721e4135f41b9fa15f59bd7b3e74d035e670c4c63c7fd6", size = 726163, upload-time = "2025-11-03T10:06:15.792Z" },
    { url = "https://files.pythonhosted.org/packages/27/fc/7d2d38cf567b51e8d94f21d4221283115cbbd8031fe683805b837404fbea/rignore-0.7.4-cp312-cp312-win_arm64.whl", hash = "sha256:0ca32536b64717d0af6ce4638913df41ffbf3e71c061b36e33e3ad670f87605e", size = 656297, upload-time = "2025-11-03T10:06:09.326Z" },
]

[[package]]
name = "rpds-py"
version = "0.28.0"
source = { registry = "https://pypi.org/simple" }
sdist = { url = "https://files.pythonhosted.org/packages/48/dc/95f074d43452b3ef5d06276696ece4b3b5d696e7c9ad7173c54b1390cd70/rpds_py-0.28.0.tar.gz", hash = "sha256:abd4df20485a0983e2ca334a216249b6186d6e3c1627e106651943dbdb791aea", size = 27419, upload-time = "2025-10-22T22:24:29.327Z" }
wheels = [
    { url = "https://files.pythonhosted.org/packages/b8/5c/6c3936495003875fe7b14f90ea812841a08fca50ab26bd840e924097d9c8/rpds_py-0.28.0-cp312-cp312-macosx_10_12_x86_64.whl", hash = "sha256:6b4f28583a4f247ff60cd7bdda83db8c3f5b05a7a82ff20dd4b078571747708f", size = 366439, upload-time = "2025-10-22T22:22:04.525Z" },
    { url = "https://files.pythonhosted.org/packages/56/f9/a0f1ca194c50aa29895b442771f036a25b6c41a35e4f35b1a0ea713bedae/rpds_py-0.28.0-cp312-cp312-macosx_11_0_arm64.whl", hash = "sha256:d678e91b610c29c4b3d52a2c148b641df2b4676ffe47c59f6388d58b99cdc424", size = 348170, upload-time = "2025-10-22T22:22:06.397Z" },
    { url = "https://files.pythonhosted.org/packages/18/ea/42d243d3a586beb72c77fa5def0487daf827210069a95f36328e869599ea/rpds_py-0.28.0-cp312-cp312-manylinux_2_17_aarch64.manylinux2014_aarch64.whl", hash = "sha256:e819e0e37a44a78e1383bf1970076e2ccc4dc8c2bbaa2f9bd1dc987e9afff628", size = 378838, upload-time = "2025-10-22T22:22:07.932Z" },
    { url = "https://files.pythonhosted.org/packages/e7/78/3de32e18a94791af8f33601402d9d4f39613136398658412a4e0b3047327/rpds_py-0.28.0-cp312-cp312-manylinux_2_17_armv7l.manylinux2014_armv7l.whl", hash = "sha256:5ee514e0f0523db5d3fb171f397c54875dbbd69760a414dccf9d4d7ad628b5bd", size = 393299, upload-time = "2025-10-22T22:22:09.435Z" },
    { url = "https://files.pythonhosted.org/packages/13/7e/4bdb435afb18acea2eb8a25ad56b956f28de7c59f8a1d32827effa0d4514/rpds_py-0.28.0-cp312-cp312-manylinux_2_17_ppc64le.manylinux2014_ppc64le.whl", hash = "sha256:5f3fa06d27fdcee47f07a39e02862da0100cb4982508f5ead53ec533cd5fe55e", size = 518000, upload-time = "2025-10-22T22:22:11.326Z" },
    { url = "https://files.pythonhosted.org/packages/31/d0/5f52a656875cdc60498ab035a7a0ac8f399890cc1ee73ebd567bac4e39ae/rpds_py-0.28.0-cp312-cp312-manylinux_2_17_s390x.manylinux2014_s390x.whl", hash = "sha256:46959ef2e64f9e4a41fc89aa20dbca2b85531f9a72c21099a3360f35d10b0d5a", size = 408746, upload-time = "2025-10-22T22:22:13.143Z" },
    { url = "https://files.pythonhosted.org/packages/3e/cd/49ce51767b879cde77e7ad9fae164ea15dce3616fe591d9ea1df51152706/rpds_py-0.28.0-cp312-cp312-manylinux_2_17_x86_64.manylinux2014_x86_64.whl", hash = "sha256:8455933b4bcd6e83fde3fefc987a023389c4b13f9a58c8d23e4b3f6d13f78c84", size = 386379, upload-time = "2025-10-22T22:22:14.602Z" },
    { url = "https://files.pythonhosted.org/packages/6a/99/e4e1e1ee93a98f72fc450e36c0e4d99c35370220e815288e3ecd2ec36a2a/rpds_py-0.28.0-cp312-cp312-manylinux_2_31_riscv64.whl", hash = "sha256:ad50614a02c8c2962feebe6012b52f9802deec4263946cddea37aaf28dd25a66", size = 401280, upload-time = "2025-10-22T22:22:16.063Z" },
    { url = "https://files.pythonhosted.org/packages/61/35/e0c6a57488392a8b319d2200d03dad2b29c0db9996f5662c3b02d0b86c02/rpds_py-0.28.0-cp312-cp312-manylinux_2_5_i686.manylinux1_i686.whl", hash = "sha256:e5deca01b271492553fdb6c7fd974659dce736a15bae5dad7ab8b93555bceb28", size = 412365, upload-time = "2025-10-22T22:22:17.504Z" },
    { url = "https://files.pythonhosted.org/packages/ff/6a/841337980ea253ec797eb084665436007a1aad0faac1ba097fb906c5f69c/rpds_py-0.28.0-cp312-cp312-musllinux_1_2_aarch64.whl", hash = "sha256:735f8495a13159ce6a0d533f01e8674cec0c57038c920495f87dcb20b3ddb48a", size = 559573, upload-time = "2025-10-22T22:22:19.108Z" },
    { url = "https://files.pythonhosted.org/packages/e7/5e/64826ec58afd4c489731f8b00729c5f6afdb86f1df1df60bfede55d650bb/rpds_py-0.28.0-cp312-cp312-musllinux_1_2_i686.whl", hash = "sha256:961ca621ff10d198bbe6ba4957decca61aa2a0c56695384c1d6b79bf61436df5", size = 583973, upload-time = "2025-10-22T22:22:20.768Z" },
    { url = "https://files.pythonhosted.org/packages/b6/ee/44d024b4843f8386a4eeaa4c171b3d31d55f7177c415545fd1a24c249b5d/rpds_py-0.28.0-cp312-cp312-musllinux_1_2_x86_64.whl", hash = "sha256:2374e16cc9131022e7d9a8f8d65d261d9ba55048c78f3b6e017971a4f5e6353c", size = 553800, upload-time = "2025-10-22T22:22:22.25Z" },
    { url = "https://files.pythonhosted.org/packages/7d/89/33e675dccff11a06d4d85dbb4d1865f878d5020cbb69b2c1e7b2d3f82562/rpds_py-0.28.0-cp312-cp312-win32.whl", hash = "sha256:d15431e334fba488b081d47f30f091e5d03c18527c325386091f31718952fe08", size = 216954, upload-time = "2025-10-22T22:22:24.105Z" },
    { url = "https://files.pythonhosted.org/packages/af/36/45f6ebb3210887e8ee6dbf1bc710ae8400bb417ce165aaf3024b8360d999/rpds_py-0.28.0-cp312-cp312-win_amd64.whl", hash = "sha256:a410542d61fc54710f750d3764380b53bf09e8c4edbf2f9141a82aa774a04f7c", size = 227844, upload-time = "2025-10-22T22:22:25.551Z" },
    { url = "https://files.pythonhosted.org/packages/57/91/f3fb250d7e73de71080f9a221d19bd6a1c1eb0d12a1ea26513f6c1052ad6/rpds_py-0.28.0-cp312-cp312-win_arm64.whl", hash = "sha256:1f0cfd1c69e2d14f8c892b893997fa9a60d890a0c8a603e88dca4955f26d1edd", size = 217624, upload-time = "2025-10-22T22:22:26.914Z" },
]

[[package]]
name = "ruff"
version = "0.14.3"
source = { registry = "https://pypi.org/simple" }
sdist = { url = "https://files.pythonhosted.org/packages/75/62/50b7727004dfe361104dfbf898c45a9a2fdfad8c72c04ae62900224d6ecf/ruff-0.14.3.tar.gz", hash = "sha256:4ff876d2ab2b161b6de0aa1f5bd714e8e9b4033dc122ee006925fbacc4f62153", size = 5558687, upload-time = "2025-10-31T00:26:26.878Z" }
wheels = [
    { url = "https://files.pythonhosted.org/packages/ce/8e/0c10ff1ea5d4360ab8bfca4cb2c9d979101a391f3e79d2616c9bf348cd26/ruff-0.14.3-py3-none-linux_armv6l.whl", hash = "sha256:876b21e6c824f519446715c1342b8e60f97f93264012de9d8d10314f8a79c371", size = 12535613, upload-time = "2025-10-31T00:25:44.302Z" },
    { url = "https://files.pythonhosted.org/packages/d3/c8/6724f4634c1daf52409fbf13fefda64aa9c8f81e44727a378b7b73dc590b/ruff-0.14.3-py3-none-macosx_10_12_x86_64.whl", hash = "sha256:b6fd8c79b457bedd2abf2702b9b472147cd860ed7855c73a5247fa55c9117654", size = 12855812, upload-time = "2025-10-31T00:25:47.793Z" },
    { url = "https://files.pythonhosted.org/packages/de/03/db1bce591d55fd5f8a08bb02517fa0b5097b2ccabd4ea1ee29aa72b67d96/ruff-0.14.3-py3-none-macosx_11_0_arm64.whl", hash = "sha256:71ff6edca490c308f083156938c0c1a66907151263c4abdcb588602c6e696a14", size = 11944026, upload-time = "2025-10-31T00:25:49.657Z" },
    { url = "https://files.pythonhosted.org/packages/0b/75/4f8dbd48e03272715d12c87dc4fcaaf21b913f0affa5f12a4e9c6f8a0582/ruff-0.14.3-py3-none-manylinux_2_17_aarch64.manylinux2014_aarch64.whl", hash = "sha256:786ee3ce6139772ff9272aaf43296d975c0217ee1b97538a98171bf0d21f87ed", size = 12356818, upload-time = "2025-10-31T00:25:51.949Z" },
    { url = "https://files.pythonhosted.org/packages/ec/9b/506ec5b140c11d44a9a4f284ea7c14ebf6f8b01e6e8917734a3325bff787/ruff-0.14.3-py3-none-manylinux_2_17_armv7l.manylinux2014_armv7l.whl", hash = "sha256:cd6291d0061811c52b8e392f946889916757610d45d004e41140d81fb6cd5ddc", size = 12336745, upload-time = "2025-10-31T00:25:54.248Z" },
    { url = "https://files.pythonhosted.org/packages/c7/e1/c560d254048c147f35e7f8131d30bc1f63a008ac61595cf3078a3e93533d/ruff-0.14.3-py3-none-manylinux_2_17_i686.manylinux2014_i686.whl", hash = "sha256:a497ec0c3d2c88561b6d90f9c29f5ae68221ac00d471f306fa21fa4264ce5fcd", size = 13101684, upload-time = "2025-10-31T00:25:56.253Z" },
    { url = "https://files.pythonhosted.org/packages/a5/32/e310133f8af5cd11f8cc30f52522a3ebccc5ea5bff4b492f94faceaca7a8/ruff-0.14.3-py3-none-manylinux_2_17_ppc64.manylinux2014_ppc64.whl", hash = "sha256:e231e1be58fc568950a04fbe6887c8e4b85310e7889727e2b81db205c45059eb", size = 14535000, upload-time = "2025-10-31T00:25:58.397Z" },
    { url = "https://files.pythonhosted.org/packages/a2/a1/7b0470a22158c6d8501eabc5e9b6043c99bede40fa1994cadf6b5c2a61c7/ruff-0.14.3-py3-none-manylinux_2_17_ppc64le.manylinux2014_ppc64le.whl", hash = "sha256:469e35872a09c0e45fecf48dd960bfbce056b5db2d5e6b50eca329b4f853ae20", size = 14156450, upload-time = "2025-10-31T00:26:00.889Z" },
    { url = "https://files.pythonhosted.org/packages/0a/96/24bfd9d1a7f532b560dcee1a87096332e461354d3882124219bcaff65c09/ruff-0.14.3-py3-none-manylinux_2_17_s390x.manylinux2014_s390x.whl", hash = "sha256:3d6bc90307c469cb9d28b7cfad90aaa600b10d67c6e22026869f585e1e8a2db0", size = 13568414, upload-time = "2025-10-31T00:26:03.291Z" },
    { url = "https://files.pythonhosted.org/packages/a7/e7/138b883f0dfe4ad5b76b58bf4ae675f4d2176ac2b24bdd81b4d966b28c61/ruff-0.14.3-py3-none-manylinux_2_17_x86_64.manylinux2014_x86_64.whl", hash = "sha256:0e2f8a0bbcffcfd895df39c9a4ecd59bb80dca03dc43f7fb63e647ed176b741e", size = 13315293, upload-time = "2025-10-31T00:26:05.708Z" },
    { url = "https://files.pythonhosted.org/packages/33/f4/c09bb898be97b2eb18476b7c950df8815ef14cf956074177e9fbd40b7719/ruff-0.14.3-py3-none-manylinux_2_31_riscv64.whl", hash = "sha256:678fdd7c7d2d94851597c23ee6336d25f9930b460b55f8598e011b57c74fd8c5", size = 13539444, upload-time = "2025-10-31T00:26:08.09Z" },
    { url = "https://files.pythonhosted.org/packages/9c/aa/b30a1db25fc6128b1dd6ff0741fa4abf969ded161599d07ca7edd0739cc0/ruff-0.14.3-py3-none-musllinux_1_2_aarch64.whl", hash = "sha256:1ec1ac071e7e37e0221d2f2dbaf90897a988c531a8592a6a5959f0603a1ecf5e", size = 12252581, upload-time = "2025-10-31T00:26:10.297Z" },
    { url = "https://files.pythonhosted.org/packages/da/13/21096308f384d796ffe3f2960b17054110a9c3828d223ca540c2b7cc670b/ruff-0.14.3-py3-none-musllinux_1_2_armv7l.whl", hash = "sha256:afcdc4b5335ef440d19e7df9e8ae2ad9f749352190e96d481dc501b753f0733e", size = 12307503, upload-time = "2025-10-31T00:26:12.646Z" },
    { url = "https://files.pythonhosted.org/packages/cb/cc/a350bac23f03b7dbcde3c81b154706e80c6f16b06ff1ce28ed07dc7b07b0/ruff-0.14.3-py3-none-musllinux_1_2_i686.whl", hash = "sha256:7bfc42f81862749a7136267a343990f865e71fe2f99cf8d2958f684d23ce3dfa", size = 12675457, upload-time = "2025-10-31T00:26:15.044Z" },
    { url = "https://files.pythonhosted.org/packages/cb/76/46346029fa2f2078826bc88ef7167e8c198e58fe3126636e52f77488cbba/ruff-0.14.3-py3-none-musllinux_1_2_x86_64.whl", hash = "sha256:a65e448cfd7e9c59fae8cf37f9221585d3354febaad9a07f29158af1528e165f", size = 13403980, upload-time = "2025-10-31T00:26:17.81Z" },
    { url = "https://files.pythonhosted.org/packages/9f/a4/35f1ef68c4e7b236d4a5204e3669efdeefaef21f0ff6a456792b3d8be438/ruff-0.14.3-py3-none-win32.whl", hash = "sha256:f3d91857d023ba93e14ed2d462ab62c3428f9bbf2b4fbac50a03ca66d31991f7", size = 12500045, upload-time = "2025-10-31T00:26:20.503Z" },
    { url = "https://files.pythonhosted.org/packages/03/15/51960ae340823c9859fb60c63301d977308735403e2134e17d1d2858c7fb/ruff-0.14.3-py3-none-win_amd64.whl", hash = "sha256:d7b7006ac0756306db212fd37116cce2bd307e1e109375e1c6c106002df0ae5f", size = 13594005, upload-time = "2025-10-31T00:26:22.533Z" },
    { url = "https://files.pythonhosted.org/packages/b7/73/4de6579bac8e979fca0a77e54dec1f1e011a0d268165eb8a9bc0982a6564/ruff-0.14.3-py3-none-win_arm64.whl", hash = "sha256:26eb477ede6d399d898791d01961e16b86f02bc2486d0d1a7a9bb2379d055dc1", size = 12590017, upload-time = "2025-10-31T00:26:24.52Z" },
]

[[package]]
name = "safetensors"
version = "0.7.0rc0"
source = { registry = "https://pypi.org/simple" }
sdist = { url = "https://files.pythonhosted.org/packages/88/44/8c66cad2fa18757c28e7164ccf664f281648148f03addfa0f8106213a0ee/safetensors-0.7.0rc0.tar.gz", hash = "sha256:8036070784341d33ef3f647a21822b332b7136a23cce7aa08b9f65604cc71da1", size = 208862, upload-time = "2025-10-30T14:09:27.599Z" }
wheels = [
    { url = "https://files.pythonhosted.org/packages/48/67/c1471e8c84bfb5f66c14a2e36b9005dfc93b63f70a3754ad333c7b8512c1/safetensors-0.7.0rc0-cp38-abi3-macosx_10_12_x86_64.whl", hash = "sha256:8494ca841c8616fba2da59c22ac021ca5202dd6552c16d31e9129d8b85ea523a", size = 463526, upload-time = "2025-10-30T14:09:21.039Z" },
    { url = "https://files.pythonhosted.org/packages/94/c9/2fee63fb38bcf0f4fa0d1a615b103abf1c8519c6a660a02fe7b9eed13f36/safetensors-0.7.0rc0-cp38-abi3-macosx_11_0_arm64.whl", hash = "sha256:1203c4b0a497dc70b76a11bb716b086cecfb426916a6a5103c3fef62ed73640e", size = 437244, upload-time = "2025-10-30T14:09:19.551Z" },
    { url = "https://files.pythonhosted.org/packages/89/bf/62acaa0ba7995c119de19feb65ed192769180d0390043c6223d41f057282/safetensors-0.7.0rc0-cp38-abi3-manylinux_2_17_aarch64.manylinux2014_aarch64.whl", hash = "sha256:c6194e95ae70a84d32e7fef7a9c877331166ca99dc6c8f8b1881de63ab57db80", size = 481695, upload-time = "2025-10-30T14:09:11.384Z" },
    { url = "https://files.pythonhosted.org/packages/10/15/b1cb7feb23c39d6df372a2ca8c9552cb928a06df2a8abea26932fec523d1/safetensors-0.7.0rc0-cp38-abi3-manylinux_2_17_armv7l.manylinux2014_armv7l.whl", hash = "sha256:4aff0b6f78ee14e42afe8f0bf02c71c8318f3000d00be5e7ed76521afd533dbc", size = 496610, upload-time = "2025-10-30T14:09:13.435Z" },
    { url = "https://files.pythonhosted.org/packages/b3/86/554e918d3779f0563471a2040886abc8f83d68219cd7f73ca68455b301c6/safetensors-0.7.0rc0-cp38-abi3-manylinux_2_17_ppc64le.manylinux2014_ppc64le.whl", hash = "sha256:1f61efc01a1118422a8cb3361b2fcd0ad6b7a862ed77242c6d628b8eb5555ab8", size = 625590, upload-time = "2025-10-30T14:09:14.875Z" },
    { url = "https://files.pythonhosted.org/packages/b6/67/321e7b2a4bbea618335aacb1152d5743f0b4c8526bd37fb7179f0eefc51c/safetensors-0.7.0rc0-cp38-abi3-manylinux_2_17_s390x.manylinux2014_s390x.whl", hash = "sha256:ab1534d6c49761dc1e8eeba0d4c0f489edb62c83416aada96f9d983c6281e1da", size = 529683, upload-time = "2025-10-30T14:09:15.915Z" },
    { url = "https://files.pythonhosted.org/packages/a0/9d/1ca95020814732c191709b73f454932e1ab939c4a1d716465c467d3f1057/safetensors-0.7.0rc0-cp38-abi3-manylinux_2_17_x86_64.manylinux2014_x86_64.whl", hash = "sha256:8767b077d5d1c8748cd80fdf6e72574cbcf1c5a52e47bfb8e278a5ea3f6a60d9", size = 502087, upload-time = "2025-10-30T14:09:18.555Z" },
    { url = "https://files.pythonhosted.org/packages/5d/c3/e24651bf7b4e1b71d7ed005ef5595882872834367a57bcd7021454438c61/safetensors-0.7.0rc0-cp38-abi3-manylinux_2_5_i686.manylinux1_i686.whl", hash = "sha256:c96d3810437c58840fe4d73fa1f9873cc089d2ef7ced20d80d080561a0bde2cd", size = 529884, upload-time = "2025-10-30T14:09:17.478Z" },
    { url = "https://files.pythonhosted.org/packages/6f/05/d4d91d700f40cbba03cfa898bba405358e431f8ea5fe70eeafcaf1523964/safetensors-0.7.0rc0-cp38-abi3-musllinux_1_2_aarch64.whl", hash = "sha256:0a77f87ab5ae2b6e1b1fae6bc298ebf542500e59a83bb1429c9945e74d2958d0", size = 661453, upload-time = "2025-10-30T14:09:22.392Z" },
    { url = "https://files.pythonhosted.org/packages/9a/24/c5e02bfffb52c19d0930c89e5a7368b4e1f901876521c316b66495729c25/safetensors-0.7.0rc0-cp38-abi3-musllinux_1_2_armv7l.whl", hash = "sha256:8ab1608cf068aa07dbf395cfe92057efa5a23ccf3fe9e47bdae483516b03ea5a", size = 759928, upload-time = "2025-10-30T14:09:23.679Z" },
    { url = "https://files.pythonhosted.org/packages/f5/a8/b1f68f0b7b27f0420c673aaca22b59f30dd4946e91aae75d7136ee596a4f/safetensors-0.7.0rc0-cp38-abi3-musllinux_1_2_i686.whl", hash = "sha256:23af05b4d8563add047a1b65eb16fae65330d957b8635cc98ecd2864170fa196", size = 700440, upload-time = "2025-10-30T14:09:24.72Z" },
    { url = "https://files.pythonhosted.org/packages/d6/65/91afe9b066e7cd23f7486ca799b212183300418c02a95c4cc2d4a4d4a224/safetensors-0.7.0rc0-cp38-abi3-musllinux_1_2_x86_64.whl", hash = "sha256:25f6719d213d6e6cbe1ca60079136469403de9593e4c3f3d39f349ffcfbc0bb3", size = 666522, upload-time = "2025-10-30T14:09:26.403Z" },
    { url = "https://files.pythonhosted.org/packages/68/83/4aa2f65f5116587b8168400c4f6ff711700cefa7351bebc345d1e5406c2d/safetensors-0.7.0rc0-cp38-abi3-win32.whl", hash = "sha256:e161d72c9e0823be1cdcf501fba652cd52fd066456bf5a9b36098a8c57bcbeb0", size = 319140, upload-time = "2025-10-30T14:09:30.244Z" },
    { url = "https://files.pythonhosted.org/packages/a0/10/ccd58fad34fe1cafd4ed3bc7f75706a12a2e0291b2454e738646f5153432/safetensors-0.7.0rc0-cp38-abi3-win_amd64.whl", hash = "sha256:5a48f71f153ebb9ddc52a8978dcbe9e374f765d182f503c87b2d6b4bbfd5fef9", size = 331266, upload-time = "2025-10-30T14:09:28.769Z" },
]

[[package]]
name = "scipy"
version = "1.16.3"
source = { registry = "https://pypi.org/simple" }
dependencies = [
    { name = "numpy" },
]
sdist = { url = "https://files.pythonhosted.org/packages/0a/ca/d8ace4f98322d01abcd52d381134344bf7b431eba7ed8b42bdea5a3c2ac9/scipy-1.16.3.tar.gz", hash = "sha256:01e87659402762f43bd2fee13370553a17ada367d42e7487800bf2916535aecb", size = 30597883, upload-time = "2025-10-28T17:38:54.068Z" }
wheels = [
    { url = "https://files.pythonhosted.org/packages/40/41/5bf55c3f386b1643812f3a5674edf74b26184378ef0f3e7c7a09a7e2ca7f/scipy-1.16.3-cp312-cp312-macosx_10_14_x86_64.whl", hash = "sha256:81fc5827606858cf71446a5e98715ba0e11f0dbc83d71c7409d05486592a45d6", size = 36659043, upload-time = "2025-10-28T17:32:40.285Z" },
    { url = "https://files.pythonhosted.org/packages/1e/0f/65582071948cfc45d43e9870bf7ca5f0e0684e165d7c9ef4e50d783073eb/scipy-1.16.3-cp312-cp312-macosx_12_0_arm64.whl", hash = "sha256:c97176013d404c7346bf57874eaac5187d969293bf40497140b0a2b2b7482e07", size = 28898986, upload-time = "2025-10-28T17:32:45.325Z" },
    { url = "https://files.pythonhosted.org/packages/96/5e/36bf3f0ac298187d1ceadde9051177d6a4fe4d507e8f59067dc9dd39e650/scipy-1.16.3-cp312-cp312-macosx_14_0_arm64.whl", hash = "sha256:2b71d93c8a9936046866acebc915e2af2e292b883ed6e2cbe5c34beb094b82d9", size = 20889814, upload-time = "2025-10-28T17:32:49.277Z" },
    { url = "https://files.pythonhosted.org/packages/80/35/178d9d0c35394d5d5211bbff7ac4f2986c5488b59506fef9e1de13ea28d3/scipy-1.16.3-cp312-cp312-macosx_14_0_x86_64.whl", hash = "sha256:3d4a07a8e785d80289dfe66b7c27d8634a773020742ec7187b85ccc4b0e7b686", size = 23565795, upload-time = "2025-10-28T17:32:53.337Z" },
    { url = "https://files.pythonhosted.org/packages/fa/46/d1146ff536d034d02f83c8afc3c4bab2eddb634624d6529a8512f3afc9da/scipy-1.16.3-cp312-cp312-manylinux2014_aarch64.manylinux_2_17_aarch64.whl", hash = "sha256:0553371015692a898e1aa858fed67a3576c34edefa6b7ebdb4e9dde49ce5c203", size = 33349476, upload-time = "2025-10-28T17:32:58.353Z" },
    { url = "https://files.pythonhosted.org/packages/79/2e/415119c9ab3e62249e18c2b082c07aff907a273741b3f8160414b0e9193c/scipy-1.16.3-cp312-cp312-manylinux2014_x86_64.manylinux_2_17_x86_64.whl", hash = "sha256:72d1717fd3b5e6ec747327ce9bda32d5463f472c9dce9f54499e81fbd50245a1", size = 35676692, upload-time = "2025-10-28T17:33:03.88Z" },
    { url = "https://files.pythonhosted.org/packages/27/82/df26e44da78bf8d2aeaf7566082260cfa15955a5a6e96e6a29935b64132f/scipy-1.16.3-cp312-cp312-musllinux_1_2_aarch64.whl", hash = "sha256:1fb2472e72e24d1530debe6ae078db70fb1605350c88a3d14bc401d6306dbffe", size = 36019345, upload-time = "2025-10-28T17:33:09.773Z" },
    { url = "https://files.pythonhosted.org/packages/82/31/006cbb4b648ba379a95c87262c2855cd0d09453e500937f78b30f02fa1cd/scipy-1.16.3-cp312-cp312-musllinux_1_2_x86_64.whl", hash = "sha256:c5192722cffe15f9329a3948c4b1db789fbb1f05c97899187dcf009b283aea70", size = 38678975, upload-time = "2025-10-28T17:33:15.809Z" },
    { url = "https://files.pythonhosted.org/packages/c2/7f/acbd28c97e990b421af7d6d6cd416358c9c293fc958b8529e0bd5d2a2a19/scipy-1.16.3-cp312-cp312-win_amd64.whl", hash = "sha256:56edc65510d1331dae01ef9b658d428e33ed48b4f77b1d51caf479a0253f96dc", size = 38555926, upload-time = "2025-10-28T17:33:21.388Z" },
    { url = "https://files.pythonhosted.org/packages/ce/69/c5c7807fd007dad4f48e0a5f2153038dc96e8725d3345b9ee31b2b7bed46/scipy-1.16.3-cp312-cp312-win_arm64.whl", hash = "sha256:a8a26c78ef223d3e30920ef759e25625a0ecdd0d60e5a8818b7513c3e5384cf2", size = 25463014, upload-time = "2025-10-28T17:33:25.975Z" },
]

[[package]]
name = "sentencepiece"
version = "0.2.1"
source = { registry = "https://pypi.org/simple" }
sdist = { url = "https://files.pythonhosted.org/packages/15/15/2e7a025fc62d764b151ae6d0f2a92f8081755ebe8d4a64099accc6f77ba6/sentencepiece-0.2.1.tar.gz", hash = "sha256:8138cec27c2f2282f4a34d9a016e3374cd40e5c6e9cb335063db66a0a3b71fad", size = 3228515, upload-time = "2025-08-12T07:00:51.718Z" }
wheels = [
    { url = "https://files.pythonhosted.org/packages/4a/be/32ce495aa1d0e0c323dcb1ba87096037358edee539cac5baf8755a6bd396/sentencepiece-0.2.1-cp312-cp312-macosx_10_13_universal2.whl", hash = "sha256:57cae326c8727de58c85977b175af132a7138d84c764635d7e71bbee7e774133", size = 1943152, upload-time = "2025-08-12T06:59:40.048Z" },
    { url = "https://files.pythonhosted.org/packages/88/7e/ff23008899a58678e98c6ff592bf4d368eee5a71af96d0df6b38a039dd4f/sentencepiece-0.2.1-cp312-cp312-macosx_10_13_x86_64.whl", hash = "sha256:56dd39a3c4d6493db3cdca7e8cc68c6b633f0d4195495cbadfcf5af8a22d05a6", size = 1325651, upload-time = "2025-08-12T06:59:41.536Z" },
    { url = "https://files.pythonhosted.org/packages/19/84/42eb3ce4796777a1b5d3699dfd4dca85113e68b637f194a6c8d786f16a04/sentencepiece-0.2.1-cp312-cp312-macosx_11_0_arm64.whl", hash = "sha256:d9381351182ff9888cc80e41c632e7e274b106f450de33d67a9e8f6043da6f76", size = 1253645, upload-time = "2025-08-12T06:59:42.903Z" },
    { url = "https://files.pythonhosted.org/packages/89/fa/d3d5ebcba3cb9e6d3775a096251860c41a6bc53a1b9461151df83fe93255/sentencepiece-0.2.1-cp312-cp312-manylinux_2_27_aarch64.manylinux_2_28_aarch64.whl", hash = "sha256:99f955df238021bf11f0fc37cdb54fd5e5b5f7fd30ecc3d93fb48b6815437167", size = 1316273, upload-time = "2025-08-12T06:59:44.476Z" },
    { url = "https://files.pythonhosted.org/packages/04/88/14f2f4a2b922d8b39be45bf63d79e6cd3a9b2f248b2fcb98a69b12af12f5/sentencepiece-0.2.1-cp312-cp312-manylinux_2_27_x86_64.manylinux_2_28_x86_64.whl", hash = "sha256:0cdfecef430d985f1c2bcbfff3defd1d95dae876fbd0173376012d2d7d24044b", size = 1387881, upload-time = "2025-08-12T06:59:46.09Z" },
    { url = "https://files.pythonhosted.org/packages/fd/b8/903e5ccb77b4ef140605d5d71b4f9e0ad95d456d6184688073ed11712809/sentencepiece-0.2.1-cp312-cp312-win32.whl", hash = "sha256:a483fd29a34c3e34c39ac5556b0a90942bec253d260235729e50976f5dba1068", size = 999540, upload-time = "2025-08-12T06:59:48.023Z" },
    { url = "https://files.pythonhosted.org/packages/2d/81/92df5673c067148c2545b1bfe49adfd775bcc3a169a047f5a0e6575ddaca/sentencepiece-0.2.1-cp312-cp312-win_amd64.whl", hash = "sha256:4cdc7c36234fda305e85c32949c5211faaf8dd886096c7cea289ddc12a2d02de", size = 1054671, upload-time = "2025-08-12T06:59:49.895Z" },
    { url = "https://files.pythonhosted.org/packages/fe/02/c5e3bc518655d714622bec87d83db9cdba1cd0619a4a04e2109751c4f47f/sentencepiece-0.2.1-cp312-cp312-win_arm64.whl", hash = "sha256:daeb5e9e9fcad012324807856113708614d534f596d5008638eb9b40112cd9e4", size = 1033923, upload-time = "2025-08-12T06:59:51.952Z" },
]

[[package]]
name = "sentry-sdk"
version = "3.0.0a7"
source = { registry = "https://pypi.org/simple" }
dependencies = [
    { name = "certifi" },
    { name = "opentelemetry-sdk" },
    { name = "urllib3" },
]
sdist = { url = "https://files.pythonhosted.org/packages/66/a5/747ab268f2cf3f4cb50af521e1a85a959411f74cf4a2ecf47782e1981cee/sentry_sdk-3.0.0a7.tar.gz", hash = "sha256:439a858d409b84407560df6b7ebb760acd9ad3d14e05cd919ae36b204e411cb2", size = 329999, upload-time = "2025-10-20T13:50:38.131Z" }
wheels = [
    { url = "https://files.pythonhosted.org/packages/ce/5e/23837eadf18ad4f9d5894c1210e6c2591136fd36cff338bedc90a1222bf2/sentry_sdk-3.0.0a7-py2.py3-none-any.whl", hash = "sha256:ada791a77c2d489e07b04c068e0fcacd6bbcfe1cb40b5f303207738baf38e868", size = 353618, upload-time = "2025-10-20T13:50:36.158Z" },
]

[[package]]
name = "setproctitle"
version = "1.3.7"
source = { registry = "https://pypi.org/simple" }
sdist = { url = "https://files.pythonhosted.org/packages/8d/48/49393a96a2eef1ab418b17475fb92b8fcfad83d099e678751b05472e69de/setproctitle-1.3.7.tar.gz", hash = "sha256:bc2bc917691c1537d5b9bca1468437176809c7e11e5694ca79a9ca12345dcb9e", size = 27002, upload-time = "2025-09-05T12:51:25.278Z" }
wheels = [
    { url = "https://files.pythonhosted.org/packages/fb/f0/2dc88e842077719d7384d86cc47403e5102810492b33680e7dadcee64cd8/setproctitle-1.3.7-cp312-cp312-macosx_10_13_universal2.whl", hash = "sha256:2dc99aec591ab6126e636b11035a70991bc1ab7a261da428491a40b84376654e", size = 18049, upload-time = "2025-09-05T12:49:36.241Z" },
    { url = "https://files.pythonhosted.org/packages/f0/b4/50940504466689cda65680c9e9a1e518e5750c10490639fa687489ac7013/setproctitle-1.3.7-cp312-cp312-macosx_11_0_arm64.whl", hash = "sha256:cdd8aa571b7aa39840fdbea620e308a19691ff595c3a10231e9ee830339dd798", size = 13079, upload-time = "2025-09-05T12:49:38.088Z" },
    { url = "https://files.pythonhosted.org/packages/d0/99/71630546b9395b095f4082be41165d1078204d1696c2d9baade3de3202d0/setproctitle-1.3.7-cp312-cp312-manylinux1_x86_64.manylinux_2_28_x86_64.manylinux_2_5_x86_64.whl", hash = "sha256:2906b6c7959cdb75f46159bf0acd8cc9906cf1361c9e1ded0d065fe8f9039629", size = 32932, upload-time = "2025-09-05T12:49:39.271Z" },
    { url = "https://files.pythonhosted.org/packages/50/22/cee06af4ffcfb0e8aba047bd44f5262e644199ae7527ae2c1f672b86495c/setproctitle-1.3.7-cp312-cp312-manylinux2014_aarch64.manylinux_2_17_aarch64.manylinux_2_28_aarch64.whl", hash = "sha256:6915964a6dda07920a1159321dcd6d94fc7fc526f815ca08a8063aeca3c204f1", size = 33736, upload-time = "2025-09-05T12:49:40.565Z" },
    { url = "https://files.pythonhosted.org/packages/5c/00/a5949a8bb06ef5e7df214fc393bb2fb6aedf0479b17214e57750dfdd0f24/setproctitle-1.3.7-cp312-cp312-manylinux2014_ppc64le.manylinux_2_17_ppc64le.manylinux_2_28_ppc64le.whl", hash = "sha256:cff72899861c765bd4021d1ff1c68d60edc129711a2fdba77f9cb69ef726a8b6", size = 35605, upload-time = "2025-09-05T12:49:42.362Z" },
    { url = "https://files.pythonhosted.org/packages/b0/3a/50caca532a9343828e3bf5778c7a84d6c737a249b1796d50dd680290594d/setproctitle-1.3.7-cp312-cp312-musllinux_1_2_aarch64.whl", hash = "sha256:b7cb05bd446687ff816a3aaaf831047fc4c364feff7ada94a66024f1367b448c", size = 33143, upload-time = "2025-09-05T12:49:43.515Z" },
    { url = "https://files.pythonhosted.org/packages/ca/14/b843a251296ce55e2e17c017d6b9f11ce0d3d070e9265de4ecad948b913d/setproctitle-1.3.7-cp312-cp312-musllinux_1_2_ppc64le.whl", hash = "sha256:3a57b9a00de8cae7e2a1f7b9f0c2ac7b69372159e16a7708aa2f38f9e5cc987a", size = 34434, upload-time = "2025-09-05T12:49:45.31Z" },
    { url = "https://files.pythonhosted.org/packages/c8/b7/06145c238c0a6d2c4bc881f8be230bb9f36d2bf51aff7bddcb796d5eed67/setproctitle-1.3.7-cp312-cp312-musllinux_1_2_x86_64.whl", hash = "sha256:d8828b356114f6b308b04afe398ed93803d7fca4a955dd3abe84430e28d33739", size = 32795, upload-time = "2025-09-05T12:49:46.419Z" },
    { url = "https://files.pythonhosted.org/packages/ef/dc/ef76a81fac9bf27b84ed23df19c1f67391a753eed6e3c2254ebcb5133f56/setproctitle-1.3.7-cp312-cp312-win32.whl", hash = "sha256:b0304f905efc845829ac2bc791ddebb976db2885f6171f4a3de678d7ee3f7c9f", size = 12552, upload-time = "2025-09-05T12:49:47.635Z" },
    { url = "https://files.pythonhosted.org/packages/e2/5b/a9fe517912cd6e28cf43a212b80cb679ff179a91b623138a99796d7d18a0/setproctitle-1.3.7-cp312-cp312-win_amd64.whl", hash = "sha256:9888ceb4faea3116cf02a920ff00bfbc8cc899743e4b4ac914b03625bdc3c300", size = 13247, upload-time = "2025-09-05T12:49:49.16Z" },
]

[[package]]
name = "setuptools"
version = "79.0.1"
source = { registry = "https://pypi.org/simple" }
sdist = { url = "https://files.pythonhosted.org/packages/bb/71/b6365e6325b3290e14957b2c3a804a529968c77a049b2ed40c095f749707/setuptools-79.0.1.tar.gz", hash = "sha256:128ce7b8f33c3079fd1b067ecbb4051a66e8526e7b65f6cec075dfc650ddfa88", size = 1367909, upload-time = "2025-04-23T22:20:59.241Z" }
wheels = [
    { url = "https://files.pythonhosted.org/packages/0d/6d/b4752b044bf94cb802d88a888dc7d288baaf77d7910b7dedda74b5ceea0c/setuptools-79.0.1-py3-none-any.whl", hash = "sha256:e147c0549f27767ba362f9da434eab9c5dc0045d5304feb602a0af001089fc51", size = 1256281, upload-time = "2025-04-23T22:20:56.768Z" },
]

[[package]]
name = "shellingham"
version = "1.5.4"
source = { registry = "https://pypi.org/simple" }
sdist = { url = "https://files.pythonhosted.org/packages/58/15/8b3609fd3830ef7b27b655beb4b4e9c62313a4e8da8c676e142cc210d58e/shellingham-1.5.4.tar.gz", hash = "sha256:8dbca0739d487e5bd35ab3ca4b36e11c4078f3a234bfce294b0a0291363404de", size = 10310, upload-time = "2023-10-24T04:13:40.426Z" }
wheels = [
    { url = "https://files.pythonhosted.org/packages/e0/f9/0595336914c5619e5f28a1fb793285925a8cd4b432c9da0a987836c7f822/shellingham-1.5.4-py2.py3-none-any.whl", hash = "sha256:7ecfff8f2fd72616f7481040475a65b2bf8af90a56c89140852d1120324e8686", size = 9755, upload-time = "2023-10-24T04:13:38.866Z" },
]

[[package]]
name = "shtab"
version = "1.7.2"
source = { registry = "https://pypi.org/simple" }
sdist = { url = "https://files.pythonhosted.org/packages/5a/3e/837067b970c1d2ffa936c72f384a63fdec4e186b74da781e921354a94024/shtab-1.7.2.tar.gz", hash = "sha256:8c16673ade76a2d42417f03e57acf239bfb5968e842204c17990cae357d07d6f", size = 45751, upload-time = "2025-04-12T20:28:03.271Z" }
wheels = [
    { url = "https://files.pythonhosted.org/packages/74/03/3271b7bb470fbab4adf5bd30b0d32143909d96f3608d815b447357f47f2b/shtab-1.7.2-py3-none-any.whl", hash = "sha256:858a5805f6c137bb0cda4f282d27d08fd44ca487ab4a6a36d2a400263cd0b5c1", size = 14214, upload-time = "2025-04-12T20:28:01.82Z" },
]

[[package]]
name = "six"
version = "1.17.0"
source = { registry = "https://pypi.org/simple" }
sdist = { url = "https://files.pythonhosted.org/packages/94/e7/b2c673351809dca68a0e064b6af791aa332cf192da575fd474ed7d6f16a2/six-1.17.0.tar.gz", hash = "sha256:ff70335d468e7eb6ec65b95b99d3a2836546063f63acc5171de367e834932a81", size = 34031, upload-time = "2024-12-04T17:35:28.174Z" }
wheels = [
    { url = "https://files.pythonhosted.org/packages/b7/ce/149a00dd41f10bc29e5921b496af8b574d8413afcd5e30dfa0ed46c2cc5e/six-1.17.0-py2.py3-none-any.whl", hash = "sha256:4721f391ed90541fddacab5acf947aa0d3dc7d27b2e1e8eda2be8970586c3274", size = 11050, upload-time = "2024-12-04T17:35:26.475Z" },
]

[[package]]
name = "smmap"
version = "5.0.2"
source = { registry = "https://pypi.org/simple" }
sdist = { url = "https://files.pythonhosted.org/packages/44/cd/a040c4b3119bbe532e5b0732286f805445375489fceaec1f48306068ee3b/smmap-5.0.2.tar.gz", hash = "sha256:26ea65a03958fa0c8a1c7e8c7a58fdc77221b8910f6be2131affade476898ad5", size = 22329, upload-time = "2025-01-02T07:14:40.909Z" }
wheels = [
    { url = "https://files.pythonhosted.org/packages/04/be/d09147ad1ec7934636ad912901c5fd7667e1c858e19d355237db0d0cd5e4/smmap-5.0.2-py3-none-any.whl", hash = "sha256:b30115f0def7d7531d22a0fb6502488d879e75b260a9db4d0819cfb25403af5e", size = 24303, upload-time = "2025-01-02T07:14:38.724Z" },
]

[[package]]
name = "sniffio"
version = "1.3.1"
source = { registry = "https://pypi.org/simple" }
sdist = { url = "https://files.pythonhosted.org/packages/a2/87/a6771e1546d97e7e041b6ae58d80074f81b7d5121207425c964ddf5cfdbd/sniffio-1.3.1.tar.gz", hash = "sha256:f4324edc670a0f49750a81b895f35c3adb843cca46f0530f79fc1babb23789dc", size = 20372, upload-time = "2024-02-25T23:20:04.057Z" }
wheels = [
    { url = "https://files.pythonhosted.org/packages/e9/44/75a9c9421471a6c4805dbf2356f7c181a29c1879239abab1ea2cc8f38b40/sniffio-1.3.1-py3-none-any.whl", hash = "sha256:2f6da418d1f1e0fddd844478f41680e794e6051915791a034ff65e5f100525a2", size = 10235, upload-time = "2024-02-25T23:20:01.196Z" },
]

[[package]]
name = "soundfile"
version = "0.13.1"
source = { registry = "https://pypi.org/simple" }
dependencies = [
    { name = "cffi" },
    { name = "numpy" },
]
sdist = { url = "https://files.pythonhosted.org/packages/e1/41/9b873a8c055582859b239be17902a85339bec6a30ad162f98c9b0288a2cc/soundfile-0.13.1.tar.gz", hash = "sha256:b2c68dab1e30297317080a5b43df57e302584c49e2942defdde0acccc53f0e5b", size = 46156, upload-time = "2025-01-25T09:17:04.831Z" }
wheels = [
    { url = "https://files.pythonhosted.org/packages/64/28/e2a36573ccbcf3d57c00626a21fe51989380636e821b341d36ccca0c1c3a/soundfile-0.13.1-py2.py3-none-any.whl", hash = "sha256:a23c717560da2cf4c7b5ae1142514e0fd82d6bbd9dfc93a50423447142f2c445", size = 25751, upload-time = "2025-01-25T09:16:44.235Z" },
    { url = "https://files.pythonhosted.org/packages/ea/ab/73e97a5b3cc46bba7ff8650a1504348fa1863a6f9d57d7001c6b67c5f20e/soundfile-0.13.1-py2.py3-none-macosx_10_9_x86_64.whl", hash = "sha256:82dc664d19831933fe59adad199bf3945ad06d84bc111a5b4c0d3089a5b9ec33", size = 1142250, upload-time = "2025-01-25T09:16:47.583Z" },
    { url = "https://files.pythonhosted.org/packages/a0/e5/58fd1a8d7b26fc113af244f966ee3aecf03cb9293cb935daaddc1e455e18/soundfile-0.13.1-py2.py3-none-macosx_11_0_arm64.whl", hash = "sha256:743f12c12c4054921e15736c6be09ac26b3b3d603aef6fd69f9dde68748f2593", size = 1101406, upload-time = "2025-01-25T09:16:49.662Z" },
    { url = "https://files.pythonhosted.org/packages/58/ae/c0e4a53d77cf6e9a04179535766b3321b0b9ced5f70522e4caf9329f0046/soundfile-0.13.1-py2.py3-none-manylinux_2_28_aarch64.whl", hash = "sha256:9c9e855f5a4d06ce4213f31918653ab7de0c5a8d8107cd2427e44b42df547deb", size = 1235729, upload-time = "2025-01-25T09:16:53.018Z" },
    { url = "https://files.pythonhosted.org/packages/57/5e/70bdd9579b35003a489fc850b5047beeda26328053ebadc1fb60f320f7db/soundfile-0.13.1-py2.py3-none-manylinux_2_28_x86_64.whl", hash = "sha256:03267c4e493315294834a0870f31dbb3b28a95561b80b134f0bd3cf2d5f0e618", size = 1313646, upload-time = "2025-01-25T09:16:54.872Z" },
    { url = "https://files.pythonhosted.org/packages/fe/df/8c11dc4dfceda14e3003bb81a0d0edcaaf0796dd7b4f826ea3e532146bba/soundfile-0.13.1-py2.py3-none-win32.whl", hash = "sha256:c734564fab7c5ddf8e9be5bf70bab68042cd17e9c214c06e365e20d64f9a69d5", size = 899881, upload-time = "2025-01-25T09:16:56.663Z" },
    { url = "https://files.pythonhosted.org/packages/14/e9/6b761de83277f2f02ded7e7ea6f07828ec78e4b229b80e4ca55dd205b9dc/soundfile-0.13.1-py2.py3-none-win_amd64.whl", hash = "sha256:1e70a05a0626524a69e9f0f4dd2ec174b4e9567f4d8b6c11d38b5c289be36ee9", size = 1019162, upload-time = "2025-01-25T09:16:59.573Z" },
]

[[package]]
name = "soxr"
version = "1.0.0"
source = { registry = "https://pypi.org/simple" }
dependencies = [
    { name = "numpy" },
]
sdist = { url = "https://files.pythonhosted.org/packages/42/7e/f4b461944662ad75036df65277d6130f9411002bfb79e9df7dff40a31db9/soxr-1.0.0.tar.gz", hash = "sha256:e07ee6c1d659bc6957034f4800c60cb8b98de798823e34d2a2bba1caa85a4509", size = 171415, upload-time = "2025-09-07T13:22:21.317Z" }
wheels = [
    { url = "https://files.pythonhosted.org/packages/c5/c7/f92b81f1a151c13afb114f57799b86da9330bec844ea5a0d3fe6a8732678/soxr-1.0.0-cp312-abi3-macosx_10_14_x86_64.whl", hash = "sha256:abecf4e39017f3fadb5e051637c272ae5778d838e5c3926a35db36a53e3a607f", size = 205508, upload-time = "2025-09-07T13:22:01.252Z" },
    { url = "https://files.pythonhosted.org/packages/ff/1d/c945fea9d83ea1f2be9d116b3674dbaef26ed090374a77c394b31e3b083b/soxr-1.0.0-cp312-abi3-macosx_11_0_arm64.whl", hash = "sha256:e973d487ee46aa8023ca00a139db6e09af053a37a032fe22f9ff0cc2e19c94b4", size = 163568, upload-time = "2025-09-07T13:22:03.558Z" },
    { url = "https://files.pythonhosted.org/packages/b5/80/10640970998a1d2199bef6c4d92205f36968cddaf3e4d0e9fe35ddd405bd/soxr-1.0.0-cp312-abi3-manylinux_2_26_aarch64.manylinux_2_28_aarch64.whl", hash = "sha256:e8ce273cca101aff3d8c387db5a5a41001ba76ef1837883438d3c652507a9ccc", size = 204707, upload-time = "2025-09-07T13:22:05.125Z" },
    { url = "https://files.pythonhosted.org/packages/b1/87/2726603c13c2126cb8ded9e57381b7377f4f0df6ba4408e1af5ddbfdc3dd/soxr-1.0.0-cp312-abi3-manylinux_2_27_x86_64.manylinux_2_28_x86_64.whl", hash = "sha256:e8f2a69686f2856d37823bbb7b78c3d44904f311fe70ba49b893af11d6b6047b", size = 238032, upload-time = "2025-09-07T13:22:06.428Z" },
    { url = "https://files.pythonhosted.org/packages/ce/04/530252227f4d0721a5524a936336485dfb429bb206a66baf8e470384f4a2/soxr-1.0.0-cp312-abi3-win_amd64.whl", hash = "sha256:2a3b77b115ae7c478eecdbd060ed4f61beda542dfb70639177ac263aceda42a2", size = 172070, upload-time = "2025-09-07T13:22:07.62Z" },
]

[[package]]
name = "sse-starlette"
version = "3.0.3"
source = { registry = "https://pypi.org/simple" }
dependencies = [
    { name = "anyio" },
]
sdist = { url = "https://files.pythonhosted.org/packages/db/3c/fa6517610dc641262b77cc7bf994ecd17465812c1b0585fe33e11be758ab/sse_starlette-3.0.3.tar.gz", hash = "sha256:88cfb08747e16200ea990c8ca876b03910a23b547ab3bd764c0d8eb81019b971", size = 21943, upload-time = "2025-10-30T18:44:20.117Z" }
wheels = [
    { url = "https://files.pythonhosted.org/packages/23/a0/984525d19ca5c8a6c33911a0c164b11490dd0f90ff7fd689f704f84e9a11/sse_starlette-3.0.3-py3-none-any.whl", hash = "sha256:af5bf5a6f3933df1d9c7f8539633dc8444ca6a97ab2e2a7cd3b6e431ac03a431", size = 11765, upload-time = "2025-10-30T18:44:18.834Z" },
]

[[package]]
name = "stack-data"
version = "0.6.3"
source = { registry = "https://pypi.org/simple" }
dependencies = [
    { name = "asttokens" },
    { name = "executing" },
    { name = "pure-eval" },
]
sdist = { url = "https://files.pythonhosted.org/packages/28/e3/55dcc2cfbc3ca9c29519eb6884dd1415ecb53b0e934862d3559ddcb7e20b/stack_data-0.6.3.tar.gz", hash = "sha256:836a778de4fec4dcd1dcd89ed8abff8a221f58308462e1c4aa2a3cf30148f0b9", size = 44707, upload-time = "2023-09-30T13:58:05.479Z" }
wheels = [
    { url = "https://files.pythonhosted.org/packages/f1/7b/ce1eafaf1a76852e2ec9b22edecf1daa58175c090266e9f6c64afcd81d91/stack_data-0.6.3-py3-none-any.whl", hash = "sha256:d5558e0c25a4cb0853cddad3d77da9891a08cb85dd9f9f91b9f8cd66e511e695", size = 24521, upload-time = "2023-09-30T13:58:03.53Z" },
]

[[package]]
name = "starlette"
version = "0.49.3"
source = { registry = "https://pypi.org/simple" }
dependencies = [
    { name = "anyio" },
    { name = "typing-extensions" },
]
sdist = { url = "https://files.pythonhosted.org/packages/de/1a/608df0b10b53b0beb96a37854ee05864d182ddd4b1156a22f1ad3860425a/starlette-0.49.3.tar.gz", hash = "sha256:1c14546f299b5901a1ea0e34410575bc33bbd741377a10484a54445588d00284", size = 2655031, upload-time = "2025-11-01T15:12:26.13Z" }
wheels = [
    { url = "https://files.pythonhosted.org/packages/a3/e0/021c772d6a662f43b63044ab481dc6ac7592447605b5b35a957785363122/starlette-0.49.3-py3-none-any.whl", hash = "sha256:b579b99715fdc2980cf88c8ec96d3bf1ce16f5a8051a7c2b84ef9b1cdecaea2f", size = 74340, upload-time = "2025-11-01T15:12:24.387Z" },
]

[[package]]
name = "sympy"
version = "1.14.0"
source = { registry = "https://pypi.org/simple" }
dependencies = [
    { name = "mpmath" },
]
sdist = { url = "https://files.pythonhosted.org/packages/83/d3/803453b36afefb7c2bb238361cd4ae6125a569b4db67cd9e79846ba2d68c/sympy-1.14.0.tar.gz", hash = "sha256:d3d3fe8df1e5a0b42f0e7bdf50541697dbe7d23746e894990c030e2b05e72517", size = 7793921, upload-time = "2025-04-27T18:05:01.611Z" }
wheels = [
    { url = "https://files.pythonhosted.org/packages/a2/09/77d55d46fd61b4a135c444fc97158ef34a095e5681d0a6c10b75bf356191/sympy-1.14.0-py3-none-any.whl", hash = "sha256:e091cc3e99d2141a0ba2847328f5479b05d94a6635cb96148ccb3f34671bd8f5", size = 6299353, upload-time = "2025-04-27T18:04:59.103Z" },
]

[[package]]
name = "tensorboard"
version = "2.20.0"
source = { registry = "https://pypi.org/simple" }
dependencies = [
    { name = "absl-py" },
    { name = "grpcio" },
    { name = "markdown" },
    { name = "numpy" },
    { name = "packaging" },
    { name = "pillow" },
    { name = "protobuf" },
    { name = "setuptools" },
    { name = "tensorboard-data-server" },
    { name = "werkzeug" },
]
wheels = [
    { url = "https://files.pythonhosted.org/packages/9c/d9/a5db55f88f258ac669a92858b70a714bbbd5acd993820b41ec4a96a4d77f/tensorboard-2.20.0-py3-none-any.whl", hash = "sha256:9dc9f978cb84c0723acf9a345d96c184f0293d18f166bb8d59ee098e6cfaaba6", size = 5525680, upload-time = "2025-07-17T19:20:49.638Z" },
]

[[package]]
name = "tensorboard-data-server"
version = "0.7.2"
source = { registry = "https://pypi.org/simple" }
wheels = [
    { url = "https://files.pythonhosted.org/packages/7a/13/e503968fefabd4c6b2650af21e110aa8466fe21432cd7c43a84577a89438/tensorboard_data_server-0.7.2-py3-none-any.whl", hash = "sha256:7e0610d205889588983836ec05dc098e80f97b7e7bbff7e994ebb78f578d0ddb", size = 2356, upload-time = "2023-10-23T21:23:32.16Z" },
    { url = "https://files.pythonhosted.org/packages/b7/85/dabeaf902892922777492e1d253bb7e1264cadce3cea932f7ff599e53fea/tensorboard_data_server-0.7.2-py3-none-macosx_10_9_x86_64.whl", hash = "sha256:9fe5d24221b29625dbc7328b0436ca7fc1c23de4acf4d272f1180856e32f9f60", size = 4823598, upload-time = "2023-10-23T21:23:33.714Z" },
    { url = "https://files.pythonhosted.org/packages/73/c6/825dab04195756cf8ff2e12698f22513b3db2f64925bdd41671bfb33aaa5/tensorboard_data_server-0.7.2-py3-none-manylinux_2_31_x86_64.whl", hash = "sha256:ef687163c24185ae9754ed5650eb5bc4d84ff257aabdc33f0cc6f74d8ba54530", size = 6590363, upload-time = "2023-10-23T21:23:35.583Z" },
]

[[package]]
name = "textarena"
version = "0.7.4"
source = { registry = "https://pypi.org/simple" }
dependencies = [
    { name = "chess" },
    { name = "nltk" },
    { name = "openai" },
    { name = "python-dotenv" },
    { name = "requests" },
    { name = "rich" },
    { name = "websockets" },
]
sdist = { url = "https://files.pythonhosted.org/packages/ba/04/4a3ca42093d0be2a9c377ae3335a6c6baac1d278ae932562ec69f339d172/textarena-0.7.4.tar.gz", hash = "sha256:28bb9170d7718f2ae05e4515bea82262422731e563fc7318a9e7983de0cadd4f", size = 954969, upload-time = "2025-10-16T14:41:55.981Z" }
wheels = [
    { url = "https://files.pythonhosted.org/packages/26/b4/9a9ba65154aff853c75b3d7324319d168ad9c69c6097f4aa3c16da7d9ef3/textarena-0.7.4-py3-none-any.whl", hash = "sha256:684784e78278e518066f67557ee93b47c238d16cbbd15d3abdaa3147562d3024", size = 1073570, upload-time = "2025-10-16T14:41:53.965Z" },
]

[[package]]
name = "textual"
version = "6.5.0"
source = { registry = "https://pypi.org/simple" }
dependencies = [
    { name = "markdown-it-py", extra = ["linkify"] },
    { name = "mdit-py-plugins" },
    { name = "platformdirs" },
    { name = "pygments" },
    { name = "rich" },
    { name = "typing-extensions" },
]
sdist = { url = "https://files.pythonhosted.org/packages/af/90/59757aa887ddcea61428820274f1a2d1f986feb7880374a5420ab5d37132/textual-6.5.0.tar.gz", hash = "sha256:e5f152cdd47db48a635d23b839721bae4d0e8b6d855e3fede7285218289294e3", size = 1574116, upload-time = "2025-10-31T17:21:53.4Z" }
wheels = [
    { url = "https://files.pythonhosted.org/packages/42/37/1deba011782a49ea249c73adcf703a39b0249ac9b0e17d1a2e4074df8d57/textual-6.5.0-py3-none-any.whl", hash = "sha256:c5505be7fe606b8054fb88431279885f88352bddca64832f6acd293ef7d9b54f", size = 711848, upload-time = "2025-10-31T17:21:51.134Z" },
]

[[package]]
name = "tiktoken"
version = "0.12.0"
source = { registry = "https://pypi.org/simple" }
dependencies = [
    { name = "regex" },
    { name = "requests" },
]
sdist = { url = "https://files.pythonhosted.org/packages/7d/ab/4d017d0f76ec3171d469d80fc03dfbb4e48a4bcaddaa831b31d526f05edc/tiktoken-0.12.0.tar.gz", hash = "sha256:b18ba7ee2b093863978fcb14f74b3707cdc8d4d4d3836853ce7ec60772139931", size = 37806, upload-time = "2025-10-06T20:22:45.419Z" }
wheels = [
    { url = "https://files.pythonhosted.org/packages/a4/85/be65d39d6b647c79800fd9d29241d081d4eeb06271f383bb87200d74cf76/tiktoken-0.12.0-cp312-cp312-macosx_10_13_x86_64.whl", hash = "sha256:b97f74aca0d78a1ff21b8cd9e9925714c15a9236d6ceacf5c7327c117e6e21e8", size = 1050728, upload-time = "2025-10-06T20:21:52.756Z" },
    { url = "https://files.pythonhosted.org/packages/4a/42/6573e9129bc55c9bf7300b3a35bef2c6b9117018acca0dc760ac2d93dffe/tiktoken-0.12.0-cp312-cp312-macosx_11_0_arm64.whl", hash = "sha256:2b90f5ad190a4bb7c3eb30c5fa32e1e182ca1ca79f05e49b448438c3e225a49b", size = 994049, upload-time = "2025-10-06T20:21:53.782Z" },
    { url = "https://files.pythonhosted.org/packages/66/c5/ed88504d2f4a5fd6856990b230b56d85a777feab84e6129af0822f5d0f70/tiktoken-0.12.0-cp312-cp312-manylinux_2_28_aarch64.whl", hash = "sha256:65b26c7a780e2139e73acc193e5c63ac754021f160df919add909c1492c0fb37", size = 1129008, upload-time = "2025-10-06T20:21:54.832Z" },
    { url = "https://files.pythonhosted.org/packages/f4/90/3dae6cc5436137ebd38944d396b5849e167896fc2073da643a49f372dc4f/tiktoken-0.12.0-cp312-cp312-manylinux_2_28_x86_64.whl", hash = "sha256:edde1ec917dfd21c1f2f8046b86348b0f54a2c0547f68149d8600859598769ad", size = 1152665, upload-time = "2025-10-06T20:21:56.129Z" },
    { url = "https://files.pythonhosted.org/packages/a3/fe/26df24ce53ffde419a42f5f53d755b995c9318908288c17ec3f3448313a3/tiktoken-0.12.0-cp312-cp312-musllinux_1_2_aarch64.whl", hash = "sha256:35a2f8ddd3824608b3d650a000c1ef71f730d0c56486845705a8248da00f9fe5", size = 1194230, upload-time = "2025-10-06T20:21:57.546Z" },
    { url = "https://files.pythonhosted.org/packages/20/cc/b064cae1a0e9fac84b0d2c46b89f4e57051a5f41324e385d10225a984c24/tiktoken-0.12.0-cp312-cp312-musllinux_1_2_x86_64.whl", hash = "sha256:83d16643edb7fa2c99eff2ab7733508aae1eebb03d5dfc46f5565862810f24e3", size = 1254688, upload-time = "2025-10-06T20:21:58.619Z" },
    { url = "https://files.pythonhosted.org/packages/81/10/b8523105c590c5b8349f2587e2fdfe51a69544bd5a76295fc20f2374f470/tiktoken-0.12.0-cp312-cp312-win_amd64.whl", hash = "sha256:ffc5288f34a8bc02e1ea7047b8d041104791d2ddbf42d1e5fa07822cbffe16bd", size = 878694, upload-time = "2025-10-06T20:21:59.876Z" },
]

[[package]]
name = "tokenizers"
version = "0.22.1"
source = { registry = "https://pypi.org/simple" }
dependencies = [
    { name = "huggingface-hub" },
]
sdist = { url = "https://files.pythonhosted.org/packages/1c/46/fb6854cec3278fbfa4a75b50232c77622bc517ac886156e6afbfa4d8fc6e/tokenizers-0.22.1.tar.gz", hash = "sha256:61de6522785310a309b3407bac22d99c4db5dba349935e99e4d15ea2226af2d9", size = 363123, upload-time = "2025-09-19T09:49:23.424Z" }
wheels = [
    { url = "https://files.pythonhosted.org/packages/bf/33/f4b2d94ada7ab297328fc671fed209368ddb82f965ec2224eb1892674c3a/tokenizers-0.22.1-cp39-abi3-macosx_10_12_x86_64.whl", hash = "sha256:59fdb013df17455e5f950b4b834a7b3ee2e0271e6378ccb33aa74d178b513c73", size = 3069318, upload-time = "2025-09-19T09:49:11.848Z" },
    { url = "https://files.pythonhosted.org/packages/1c/58/2aa8c874d02b974990e89ff95826a4852a8b2a273c7d1b4411cdd45a4565/tokenizers-0.22.1-cp39-abi3-macosx_11_0_arm64.whl", hash = "sha256:8d4e484f7b0827021ac5f9f71d4794aaef62b979ab7608593da22b1d2e3c4edc", size = 2926478, upload-time = "2025-09-19T09:49:09.759Z" },
    { url = "https://files.pythonhosted.org/packages/1e/3b/55e64befa1e7bfea963cf4b787b2cea1011362c4193f5477047532ce127e/tokenizers-0.22.1-cp39-abi3-manylinux_2_17_aarch64.manylinux2014_aarch64.whl", hash = "sha256:19d2962dd28bc67c1f205ab180578a78eef89ac60ca7ef7cbe9635a46a56422a", size = 3256994, upload-time = "2025-09-19T09:48:56.701Z" },
    { url = "https://files.pythonhosted.org/packages/71/0b/fbfecf42f67d9b7b80fde4aabb2b3110a97fac6585c9470b5bff103a80cb/tokenizers-0.22.1-cp39-abi3-manylinux_2_17_armv7l.manylinux2014_armv7l.whl", hash = "sha256:38201f15cdb1f8a6843e6563e6e79f4abd053394992b9bbdf5213ea3469b4ae7", size = 3153141, upload-time = "2025-09-19T09:48:59.749Z" },
    { url = "https://files.pythonhosted.org/packages/17/a9/b38f4e74e0817af8f8ef925507c63c6ae8171e3c4cb2d5d4624bf58fca69/tokenizers-0.22.1-cp39-abi3-manylinux_2_17_i686.manylinux2014_i686.whl", hash = "sha256:d1cbe5454c9a15df1b3443c726063d930c16f047a3cc724b9e6e1a91140e5a21", size = 3508049, upload-time = "2025-09-19T09:49:05.868Z" },
    { url = "https://files.pythonhosted.org/packages/d2/48/dd2b3dac46bb9134a88e35d72e1aa4869579eacc1a27238f1577270773ff/tokenizers-0.22.1-cp39-abi3-manylinux_2_17_ppc64le.manylinux2014_ppc64le.whl", hash = "sha256:e7d094ae6312d69cc2a872b54b91b309f4f6fbce871ef28eb27b52a98e4d0214", size = 3710730, upload-time = "2025-09-19T09:49:01.832Z" },
    { url = "https://files.pythonhosted.org/packages/93/0e/ccabc8d16ae4ba84a55d41345207c1e2ea88784651a5a487547d80851398/tokenizers-0.22.1-cp39-abi3-manylinux_2_17_s390x.manylinux2014_s390x.whl", hash = "sha256:afd7594a56656ace95cdd6df4cca2e4059d294c5cfb1679c57824b605556cb2f", size = 3412560, upload-time = "2025-09-19T09:49:03.867Z" },
    { url = "https://files.pythonhosted.org/packages/d0/c6/dc3a0db5a6766416c32c034286d7c2d406da1f498e4de04ab1b8959edd00/tokenizers-0.22.1-cp39-abi3-manylinux_2_17_x86_64.manylinux2014_x86_64.whl", hash = "sha256:e2ef6063d7a84994129732b47e7915e8710f27f99f3a3260b8a38fc7ccd083f4", size = 3250221, upload-time = "2025-09-19T09:49:07.664Z" },
    { url = "https://files.pythonhosted.org/packages/d7/a6/2c8486eef79671601ff57b093889a345dd3d576713ef047776015dc66de7/tokenizers-0.22.1-cp39-abi3-musllinux_1_2_aarch64.whl", hash = "sha256:ba0a64f450b9ef412c98f6bcd2a50c6df6e2443b560024a09fa6a03189726879", size = 9345569, upload-time = "2025-09-19T09:49:14.214Z" },
    { url = "https://files.pythonhosted.org/packages/6b/16/32ce667f14c35537f5f605fe9bea3e415ea1b0a646389d2295ec348d5657/tokenizers-0.22.1-cp39-abi3-musllinux_1_2_armv7l.whl", hash = "sha256:331d6d149fa9c7d632cde4490fb8bbb12337fa3a0232e77892be656464f4b446", size = 9271599, upload-time = "2025-09-19T09:49:16.639Z" },
    { url = "https://files.pythonhosted.org/packages/51/7c/a5f7898a3f6baa3fc2685c705e04c98c1094c523051c805cdd9306b8f87e/tokenizers-0.22.1-cp39-abi3-musllinux_1_2_i686.whl", hash = "sha256:607989f2ea68a46cb1dfbaf3e3aabdf3f21d8748312dbeb6263d1b3b66c5010a", size = 9533862, upload-time = "2025-09-19T09:49:19.146Z" },
    { url = "https://files.pythonhosted.org/packages/36/65/7e75caea90bc73c1dd8d40438adf1a7bc26af3b8d0a6705ea190462506e1/tokenizers-0.22.1-cp39-abi3-musllinux_1_2_x86_64.whl", hash = "sha256:a0f307d490295717726598ef6fa4f24af9d484809223bbc253b201c740a06390", size = 9681250, upload-time = "2025-09-19T09:49:21.501Z" },
    { url = "https://files.pythonhosted.org/packages/30/2c/959dddef581b46e6209da82df3b78471e96260e2bc463f89d23b1bf0e52a/tokenizers-0.22.1-cp39-abi3-win32.whl", hash = "sha256:b5120eed1442765cd90b903bb6cfef781fd8fe64e34ccaecbae4c619b7b12a82", size = 2472003, upload-time = "2025-09-19T09:49:27.089Z" },
    { url = "https://files.pythonhosted.org/packages/b3/46/e33a8c93907b631a99377ef4c5f817ab453d0b34f93529421f42ff559671/tokenizers-0.22.1-cp39-abi3-win_amd64.whl", hash = "sha256:65fd6e3fb11ca1e78a6a93602490f134d1fdeb13bcef99389d5102ea318ed138", size = 2674684, upload-time = "2025-09-19T09:49:24.953Z" },
]

[[package]]
name = "tomli"
version = "2.3.0"
source = { registry = "https://pypi.org/simple" }
sdist = { url = "https://files.pythonhosted.org/packages/52/ed/3f73f72945444548f33eba9a87fc7a6e969915e7b1acc8260b30e1f76a2f/tomli-2.3.0.tar.gz", hash = "sha256:64be704a875d2a59753d80ee8a533c3fe183e3f06807ff7dc2232938ccb01549", size = 17392, upload-time = "2025-10-08T22:01:47.119Z" }
wheels = [
    { url = "https://files.pythonhosted.org/packages/ff/b7/40f36368fcabc518bb11c8f06379a0fd631985046c038aca08c6d6a43c6e/tomli-2.3.0-cp312-cp312-macosx_10_13_x86_64.whl", hash = "sha256:d7d86942e56ded512a594786a5ba0a5e521d02529b3826e7761a05138341a2ac", size = 154891, upload-time = "2025-10-08T22:01:09.082Z" },
    { url = "https://files.pythonhosted.org/packages/f9/3f/d9dd692199e3b3aab2e4e4dd948abd0f790d9ded8cd10cbaae276a898434/tomli-2.3.0-cp312-cp312-macosx_11_0_arm64.whl", hash = "sha256:73ee0b47d4dad1c5e996e3cd33b8a76a50167ae5f96a2607cbe8cc773506ab22", size = 148796, upload-time = "2025-10-08T22:01:10.266Z" },
    { url = "https://files.pythonhosted.org/packages/60/83/59bff4996c2cf9f9387a0f5a3394629c7efa5ef16142076a23a90f1955fa/tomli-2.3.0-cp312-cp312-manylinux2014_aarch64.manylinux_2_17_aarch64.manylinux_2_28_aarch64.whl", hash = "sha256:792262b94d5d0a466afb5bc63c7daa9d75520110971ee269152083270998316f", size = 242121, upload-time = "2025-10-08T22:01:11.332Z" },
    { url = "https://files.pythonhosted.org/packages/45/e5/7c5119ff39de8693d6baab6c0b6dcb556d192c165596e9fc231ea1052041/tomli-2.3.0-cp312-cp312-manylinux2014_x86_64.manylinux_2_17_x86_64.manylinux_2_28_x86_64.whl", hash = "sha256:4f195fe57ecceac95a66a75ac24d9d5fbc98ef0962e09b2eddec5d39375aae52", size = 250070, upload-time = "2025-10-08T22:01:12.498Z" },
    { url = "https://files.pythonhosted.org/packages/45/12/ad5126d3a278f27e6701abde51d342aa78d06e27ce2bb596a01f7709a5a2/tomli-2.3.0-cp312-cp312-musllinux_1_2_aarch64.whl", hash = "sha256:e31d432427dcbf4d86958c184b9bfd1e96b5b71f8eb17e6d02531f434fd335b8", size = 245859, upload-time = "2025-10-08T22:01:13.551Z" },
    { url = "https://files.pythonhosted.org/packages/fb/a1/4d6865da6a71c603cfe6ad0e6556c73c76548557a8d658f9e3b142df245f/tomli-2.3.0-cp312-cp312-musllinux_1_2_x86_64.whl", hash = "sha256:7b0882799624980785240ab732537fcfc372601015c00f7fc367c55308c186f6", size = 250296, upload-time = "2025-10-08T22:01:14.614Z" },
    { url = "https://files.pythonhosted.org/packages/a0/b7/a7a7042715d55c9ba6e8b196d65d2cb662578b4d8cd17d882d45322b0d78/tomli-2.3.0-cp312-cp312-win32.whl", hash = "sha256:ff72b71b5d10d22ecb084d345fc26f42b5143c5533db5e2eaba7d2d335358876", size = 97124, upload-time = "2025-10-08T22:01:15.629Z" },
    { url = "https://files.pythonhosted.org/packages/06/1e/f22f100db15a68b520664eb3328fb0ae4e90530887928558112c8d1f4515/tomli-2.3.0-cp312-cp312-win_amd64.whl", hash = "sha256:1cb4ed918939151a03f33d4242ccd0aa5f11b3547d0cf30f7c74a408a5b99878", size = 107698, upload-time = "2025-10-08T22:01:16.51Z" },
    { url = "https://files.pythonhosted.org/packages/77/b8/0135fadc89e73be292b473cb820b4f5a08197779206b33191e801feeae40/tomli-2.3.0-py3-none-any.whl", hash = "sha256:e95b1af3c5b07d9e643909b5abbec77cd9f1217e6d0bca72b0234736b9fb1f1b", size = 14408, upload-time = "2025-10-08T22:01:46.04Z" },
]

[[package]]
name = "tomli-w"
version = "1.2.0"
source = { registry = "https://pypi.org/simple" }
sdist = { url = "https://files.pythonhosted.org/packages/19/75/241269d1da26b624c0d5e110e8149093c759b7a286138f4efd61a60e75fe/tomli_w-1.2.0.tar.gz", hash = "sha256:2dd14fac5a47c27be9cd4c976af5a12d87fb1f0b4512f81d69cce3b35ae25021", size = 7184, upload-time = "2025-01-15T12:07:24.262Z" }
wheels = [
    { url = "https://files.pythonhosted.org/packages/c7/18/c86eb8e0202e32dd3df50d43d7ff9854f8e0603945ff398974c1d91ac1ef/tomli_w-1.2.0-py3-none-any.whl", hash = "sha256:188306098d013b691fcadc011abd66727d3c414c571bb01b1a174ba8c983cf90", size = 6675, upload-time = "2025-01-15T12:07:22.074Z" },
]

[[package]]
name = "torch"
version = "2.8.0+cu128"
source = { registry = "https://download.pytorch.org/whl/test/cu128" }
dependencies = [
    { name = "filelock" },
    { name = "fsspec" },
    { name = "jinja2" },
    { name = "networkx" },
    { name = "nvidia-cublas-cu12", marker = "platform_machine == 'x86_64' and sys_platform == 'linux'" },
    { name = "nvidia-cuda-cupti-cu12", marker = "platform_machine == 'x86_64' and sys_platform == 'linux'" },
    { name = "nvidia-cuda-nvrtc-cu12", marker = "platform_machine == 'x86_64' and sys_platform == 'linux'" },
    { name = "nvidia-cuda-runtime-cu12", marker = "platform_machine == 'x86_64' and sys_platform == 'linux'" },
    { name = "nvidia-cudnn-cu12", marker = "platform_machine == 'x86_64' and sys_platform == 'linux'" },
    { name = "nvidia-cufft-cu12", marker = "platform_machine == 'x86_64' and sys_platform == 'linux'" },
    { name = "nvidia-cufile-cu12", marker = "platform_machine == 'x86_64' and sys_platform == 'linux'" },
    { name = "nvidia-curand-cu12", marker = "platform_machine == 'x86_64' and sys_platform == 'linux'" },
    { name = "nvidia-cusolver-cu12", marker = "platform_machine == 'x86_64' and sys_platform == 'linux'" },
    { name = "nvidia-cusparse-cu12", marker = "platform_machine == 'x86_64' and sys_platform == 'linux'" },
    { name = "nvidia-cusparselt-cu12", marker = "platform_machine == 'x86_64' and sys_platform == 'linux'" },
    { name = "nvidia-nccl-cu12", marker = "platform_machine == 'x86_64' and sys_platform == 'linux'" },
    { name = "nvidia-nvjitlink-cu12", marker = "platform_machine == 'x86_64' and sys_platform == 'linux'" },
    { name = "nvidia-nvtx-cu12", marker = "platform_machine == 'x86_64' and sys_platform == 'linux'" },
    { name = "setuptools" },
    { name = "sympy" },
    { name = "triton", marker = "platform_machine == 'x86_64' and sys_platform == 'linux'" },
    { name = "typing-extensions" },
]
wheels = [
    { url = "https://download.pytorch.org/whl/test/cu128/torch-2.8.0%2Bcu128-cp312-cp312-manylinux_2_28_x86_64.whl", hash = "sha256:4354fc05bb79b208d6995a04ca1ceef6a9547b1c4334435574353d381c55087c" },
    { url = "https://download.pytorch.org/whl/test/cu128/torch-2.8.0%2Bcu128-cp312-cp312-win_amd64.whl", hash = "sha256:0ad925202387f4e7314302a1b4f8860fa824357f9b1466d7992bf276370ebcff" },
]

[[package]]
name = "torchaudio"
version = "2.8.0"
source = { registry = "https://pypi.org/simple" }
dependencies = [
    { name = "torch" },
]
wheels = [
    { url = "https://files.pythonhosted.org/packages/ac/cc/c2e2a3eb6ee956f73c68541e439916f8146170ea9cc61e72adea5c995312/torchaudio-2.8.0-cp312-cp312-macosx_11_0_arm64.whl", hash = "sha256:ddef94bf181e6447cbb05f38beaca8f6c5bb8d2b9ddced1aa3452025b9fc70d3", size = 1856736, upload-time = "2025-08-06T14:58:36.3Z" },
    { url = "https://files.pythonhosted.org/packages/c7/0d/24dad878784f1edd62862f27173781669f0c71eb46368636787d1e364188/torchaudio-2.8.0-cp312-cp312-manylinux_2_28_aarch64.whl", hash = "sha256:862e2e40bf09d865e5df080a84c1a39bbcef40e43140f4b1737eb3a389d3b38f", size = 1692930, upload-time = "2025-08-06T14:58:41.312Z" },
    { url = "https://files.pythonhosted.org/packages/c2/a6/84d80f34472503e9eb82245d7df501c59602d75d7360e717fb9b84f91c5e/torchaudio-2.8.0-cp312-cp312-manylinux_2_28_x86_64.whl", hash = "sha256:93a8583f280fe83ba021aa713319381ea71362cc87b67ee38e97a43cb2254aee", size = 4014607, upload-time = "2025-08-06T14:58:47.234Z" },
    { url = "https://files.pythonhosted.org/packages/43/ab/96ad33afa320738a7cfb4b51ba97e2f3cfb1e04ae3115d5057655103ba4f/torchaudio-2.8.0-cp312-cp312-win_amd64.whl", hash = "sha256:4b82cacd1b8ccd543b1149d8cab257a40dfda8119023d2e3a96c66349c84bffb", size = 2499890, upload-time = "2025-08-06T14:58:55.066Z" },
]

[[package]]
name = "torchdata"
version = "0.11.0"
source = { registry = "https://pypi.org/simple" }
dependencies = [
    { name = "requests" },
    { name = "torch" },
    { name = "urllib3" },
]
wheels = [
    { url = "https://files.pythonhosted.org/packages/95/d4/af694ef718aedbe95a72760ab9ff7a6a7a44ace2d7f70c27bfeb67c5c503/torchdata-0.11.0-py3-none-any.whl", hash = "sha256:52b940fbbe0e00fb21cabddf528449d1bec5bfb0d0823b7487b15f951658ee33", size = 61968, upload-time = "2025-02-20T22:26:30.666Z" },
]

[[package]]
name = "torchtitan"
version = "0.1.0"
source = { git = "https://github.com/pytorch/torchtitan?rev=a1fdd7e43694bbfeff5d6ad8ac738c067bb90d41#a1fdd7e43694bbfeff5d6ad8ac738c067bb90d41" }
dependencies = [
    { name = "datasets" },
    { name = "fsspec" },
    { name = "tensorboard" },
    { name = "tokenizers" },
    { name = "tomli" },
    { name = "torchdata" },
    { name = "tyro" },
]

[[package]]
name = "torchvision"
version = "0.23.0"
source = { registry = "https://pypi.org/simple" }
dependencies = [
    { name = "numpy" },
    { name = "pillow" },
    { name = "torch" },
]
wheels = [
    { url = "https://files.pythonhosted.org/packages/df/1d/0ea0b34bde92a86d42620f29baa6dcbb5c2fc85990316df5cb8f7abb8ea2/torchvision-0.23.0-cp312-cp312-macosx_11_0_arm64.whl", hash = "sha256:e0e2c04a91403e8dd3af9756c6a024a1d9c0ed9c0d592a8314ded8f4fe30d440", size = 1856885, upload-time = "2025-08-06T14:58:06.503Z" },
    { url = "https://files.pythonhosted.org/packages/e2/00/2f6454decc0cd67158c7890364e446aad4b91797087a57a78e72e1a8f8bc/torchvision-0.23.0-cp312-cp312-manylinux_2_28_aarch64.whl", hash = "sha256:6dd7c4d329a0e03157803031bc856220c6155ef08c26d4f5bbac938acecf0948", size = 2396614, upload-time = "2025-08-06T14:58:03.116Z" },
    { url = "https://files.pythonhosted.org/packages/e4/b5/3e580dcbc16f39a324f3dd71b90edbf02a42548ad44d2b4893cc92b1194b/torchvision-0.23.0-cp312-cp312-manylinux_2_28_x86_64.whl", hash = "sha256:4e7d31c43bc7cbecbb1a5652ac0106b436aa66e26437585fc2c4b2cf04d6014c", size = 8627108, upload-time = "2025-08-06T14:58:12.956Z" },
    { url = "https://files.pythonhosted.org/packages/82/c1/c2fe6d61e110a8d0de2f94276899a2324a8f1e6aee559eb6b4629ab27466/torchvision-0.23.0-cp312-cp312-win_amd64.whl", hash = "sha256:a2e45272abe7b8bf0d06c405e78521b5757be1bd0ed7e5cd78120f7fdd4cbf35", size = 1600723, upload-time = "2025-08-06T14:57:57.986Z" },
]

[[package]]
name = "tornado"
version = "6.5.2"
source = { registry = "https://pypi.org/simple" }
sdist = { url = "https://files.pythonhosted.org/packages/09/ce/1eb500eae19f4648281bb2186927bb062d2438c2e5093d1360391afd2f90/tornado-6.5.2.tar.gz", hash = "sha256:ab53c8f9a0fa351e2c0741284e06c7a45da86afb544133201c5cc8578eb076a0", size = 510821, upload-time = "2025-08-08T18:27:00.78Z" }
wheels = [
    { url = "https://files.pythonhosted.org/packages/f6/48/6a7529df2c9cc12efd2e8f5dd219516184d703b34c06786809670df5b3bd/tornado-6.5.2-cp39-abi3-macosx_10_9_universal2.whl", hash = "sha256:2436822940d37cde62771cff8774f4f00b3c8024fe482e16ca8387b8a2724db6", size = 442563, upload-time = "2025-08-08T18:26:42.945Z" },
    { url = "https://files.pythonhosted.org/packages/f2/b5/9b575a0ed3e50b00c40b08cbce82eb618229091d09f6d14bce80fc01cb0b/tornado-6.5.2-cp39-abi3-macosx_10_9_x86_64.whl", hash = "sha256:583a52c7aa94ee046854ba81d9ebb6c81ec0fd30386d96f7640c96dad45a03ef", size = 440729, upload-time = "2025-08-08T18:26:44.473Z" },
    { url = "https://files.pythonhosted.org/packages/1b/4e/619174f52b120efcf23633c817fd3fed867c30bff785e2cd5a53a70e483c/tornado-6.5.2-cp39-abi3-manylinux_2_17_aarch64.manylinux2014_aarch64.whl", hash = "sha256:b0fe179f28d597deab2842b86ed4060deec7388f1fd9c1b4a41adf8af058907e", size = 444295, upload-time = "2025-08-08T18:26:46.021Z" },
    { url = "https://files.pythonhosted.org/packages/95/fa/87b41709552bbd393c85dd18e4e3499dcd8983f66e7972926db8d96aa065/tornado-6.5.2-cp39-abi3-manylinux_2_5_i686.manylinux1_i686.manylinux_2_17_i686.manylinux2014_i686.whl", hash = "sha256:b186e85d1e3536d69583d2298423744740986018e393d0321df7340e71898882", size = 443644, upload-time = "2025-08-08T18:26:47.625Z" },
    { url = "https://files.pythonhosted.org/packages/f9/41/fb15f06e33d7430ca89420283a8762a4e6b8025b800ea51796ab5e6d9559/tornado-6.5.2-cp39-abi3-manylinux_2_5_x86_64.manylinux1_x86_64.manylinux_2_17_x86_64.manylinux2014_x86_64.whl", hash = "sha256:e792706668c87709709c18b353da1f7662317b563ff69f00bab83595940c7108", size = 443878, upload-time = "2025-08-08T18:26:50.599Z" },
    { url = "https://files.pythonhosted.org/packages/11/92/fe6d57da897776ad2e01e279170ea8ae726755b045fe5ac73b75357a5a3f/tornado-6.5.2-cp39-abi3-musllinux_1_2_aarch64.whl", hash = "sha256:06ceb1300fd70cb20e43b1ad8aaee0266e69e7ced38fa910ad2e03285009ce7c", size = 444549, upload-time = "2025-08-08T18:26:51.864Z" },
    { url = "https://files.pythonhosted.org/packages/9b/02/c8f4f6c9204526daf3d760f4aa555a7a33ad0e60843eac025ccfd6ff4a93/tornado-6.5.2-cp39-abi3-musllinux_1_2_i686.whl", hash = "sha256:74db443e0f5251be86cbf37929f84d8c20c27a355dd452a5cfa2aada0d001ec4", size = 443973, upload-time = "2025-08-08T18:26:53.625Z" },
    { url = "https://files.pythonhosted.org/packages/ae/2d/f5f5707b655ce2317190183868cd0f6822a1121b4baeae509ceb9590d0bd/tornado-6.5.2-cp39-abi3-musllinux_1_2_x86_64.whl", hash = "sha256:b5e735ab2889d7ed33b32a459cac490eda71a1ba6857b0118de476ab6c366c04", size = 443954, upload-time = "2025-08-08T18:26:55.072Z" },
    { url = "https://files.pythonhosted.org/packages/e8/59/593bd0f40f7355806bf6573b47b8c22f8e1374c9b6fd03114bd6b7a3dcfd/tornado-6.5.2-cp39-abi3-win32.whl", hash = "sha256:c6f29e94d9b37a95013bb669616352ddb82e3bfe8326fccee50583caebc8a5f0", size = 445023, upload-time = "2025-08-08T18:26:56.677Z" },
    { url = "https://files.pythonhosted.org/packages/c7/2a/f609b420c2f564a748a2d80ebfb2ee02a73ca80223af712fca591386cafb/tornado-6.5.2-cp39-abi3-win_amd64.whl", hash = "sha256:e56a5af51cc30dd2cae649429af65ca2f6571da29504a07995175df14c18f35f", size = 445427, upload-time = "2025-08-08T18:26:57.91Z" },
    { url = "https://files.pythonhosted.org/packages/5e/4f/e1f65e8f8c76d73658b33d33b81eed4322fb5085350e4328d5c956f0c8f9/tornado-6.5.2-cp39-abi3-win_arm64.whl", hash = "sha256:d6c33dc3672e3a1f3618eb63b7ef4683a7688e7b9e6e8f0d9aa5726360a004af", size = 444456, upload-time = "2025-08-08T18:26:59.207Z" },
]

[[package]]
name = "tqdm"
version = "4.67.1"
source = { registry = "https://pypi.org/simple" }
dependencies = [
    { name = "colorama", marker = "sys_platform == 'win32'" },
]
sdist = { url = "https://files.pythonhosted.org/packages/a8/4b/29b4ef32e036bb34e4ab51796dd745cdba7ed47ad142a9f4a1eb8e0c744d/tqdm-4.67.1.tar.gz", hash = "sha256:f8aef9c52c08c13a65f30ea34f4e5aac3fd1a34959879d7e59e63027286627f2", size = 169737, upload-time = "2024-11-24T20:12:22.481Z" }
wheels = [
    { url = "https://files.pythonhosted.org/packages/d0/30/dc54f88dd4a2b5dc8a0279bdd7270e735851848b762aeb1c1184ed1f6b14/tqdm-4.67.1-py3-none-any.whl", hash = "sha256:26445eca388f82e72884e0d580d5464cd801a3ea01e63e5601bdff9ba6a48de2", size = 78540, upload-time = "2024-11-24T20:12:19.698Z" },
]

[[package]]
name = "traitlets"
version = "5.14.3"
source = { registry = "https://pypi.org/simple" }
sdist = { url = "https://files.pythonhosted.org/packages/eb/79/72064e6a701c2183016abbbfedaba506d81e30e232a68c9f0d6f6fcd1574/traitlets-5.14.3.tar.gz", hash = "sha256:9ed0579d3502c94b4b3732ac120375cda96f923114522847de4b3bb98b96b6b7", size = 161621, upload-time = "2024-04-19T11:11:49.746Z" }
wheels = [
    { url = "https://files.pythonhosted.org/packages/00/c0/8f5d070730d7836adc9c9b6408dec68c6ced86b304a9b26a14df072a6e8c/traitlets-5.14.3-py3-none-any.whl", hash = "sha256:b74e89e397b1ed28cc831db7aea759ba6640cb3de13090ca145426688ff1ac4f", size = 85359, upload-time = "2024-04-19T11:11:46.763Z" },
]

[[package]]
name = "transformers"
version = "4.57.1"
source = { registry = "https://pypi.org/simple" }
dependencies = [
    { name = "filelock" },
    { name = "huggingface-hub" },
    { name = "numpy" },
    { name = "packaging" },
    { name = "pyyaml" },
    { name = "regex" },
    { name = "requests" },
    { name = "safetensors" },
    { name = "tokenizers" },
    { name = "tqdm" },
]
sdist = { url = "https://files.pythonhosted.org/packages/d6/68/a39307bcc4116a30b2106f2e689130a48de8bd8a1e635b5e1030e46fcd9e/transformers-4.57.1.tar.gz", hash = "sha256:f06c837959196c75039809636cd964b959f6604b75b8eeec6fdfc0440b89cc55", size = 10142511, upload-time = "2025-10-14T15:39:26.18Z" }
wheels = [
    { url = "https://files.pythonhosted.org/packages/71/d3/c16c3b3cf7655a67db1144da94b021c200ac1303f82428f2beef6c2e72bb/transformers-4.57.1-py3-none-any.whl", hash = "sha256:b10d05da8fa67dc41644dbbf9bc45a44cb86ae33da6f9295f5fbf5b7890bd267", size = 11990925, upload-time = "2025-10-14T15:39:23.085Z" },
]

[[package]]
name = "triton"
version = "3.4.0"
source = { registry = "https://pypi.org/simple" }
dependencies = [
    { name = "setuptools" },
]
wheels = [
    { url = "https://files.pythonhosted.org/packages/d0/66/b1eb52839f563623d185f0927eb3530ee4d5ffe9d377cdaf5346b306689e/triton-3.4.0-cp312-cp312-manylinux_2_27_x86_64.manylinux_2_28_x86_64.whl", hash = "sha256:31c1d84a5c0ec2c0f8e8a072d7fd150cab84a9c239eaddc6706c081bfae4eb04", size = 155560068, upload-time = "2025-07-30T19:58:37.081Z" },
]

[[package]]
name = "typeguard"
version = "4.4.4"
source = { registry = "https://pypi.org/simple" }
dependencies = [
    { name = "typing-extensions" },
]
sdist = { url = "https://files.pythonhosted.org/packages/c7/68/71c1a15b5f65f40e91b65da23b8224dad41349894535a97f63a52e462196/typeguard-4.4.4.tar.gz", hash = "sha256:3a7fd2dffb705d4d0efaed4306a704c89b9dee850b688f060a8b1615a79e5f74", size = 75203, upload-time = "2025-06-18T09:56:07.624Z" }
wheels = [
    { url = "https://files.pythonhosted.org/packages/1b/a9/e3aee762739c1d7528da1c3e06d518503f8b6c439c35549b53735ba52ead/typeguard-4.4.4-py3-none-any.whl", hash = "sha256:b5f562281b6bfa1f5492470464730ef001646128b180769880468bd84b68b09e", size = 34874, upload-time = "2025-06-18T09:56:05.999Z" },
]

[[package]]
name = "typer"
version = "0.20.0"
source = { registry = "https://pypi.org/simple" }
dependencies = [
    { name = "click" },
    { name = "rich" },
    { name = "shellingham" },
    { name = "typing-extensions" },
]
sdist = { url = "https://files.pythonhosted.org/packages/8f/28/7c85c8032b91dbe79725b6f17d2fffc595dff06a35c7a30a37bef73a1ab4/typer-0.20.0.tar.gz", hash = "sha256:1aaf6494031793e4876fb0bacfa6a912b551cf43c1e63c800df8b1a866720c37", size = 106492, upload-time = "2025-10-20T17:03:49.445Z" }
wheels = [
    { url = "https://files.pythonhosted.org/packages/78/64/7713ffe4b5983314e9d436a90d5bd4f63b6054e2aca783a3cfc44cb95bbf/typer-0.20.0-py3-none-any.whl", hash = "sha256:5b463df6793ec1dca6213a3cf4c0f03bc6e322ac5e16e13ddd622a889489784a", size = 47028, upload-time = "2025-10-20T17:03:47.617Z" },
]

[[package]]
name = "types-requests"
version = "2.32.4.20250913"
source = { registry = "https://pypi.org/simple" }
dependencies = [
    { name = "urllib3" },
]
sdist = { url = "https://files.pythonhosted.org/packages/36/27/489922f4505975b11de2b5ad07b4fe1dca0bca9be81a703f26c5f3acfce5/types_requests-2.32.4.20250913.tar.gz", hash = "sha256:abd6d4f9ce3a9383f269775a9835a4c24e5cd6b9f647d64f88aa4613c33def5d", size = 23113, upload-time = "2025-09-13T02:40:02.309Z" }
wheels = [
    { url = "https://files.pythonhosted.org/packages/2a/20/9a227ea57c1285986c4cf78400d0a91615d25b24e257fd9e2969606bdfae/types_requests-2.32.4.20250913-py3-none-any.whl", hash = "sha256:78c9c1fffebbe0fa487a418e0fa5252017e9c60d1a2da394077f1780f655d7e1", size = 20658, upload-time = "2025-09-13T02:40:01.115Z" },
]

[[package]]
name = "typing-extensions"
version = "4.15.0"
source = { registry = "https://pypi.org/simple" }
sdist = { url = "https://files.pythonhosted.org/packages/72/94/1a15dd82efb362ac84269196e94cf00f187f7ed21c242792a923cdb1c61f/typing_extensions-4.15.0.tar.gz", hash = "sha256:0cea48d173cc12fa28ecabc3b837ea3cf6f38c6d1136f85cbaaf598984861466", size = 109391, upload-time = "2025-08-25T13:49:26.313Z" }
wheels = [
    { url = "https://files.pythonhosted.org/packages/18/67/36e9267722cc04a6b9f15c7f3441c2363321a3ea07da7ae0c0707beb2a9c/typing_extensions-4.15.0-py3-none-any.whl", hash = "sha256:f0fa19c6845758ab08074a0cfa8b7aecb71c999ca73d62883bc25cc018c4e548", size = 44614, upload-time = "2025-08-25T13:49:24.86Z" },
]

[[package]]
name = "typing-inspection"
version = "0.4.2"
source = { registry = "https://pypi.org/simple" }
dependencies = [
    { name = "typing-extensions" },
]
sdist = { url = "https://files.pythonhosted.org/packages/55/e3/70399cb7dd41c10ac53367ae42139cf4b1ca5f36bb3dc6c9d33acdb43655/typing_inspection-0.4.2.tar.gz", hash = "sha256:ba561c48a67c5958007083d386c3295464928b01faa735ab8547c5692e87f464", size = 75949, upload-time = "2025-10-01T02:14:41.687Z" }
wheels = [
    { url = "https://files.pythonhosted.org/packages/dc/9b/47798a6c91d8bdb567fe2698fe81e0c6b7cb7ef4d13da4114b41d239f65d/typing_inspection-0.4.2-py3-none-any.whl", hash = "sha256:4ed1cacbdc298c220f1bd249ed5287caa16f34d44ef4e9c3d0cbad5b521545e7", size = 14611, upload-time = "2025-10-01T02:14:40.154Z" },
]

[[package]]
name = "tyro"
version = "0.10.0a3"
source = { registry = "https://pypi.org/simple" }
dependencies = [
    { name = "docstring-parser" },
    { name = "shtab" },
    { name = "typeguard" },
    { name = "typing-extensions" },
]
sdist = { url = "https://files.pythonhosted.org/packages/28/ba/3b91629dda9e2a36b5ccba367ed4e1b93bb2ea11f1c3e4d9e8055eb7bb8d/tyro-0.10.0a3.tar.gz", hash = "sha256:17fb51372fc0211bae241835b3c488d6fb426dfedc76ce3d40018556446ae4bf", size = 367525, upload-time = "2025-10-27T20:42:31.765Z" }
wheels = [
    { url = "https://files.pythonhosted.org/packages/6c/d4/ec511591e1fea00eda763f0a6bf8c037a4cfb0b05237c76226e1c44fc245/tyro-0.10.0a3-py3-none-any.whl", hash = "sha256:d67bf0c9d82900cf0ff654861fc92d7c51f3da9f7e223003ab89970448a031db", size = 155682, upload-time = "2025-10-27T20:42:30.25Z" },
]

[[package]]
name = "tzdata"
version = "2025.2"
source = { registry = "https://pypi.org/simple" }
sdist = { url = "https://files.pythonhosted.org/packages/95/32/1a225d6164441be760d75c2c42e2780dc0873fe382da3e98a2e1e48361e5/tzdata-2025.2.tar.gz", hash = "sha256:b60a638fcc0daffadf82fe0f57e53d06bdec2f36c4df66280ae79bce6bd6f2b9", size = 196380, upload-time = "2025-03-23T13:54:43.652Z" }
wheels = [
    { url = "https://files.pythonhosted.org/packages/5c/23/c7abc0ca0a1526a0774eca151daeb8de62ec457e77262b66b359c3c7679e/tzdata-2025.2-py2.py3-none-any.whl", hash = "sha256:1a403fada01ff9221ca8044d701868fa132215d84beb92242d9acd2147f667a8", size = 347839, upload-time = "2025-03-23T13:54:41.845Z" },
]

[[package]]
name = "uc-micro-py"
version = "1.0.3"
source = { registry = "https://pypi.org/simple" }
sdist = { url = "https://files.pythonhosted.org/packages/91/7a/146a99696aee0609e3712f2b44c6274566bc368dfe8375191278045186b8/uc-micro-py-1.0.3.tar.gz", hash = "sha256:d321b92cff673ec58027c04015fcaa8bb1e005478643ff4a500882eaab88c48a", size = 6043, upload-time = "2024-02-09T16:52:01.654Z" }
wheels = [
    { url = "https://files.pythonhosted.org/packages/37/87/1f677586e8ac487e29672e4b17455758fce261de06a0d086167bb760361a/uc_micro_py-1.0.3-py3-none-any.whl", hash = "sha256:db1dffff340817673d7b466ec86114a9dc0e9d4d9b5ba229d9d60e5c12600cd5", size = 6229, upload-time = "2024-02-09T16:52:00.371Z" },
]

[[package]]
name = "urllib3"
version = "2.5.0"
source = { registry = "https://pypi.org/simple" }
sdist = { url = "https://files.pythonhosted.org/packages/15/22/9ee70a2574a4f4599c47dd506532914ce044817c7752a79b6a51286319bc/urllib3-2.5.0.tar.gz", hash = "sha256:3fc47733c7e419d4bc3f6b3dc2b4f890bb743906a30d56ba4a5bfa4bbff92760", size = 393185, upload-time = "2025-06-18T14:07:41.644Z" }
wheels = [
    { url = "https://files.pythonhosted.org/packages/a7/c2/fe1e52489ae3122415c51f387e221dd0773709bad6c6cdaa599e8a2c5185/urllib3-2.5.0-py3-none-any.whl", hash = "sha256:e6b01673c0fa6a13e374b50871808eb3bf7046c4b125b216f6bf1cc604cff0dc", size = 129795, upload-time = "2025-06-18T14:07:40.39Z" },
]

[[package]]
name = "uvicorn"
version = "0.38.0"
source = { registry = "https://pypi.org/simple" }
dependencies = [
    { name = "click" },
    { name = "h11" },
]
sdist = { url = "https://files.pythonhosted.org/packages/cb/ce/f06b84e2697fef4688ca63bdb2fdf113ca0a3be33f94488f2cadb690b0cf/uvicorn-0.38.0.tar.gz", hash = "sha256:fd97093bdd120a2609fc0d3afe931d4d4ad688b6e75f0f929fde1bc36fe0e91d", size = 80605, upload-time = "2025-10-18T13:46:44.63Z" }
wheels = [
    { url = "https://files.pythonhosted.org/packages/ee/d9/d88e73ca598f4f6ff671fb5fde8a32925c2e08a637303a1d12883c7305fa/uvicorn-0.38.0-py3-none-any.whl", hash = "sha256:48c0afd214ceb59340075b4a052ea1ee91c16fbc2a9b1469cca0e54566977b02", size = 68109, upload-time = "2025-10-18T13:46:42.958Z" },
]

[package.optional-dependencies]
standard = [
    { name = "colorama", marker = "sys_platform == 'win32'" },
    { name = "httptools" },
    { name = "python-dotenv" },
    { name = "pyyaml" },
    { name = "uvloop", marker = "platform_python_implementation != 'PyPy' and sys_platform != 'cygwin' and sys_platform != 'win32'" },
    { name = "watchfiles" },
    { name = "websockets" },
]

[[package]]
name = "uvloop"
version = "0.22.1"
source = { registry = "https://pypi.org/simple" }
sdist = { url = "https://files.pythonhosted.org/packages/06/f0/18d39dbd1971d6d62c4629cc7fa67f74821b0dc1f5a77af43719de7936a7/uvloop-0.22.1.tar.gz", hash = "sha256:6c84bae345b9147082b17371e3dd5d42775bddce91f885499017f4607fdaf39f", size = 2443250, upload-time = "2025-10-16T22:17:19.342Z" }
wheels = [
    { url = "https://files.pythonhosted.org/packages/3d/ff/7f72e8170be527b4977b033239a83a68d5c881cc4775fca255c677f7ac5d/uvloop-0.22.1-cp312-cp312-macosx_10_13_universal2.whl", hash = "sha256:fe94b4564e865d968414598eea1a6de60adba0c040ba4ed05ac1300de402cd42", size = 1359936, upload-time = "2025-10-16T22:16:29.436Z" },
    { url = "https://files.pythonhosted.org/packages/c3/c6/e5d433f88fd54d81ef4be58b2b7b0cea13c442454a1db703a1eea0db1a59/uvloop-0.22.1-cp312-cp312-macosx_10_13_x86_64.whl", hash = "sha256:51eb9bd88391483410daad430813d982010f9c9c89512321f5b60e2cddbdddd6", size = 752769, upload-time = "2025-10-16T22:16:30.493Z" },
    { url = "https://files.pythonhosted.org/packages/24/68/a6ac446820273e71aa762fa21cdcc09861edd3536ff47c5cd3b7afb10eeb/uvloop-0.22.1-cp312-cp312-manylinux2014_aarch64.manylinux_2_17_aarch64.manylinux_2_28_aarch64.whl", hash = "sha256:700e674a166ca5778255e0e1dc4e9d79ab2acc57b9171b79e65feba7184b3370", size = 4317413, upload-time = "2025-10-16T22:16:31.644Z" },
    { url = "https://files.pythonhosted.org/packages/5f/6f/e62b4dfc7ad6518e7eff2516f680d02a0f6eb62c0c212e152ca708a0085e/uvloop-0.22.1-cp312-cp312-manylinux2014_x86_64.manylinux_2_17_x86_64.manylinux_2_28_x86_64.whl", hash = "sha256:7b5b1ac819a3f946d3b2ee07f09149578ae76066d70b44df3fa990add49a82e4", size = 4426307, upload-time = "2025-10-16T22:16:32.917Z" },
    { url = "https://files.pythonhosted.org/packages/90/60/97362554ac21e20e81bcef1150cb2a7e4ffdaf8ea1e5b2e8bf7a053caa18/uvloop-0.22.1-cp312-cp312-musllinux_1_2_aarch64.whl", hash = "sha256:e047cc068570bac9866237739607d1313b9253c3051ad84738cbb095be0537b2", size = 4131970, upload-time = "2025-10-16T22:16:34.015Z" },
    { url = "https://files.pythonhosted.org/packages/99/39/6b3f7d234ba3964c428a6e40006340f53ba37993f46ed6e111c6e9141d18/uvloop-0.22.1-cp312-cp312-musllinux_1_2_x86_64.whl", hash = "sha256:512fec6815e2dd45161054592441ef76c830eddaad55c8aa30952e6fe1ed07c0", size = 4296343, upload-time = "2025-10-16T22:16:35.149Z" },
]

[[package]]
name = "verifiers"
version = "0.1.6.post0"
<<<<<<< HEAD
source = { git = "https://github.com/PrimeIntellect-ai/verifiers.git?rev=616cf20#616cf2016524a491f328586753be1aee5da0818d" }
=======
source = { git = "https://github.com/PrimeIntellect-ai/verifiers.git?rev=ed74f6f#ed74f6fc4ed36972e2c9d03e945cb81176daef83" }
>>>>>>> 197679c4
dependencies = [
    { name = "datasets" },
    { name = "jinja2" },
    { name = "nest-asyncio" },
    { name = "openai" },
    { name = "openai-agents" },
    { name = "prime-sandboxes" },
    { name = "pydantic" },
    { name = "requests" },
    { name = "rich" },
    { name = "textual" },
    { name = "wget" },
]

[[package]]
name = "virtualenv"
version = "20.35.4"
source = { registry = "https://pypi.org/simple" }
dependencies = [
    { name = "distlib" },
    { name = "filelock" },
    { name = "platformdirs" },
]
sdist = { url = "https://files.pythonhosted.org/packages/20/28/e6f1a6f655d620846bd9df527390ecc26b3805a0c5989048c210e22c5ca9/virtualenv-20.35.4.tar.gz", hash = "sha256:643d3914d73d3eeb0c552cbb12d7e82adf0e504dbf86a3182f8771a153a1971c", size = 6028799, upload-time = "2025-10-29T06:57:40.511Z" }
wheels = [
    { url = "https://files.pythonhosted.org/packages/79/0c/c05523fa3181fdf0c9c52a6ba91a23fbf3246cc095f26f6516f9c60e6771/virtualenv-20.35.4-py3-none-any.whl", hash = "sha256:c21c9cede36c9753eeade68ba7d523529f228a403463376cf821eaae2b650f1b", size = 6005095, upload-time = "2025-10-29T06:57:37.598Z" },
]

[[package]]
name = "vllm"
version = "0.10.2"
source = { registry = "https://pypi.org/simple" }
dependencies = [
    { name = "aiohttp" },
    { name = "blake3" },
    { name = "cachetools" },
    { name = "cbor2" },
    { name = "cloudpickle" },
    { name = "compressed-tensors" },
    { name = "depyf" },
    { name = "diskcache" },
    { name = "einops" },
    { name = "fastapi", extra = ["standard"] },
    { name = "filelock" },
    { name = "gguf" },
    { name = "lark" },
    { name = "llguidance", marker = "platform_machine == 'aarch64' or platform_machine == 'arm64' or platform_machine == 'x86_64'" },
    { name = "lm-format-enforcer" },
    { name = "mistral-common", extra = ["audio", "image"] },
    { name = "msgspec" },
    { name = "ninja" },
    { name = "numba" },
    { name = "numpy" },
    { name = "openai" },
    { name = "openai-harmony" },
    { name = "opencv-python-headless" },
    { name = "outlines-core" },
    { name = "partial-json-parser" },
    { name = "pillow" },
    { name = "prometheus-client" },
    { name = "prometheus-fastapi-instrumentator" },
    { name = "protobuf" },
    { name = "psutil" },
    { name = "py-cpuinfo" },
    { name = "pybase64" },
    { name = "pydantic" },
    { name = "python-json-logger" },
    { name = "pyyaml" },
    { name = "pyzmq" },
    { name = "ray", extra = ["cgraph"] },
    { name = "regex" },
    { name = "requests" },
    { name = "scipy" },
    { name = "sentencepiece" },
    { name = "setproctitle" },
    { name = "setuptools" },
    { name = "six" },
    { name = "tiktoken" },
    { name = "tokenizers" },
    { name = "torch" },
    { name = "torchaudio" },
    { name = "torchvision" },
    { name = "tqdm" },
    { name = "transformers" },
    { name = "typing-extensions" },
    { name = "watchfiles" },
    { name = "xformers", marker = "platform_machine == 'x86_64' and sys_platform == 'linux'" },
    { name = "xgrammar", marker = "platform_machine == 'aarch64' or platform_machine == 'arm64' or platform_machine == 'x86_64'" },
]
sdist = { url = "https://files.pythonhosted.org/packages/7d/0a/278d7bbf454f7de5322a5007427eed3e8b34ed6c2802491b56bbdfd7bbb4/vllm-0.10.2.tar.gz", hash = "sha256:57608f44cf61f5d80fb182c98e06e524cb2925bb528258a7b247c8e43a52d13e", size = 10908356, upload-time = "2025-09-13T23:00:34.918Z" }
wheels = [
    { url = "https://files.pythonhosted.org/packages/a2/1a/365479f413e7408b314c0237d6c929569874d5c002bc7c8b5a7fbf40c7d9/vllm-0.10.2-cp38-abi3-manylinux1_x86_64.whl", hash = "sha256:e0cba6110483d9bf25c4402d8655cf78d366dd13e4155210980cc3480ed98b7b", size = 436413211, upload-time = "2025-09-13T23:00:25.278Z" },
    { url = "https://files.pythonhosted.org/packages/2f/29/b02687cb515be113a9fe188271b119a37178e9feefeb9c9b23dac87144e4/vllm-0.10.2-cp38-abi3-manylinux2014_aarch64.whl", hash = "sha256:b011a55544c0e7a8b6d247da1585b1d073bbb8dc4981d576559784ea2d3fafa1", size = 399379773, upload-time = "2025-09-16T00:29:34.059Z" },
]

[[package]]
name = "wadler-lindig"
version = "0.1.7"
source = { registry = "https://pypi.org/simple" }
sdist = { url = "https://files.pythonhosted.org/packages/1e/67/cbae4bf7683a64755c2c1778c418fea96d00e34395bb91743f08bd951571/wadler_lindig-0.1.7.tar.gz", hash = "sha256:81d14d3fe77d441acf3ebd7f4aefac20c74128bf460e84b512806dccf7b2cd55", size = 15842, upload-time = "2025-06-18T07:00:42.843Z" }
wheels = [
    { url = "https://files.pythonhosted.org/packages/8d/96/04e7b441807b26b794da5b11e59ed7f83b2cf8af202bd7eba8ad2fa6046e/wadler_lindig-0.1.7-py3-none-any.whl", hash = "sha256:e3ec83835570fd0a9509f969162aeb9c65618f998b1f42918cfc8d45122fe953", size = 20516, upload-time = "2025-06-18T07:00:41.684Z" },
]

[[package]]
name = "wandb"
version = "0.22.3"
source = { registry = "https://pypi.org/simple" }
dependencies = [
    { name = "click" },
    { name = "gitpython" },
    { name = "packaging" },
    { name = "platformdirs" },
    { name = "protobuf" },
    { name = "pydantic" },
    { name = "pyyaml" },
    { name = "requests" },
    { name = "sentry-sdk" },
    { name = "typing-extensions" },
]
sdist = { url = "https://files.pythonhosted.org/packages/c1/d1/6b70f365ed86bd69debba8ad55dec8606fc21006e7ca703a5a091bd3b719/wandb-0.22.3.tar.gz", hash = "sha256:04468a8ab2769a46f5e384c9c4ada5da0dced005ca689a8424e4b8b5cb2a0291", size = 44337368, upload-time = "2025-10-28T23:59:10.275Z" }
wheels = [
    { url = "https://files.pythonhosted.org/packages/23/02/87fb60f587ec249f784a40bd91c30de1b2b24d691ee72675d5b66c3d0728/wandb-0.22.3-py3-none-macosx_12_0_arm64.whl", hash = "sha256:81b3b6e405f38342b0a080898b7d00c5b9375432f5ba358942a09e65cdcfe781", size = 18758047, upload-time = "2025-10-28T23:58:46.56Z" },
    { url = "https://files.pythonhosted.org/packages/26/88/64081740ef2b2efc7fbcb2139a07a849e42bcb09ae0c56ae50c41bd0ad63/wandb-0.22.3-py3-none-macosx_12_0_x86_64.whl", hash = "sha256:d29c16817cca6401b4919069ec7570c781eacb67dc0b1ff2e0096a9a59581720", size = 19798011, upload-time = "2025-10-28T23:58:49.718Z" },
    { url = "https://files.pythonhosted.org/packages/19/72/c4f922b33dbb84d1c81ee045ff8791dd14e26d79e1e9bbafff964b7043e2/wandb-0.22.3-py3-none-manylinux_2_17_aarch64.manylinux2014_aarch64.whl", hash = "sha256:bb955d73a4ba55df9adc61fafbabef5556784d33fc39c7b5c8165d2694ddeb3b", size = 18542713, upload-time = "2025-10-28T23:58:51.927Z" },
    { url = "https://files.pythonhosted.org/packages/ad/98/3ce5f6e2086d91b0c51b38ae7ff591109e7da2bb25fe1a12eec0cdbaa494/wandb-0.22.3-py3-none-manylinux_2_17_x86_64.manylinux2014_x86_64.whl", hash = "sha256:23f3ebe41a26506117a098fdfd2706ed0e50b37899bfbefe3a0628fcbd70c69d", size = 19984910, upload-time = "2025-10-28T23:58:54.641Z" },
    { url = "https://files.pythonhosted.org/packages/5e/57/e68cb38427b60490d6ddf1b992e6c7f36be83be1079d291ce87a8d347f48/wandb-0.22.3-py3-none-musllinux_1_2_aarch64.whl", hash = "sha256:2973462bed5d4a653b1a97cf9fc350673bb200fb356a2f4eba34beae9b87e0aa", size = 18581776, upload-time = "2025-10-28T23:58:56.975Z" },
    { url = "https://files.pythonhosted.org/packages/66/6d/543f907ce0c6b6da13628b23d19ca7282c559fd73eb47b04977b9a61d0c6/wandb-0.22.3-py3-none-musllinux_1_2_x86_64.whl", hash = "sha256:c5c2bd18f95c1639863c527da0a5818ac6b0e5194f9c691426b265908ddd8b2c", size = 20078800, upload-time = "2025-10-28T23:58:59.217Z" },
    { url = "https://files.pythonhosted.org/packages/da/91/1decaf1a6ac2017481c782e0fad7f90bc9ae4057f3d76d478cb6527f3dd3/wandb-0.22.3-py3-none-win32.whl", hash = "sha256:09ca1edfe0fd6dc30447d368acddb825668e60ee705c98594a6bbfd30d34d47e", size = 19160297, upload-time = "2025-10-28T23:59:01.536Z" },
    { url = "https://files.pythonhosted.org/packages/4c/ba/3b092634279994b0c79fe05220532822be09f3a353ae95c54e7142769db8/wandb-0.22.3-py3-none-win_amd64.whl", hash = "sha256:55403bf93872c9978433d101324f51e43e78c70c809bf6d06ca7b2760e39f497", size = 19160300, upload-time = "2025-10-28T23:59:04.06Z" },
    { url = "https://files.pythonhosted.org/packages/7f/80/4662fce9eebcc8c71f5083e9152ccaf7d43d4ca9c446e1422f9aa784a51c/wandb-0.22.3-py3-none-win_arm64.whl", hash = "sha256:49f66b05882abfa53816cc8d01b3c2435a89c5a090176802fa6928b5979d34d9", size = 17461959, upload-time = "2025-10-28T23:59:07.059Z" },
]

[[package]]
name = "watchfiles"
version = "1.1.1"
source = { registry = "https://pypi.org/simple" }
dependencies = [
    { name = "anyio" },
]
sdist = { url = "https://files.pythonhosted.org/packages/c2/c9/8869df9b2a2d6c59d79220a4db37679e74f807c559ffe5265e08b227a210/watchfiles-1.1.1.tar.gz", hash = "sha256:a173cb5c16c4f40ab19cecf48a534c409f7ea983ab8fed0741304a1c0a31b3f2", size = 94440, upload-time = "2025-10-14T15:06:21.08Z" }
wheels = [
    { url = "https://files.pythonhosted.org/packages/74/d5/f039e7e3c639d9b1d09b07ea412a6806d38123f0508e5f9b48a87b0a76cc/watchfiles-1.1.1-cp312-cp312-macosx_10_12_x86_64.whl", hash = "sha256:8c89f9f2f740a6b7dcc753140dd5e1ab9215966f7a3530d0c0705c83b401bd7d", size = 404745, upload-time = "2025-10-14T15:04:46.731Z" },
    { url = "https://files.pythonhosted.org/packages/a5/96/a881a13aa1349827490dab2d363c8039527060cfcc2c92cc6d13d1b1049e/watchfiles-1.1.1-cp312-cp312-macosx_11_0_arm64.whl", hash = "sha256:bd404be08018c37350f0d6e34676bd1e2889990117a2b90070b3007f172d0610", size = 391769, upload-time = "2025-10-14T15:04:48.003Z" },
    { url = "https://files.pythonhosted.org/packages/4b/5b/d3b460364aeb8da471c1989238ea0e56bec24b6042a68046adf3d9ddb01c/watchfiles-1.1.1-cp312-cp312-manylinux_2_17_aarch64.manylinux2014_aarch64.whl", hash = "sha256:8526e8f916bb5b9a0a777c8317c23ce65de259422bba5b31325a6fa6029d33af", size = 449374, upload-time = "2025-10-14T15:04:49.179Z" },
    { url = "https://files.pythonhosted.org/packages/b9/44/5769cb62d4ed055cb17417c0a109a92f007114a4e07f30812a73a4efdb11/watchfiles-1.1.1-cp312-cp312-manylinux_2_17_armv7l.manylinux2014_armv7l.whl", hash = "sha256:2edc3553362b1c38d9f06242416a5d8e9fe235c204a4072e988ce2e5bb1f69f6", size = 459485, upload-time = "2025-10-14T15:04:50.155Z" },
    { url = "https://files.pythonhosted.org/packages/19/0c/286b6301ded2eccd4ffd0041a1b726afda999926cf720aab63adb68a1e36/watchfiles-1.1.1-cp312-cp312-manylinux_2_17_i686.manylinux2014_i686.whl", hash = "sha256:30f7da3fb3f2844259cba4720c3fc7138eb0f7b659c38f3bfa65084c7fc7abce", size = 488813, upload-time = "2025-10-14T15:04:51.059Z" },
    { url = "https://files.pythonhosted.org/packages/c7/2b/8530ed41112dd4a22f4dcfdb5ccf6a1baad1ff6eed8dc5a5f09e7e8c41c7/watchfiles-1.1.1-cp312-cp312-manylinux_2_17_ppc64le.manylinux2014_ppc64le.whl", hash = "sha256:f8979280bdafff686ba5e4d8f97840f929a87ed9cdf133cbbd42f7766774d2aa", size = 594816, upload-time = "2025-10-14T15:04:52.031Z" },
    { url = "https://files.pythonhosted.org/packages/ce/d2/f5f9fb49489f184f18470d4f99f4e862a4b3e9ac2865688eb2099e3d837a/watchfiles-1.1.1-cp312-cp312-manylinux_2_17_s390x.manylinux2014_s390x.whl", hash = "sha256:dcc5c24523771db3a294c77d94771abcfcb82a0e0ee8efd910c37c59ec1b31bb", size = 475186, upload-time = "2025-10-14T15:04:53.064Z" },
    { url = "https://files.pythonhosted.org/packages/cf/68/5707da262a119fb06fbe214d82dd1fe4a6f4af32d2d14de368d0349eb52a/watchfiles-1.1.1-cp312-cp312-manylinux_2_17_x86_64.manylinux2014_x86_64.whl", hash = "sha256:1db5d7ae38ff20153d542460752ff397fcf5c96090c1230803713cf3147a6803", size = 456812, upload-time = "2025-10-14T15:04:55.174Z" },
    { url = "https://files.pythonhosted.org/packages/66/ab/3cbb8756323e8f9b6f9acb9ef4ec26d42b2109bce830cc1f3468df20511d/watchfiles-1.1.1-cp312-cp312-musllinux_1_1_aarch64.whl", hash = "sha256:28475ddbde92df1874b6c5c8aaeb24ad5be47a11f87cde5a28ef3835932e3e94", size = 630196, upload-time = "2025-10-14T15:04:56.22Z" },
    { url = "https://files.pythonhosted.org/packages/78/46/7152ec29b8335f80167928944a94955015a345440f524d2dfe63fc2f437b/watchfiles-1.1.1-cp312-cp312-musllinux_1_1_x86_64.whl", hash = "sha256:36193ed342f5b9842edd3532729a2ad55c4160ffcfa3700e0d54be496b70dd43", size = 622657, upload-time = "2025-10-14T15:04:57.521Z" },
    { url = "https://files.pythonhosted.org/packages/0a/bf/95895e78dd75efe9a7f31733607f384b42eb5feb54bd2eb6ed57cc2e94f4/watchfiles-1.1.1-cp312-cp312-win32.whl", hash = "sha256:859e43a1951717cc8de7f4c77674a6d389b106361585951d9e69572823f311d9", size = 272042, upload-time = "2025-10-14T15:04:59.046Z" },
    { url = "https://files.pythonhosted.org/packages/87/0a/90eb755f568de2688cb220171c4191df932232c20946966c27a59c400850/watchfiles-1.1.1-cp312-cp312-win_amd64.whl", hash = "sha256:91d4c9a823a8c987cce8fa2690923b069966dabb196dd8d137ea2cede885fde9", size = 288410, upload-time = "2025-10-14T15:05:00.081Z" },
    { url = "https://files.pythonhosted.org/packages/36/76/f322701530586922fbd6723c4f91ace21364924822a8772c549483abed13/watchfiles-1.1.1-cp312-cp312-win_arm64.whl", hash = "sha256:a625815d4a2bdca61953dbba5a39d60164451ef34c88d751f6c368c3ea73d404", size = 278209, upload-time = "2025-10-14T15:05:01.168Z" },
]

[[package]]
name = "wcwidth"
version = "0.2.14"
source = { registry = "https://pypi.org/simple" }
sdist = { url = "https://files.pythonhosted.org/packages/24/30/6b0809f4510673dc723187aeaf24c7f5459922d01e2f794277a3dfb90345/wcwidth-0.2.14.tar.gz", hash = "sha256:4d478375d31bc5395a3c55c40ccdf3354688364cd61c4f6adacaa9215d0b3605", size = 102293, upload-time = "2025-09-22T16:29:53.023Z" }
wheels = [
    { url = "https://files.pythonhosted.org/packages/af/b5/123f13c975e9f27ab9c0770f514345bd406d0e8d3b7a0723af9d43f710af/wcwidth-0.2.14-py2.py3-none-any.whl", hash = "sha256:a7bb560c8aee30f9957e5f9895805edd20602f2d7f720186dfd906e82b4982e1", size = 37286, upload-time = "2025-09-22T16:29:51.641Z" },
]

[[package]]
name = "websockets"
version = "15.0.1"
source = { registry = "https://pypi.org/simple" }
sdist = { url = "https://files.pythonhosted.org/packages/21/e6/26d09fab466b7ca9c7737474c52be4f76a40301b08362eb2dbc19dcc16c1/websockets-15.0.1.tar.gz", hash = "sha256:82544de02076bafba038ce055ee6412d68da13ab47f0c60cab827346de828dee", size = 177016, upload-time = "2025-03-05T20:03:41.606Z" }
wheels = [
    { url = "https://files.pythonhosted.org/packages/51/6b/4545a0d843594f5d0771e86463606a3988b5a09ca5123136f8a76580dd63/websockets-15.0.1-cp312-cp312-macosx_10_13_universal2.whl", hash = "sha256:3e90baa811a5d73f3ca0bcbf32064d663ed81318ab225ee4f427ad4e26e5aff3", size = 175437, upload-time = "2025-03-05T20:02:16.706Z" },
    { url = "https://files.pythonhosted.org/packages/f4/71/809a0f5f6a06522af902e0f2ea2757f71ead94610010cf570ab5c98e99ed/websockets-15.0.1-cp312-cp312-macosx_10_13_x86_64.whl", hash = "sha256:592f1a9fe869c778694f0aa806ba0374e97648ab57936f092fd9d87f8bc03665", size = 173096, upload-time = "2025-03-05T20:02:18.832Z" },
    { url = "https://files.pythonhosted.org/packages/3d/69/1a681dd6f02180916f116894181eab8b2e25b31e484c5d0eae637ec01f7c/websockets-15.0.1-cp312-cp312-macosx_11_0_arm64.whl", hash = "sha256:0701bc3cfcb9164d04a14b149fd74be7347a530ad3bbf15ab2c678a2cd3dd9a2", size = 173332, upload-time = "2025-03-05T20:02:20.187Z" },
    { url = "https://files.pythonhosted.org/packages/a6/02/0073b3952f5bce97eafbb35757f8d0d54812b6174ed8dd952aa08429bcc3/websockets-15.0.1-cp312-cp312-manylinux_2_17_aarch64.manylinux2014_aarch64.whl", hash = "sha256:e8b56bdcdb4505c8078cb6c7157d9811a85790f2f2b3632c7d1462ab5783d215", size = 183152, upload-time = "2025-03-05T20:02:22.286Z" },
    { url = "https://files.pythonhosted.org/packages/74/45/c205c8480eafd114b428284840da0b1be9ffd0e4f87338dc95dc6ff961a1/websockets-15.0.1-cp312-cp312-manylinux_2_5_i686.manylinux1_i686.manylinux_2_17_i686.manylinux2014_i686.whl", hash = "sha256:0af68c55afbd5f07986df82831c7bff04846928ea8d1fd7f30052638788bc9b5", size = 182096, upload-time = "2025-03-05T20:02:24.368Z" },
    { url = "https://files.pythonhosted.org/packages/14/8f/aa61f528fba38578ec553c145857a181384c72b98156f858ca5c8e82d9d3/websockets-15.0.1-cp312-cp312-manylinux_2_5_x86_64.manylinux1_x86_64.manylinux_2_17_x86_64.manylinux2014_x86_64.whl", hash = "sha256:64dee438fed052b52e4f98f76c5790513235efaa1ef7f3f2192c392cd7c91b65", size = 182523, upload-time = "2025-03-05T20:02:25.669Z" },
    { url = "https://files.pythonhosted.org/packages/ec/6d/0267396610add5bc0d0d3e77f546d4cd287200804fe02323797de77dbce9/websockets-15.0.1-cp312-cp312-musllinux_1_2_aarch64.whl", hash = "sha256:d5f6b181bb38171a8ad1d6aa58a67a6aa9d4b38d0f8c5f496b9e42561dfc62fe", size = 182790, upload-time = "2025-03-05T20:02:26.99Z" },
    { url = "https://files.pythonhosted.org/packages/02/05/c68c5adbf679cf610ae2f74a9b871ae84564462955d991178f95a1ddb7dd/websockets-15.0.1-cp312-cp312-musllinux_1_2_i686.whl", hash = "sha256:5d54b09eba2bada6011aea5375542a157637b91029687eb4fdb2dab11059c1b4", size = 182165, upload-time = "2025-03-05T20:02:30.291Z" },
    { url = "https://files.pythonhosted.org/packages/29/93/bb672df7b2f5faac89761cb5fa34f5cec45a4026c383a4b5761c6cea5c16/websockets-15.0.1-cp312-cp312-musllinux_1_2_x86_64.whl", hash = "sha256:3be571a8b5afed347da347bfcf27ba12b069d9d7f42cb8c7028b5e98bbb12597", size = 182160, upload-time = "2025-03-05T20:02:31.634Z" },
    { url = "https://files.pythonhosted.org/packages/ff/83/de1f7709376dc3ca9b7eeb4b9a07b4526b14876b6d372a4dc62312bebee0/websockets-15.0.1-cp312-cp312-win32.whl", hash = "sha256:c338ffa0520bdb12fbc527265235639fb76e7bc7faafbb93f6ba80d9c06578a9", size = 176395, upload-time = "2025-03-05T20:02:33.017Z" },
    { url = "https://files.pythonhosted.org/packages/7d/71/abf2ebc3bbfa40f391ce1428c7168fb20582d0ff57019b69ea20fa698043/websockets-15.0.1-cp312-cp312-win_amd64.whl", hash = "sha256:fcd5cf9e305d7b8338754470cf69cf81f420459dbae8a3b40cee57417f4614a7", size = 176841, upload-time = "2025-03-05T20:02:34.498Z" },
    { url = "https://files.pythonhosted.org/packages/fa/a8/5b41e0da817d64113292ab1f8247140aac61cbf6cfd085d6a0fa77f4984f/websockets-15.0.1-py3-none-any.whl", hash = "sha256:f7a866fbc1e97b5c617ee4116daaa09b722101d4a3c170c787450ba409f9736f", size = 169743, upload-time = "2025-03-05T20:03:39.41Z" },
]

[[package]]
name = "werkzeug"
version = "3.1.3"
source = { registry = "https://pypi.org/simple" }
dependencies = [
    { name = "markupsafe" },
]
sdist = { url = "https://files.pythonhosted.org/packages/9f/69/83029f1f6300c5fb2471d621ab06f6ec6b3324685a2ce0f9777fd4a8b71e/werkzeug-3.1.3.tar.gz", hash = "sha256:60723ce945c19328679790e3282cc758aa4a6040e4bb330f53d30fa546d44746", size = 806925, upload-time = "2024-11-08T15:52:18.093Z" }
wheels = [
    { url = "https://files.pythonhosted.org/packages/52/24/ab44c871b0f07f491e5d2ad12c9bd7358e527510618cb1b803a88e986db1/werkzeug-3.1.3-py3-none-any.whl", hash = "sha256:54b78bf3716d19a65be4fceccc0d1d7b89e608834989dfae50ea87564639213e", size = 224498, upload-time = "2024-11-08T15:52:16.132Z" },
]

[[package]]
name = "wget"
version = "3.2"
source = { registry = "https://pypi.org/simple" }
sdist = { url = "https://files.pythonhosted.org/packages/47/6a/62e288da7bcda82b935ff0c6cfe542970f04e29c756b0e147251b2fb251f/wget-3.2.zip", hash = "sha256:35e630eca2aa50ce998b9b1a127bb26b30dfee573702782aa982f875e3f16061", size = 10857, upload-time = "2015-10-22T15:26:37.51Z" }

[[package]]
name = "widgetsnbextension"
version = "4.0.15"
source = { registry = "https://pypi.org/simple" }
sdist = { url = "https://files.pythonhosted.org/packages/bd/f4/c67440c7fb409a71b7404b7aefcd7569a9c0d6bd071299bf4198ae7a5d95/widgetsnbextension-4.0.15.tar.gz", hash = "sha256:de8610639996f1567952d763a5a41af8af37f2575a41f9852a38f947eb82a3b9", size = 1097402, upload-time = "2025-11-01T21:15:55.178Z" }
wheels = [
    { url = "https://files.pythonhosted.org/packages/3f/0e/fa3b193432cfc60c93b42f3be03365f5f909d2b3ea410295cf36df739e31/widgetsnbextension-4.0.15-py3-none-any.whl", hash = "sha256:8156704e4346a571d9ce73b84bee86a29906c9abfd7223b7228a28899ccf3366", size = 2196503, upload-time = "2025-11-01T21:15:53.565Z" },
]

[[package]]
name = "win32-setctime"
version = "1.2.0"
source = { registry = "https://pypi.org/simple" }
sdist = { url = "https://files.pythonhosted.org/packages/b3/8f/705086c9d734d3b663af0e9bb3d4de6578d08f46b1b101c2442fd9aecaa2/win32_setctime-1.2.0.tar.gz", hash = "sha256:ae1fdf948f5640aae05c511ade119313fb6a30d7eabe25fef9764dca5873c4c0", size = 4867, upload-time = "2024-12-07T15:28:28.314Z" }
wheels = [
    { url = "https://files.pythonhosted.org/packages/e1/07/c6fe3ad3e685340704d314d765b7912993bcb8dc198f0e7a89382d37974b/win32_setctime-1.2.0-py3-none-any.whl", hash = "sha256:95d644c4e708aba81dc3704a116d8cbc974d70b3bdb8be1d150e36be6e9d1390", size = 4083, upload-time = "2024-12-07T15:28:26.465Z" },
]

[[package]]
name = "xformers"
version = "0.0.32.post1"
source = { registry = "https://pypi.org/simple" }
dependencies = [
    { name = "numpy" },
    { name = "torch" },
]
sdist = { url = "https://files.pythonhosted.org/packages/6f/33/3b9c4d3d5b2da453d27de891df4ad653ac5795324961aa3a5c15b0353fe6/xformers-0.0.32.post1.tar.gz", hash = "sha256:1de84a45c497c8d92326986508d81f4b0a8c6be4d3d62a29b8ad6048a6ab51e1", size = 12106196, upload-time = "2025-08-14T18:07:45.486Z" }
wheels = [
    { url = "https://files.pythonhosted.org/packages/6b/df/6817346f1a77278315d5fe1fc9f239ba3282ba36e8ab3256babd448dde62/xformers-0.0.32.post1-cp39-abi3-manylinux_2_28_x86_64.whl", hash = "sha256:5f245b5555188da112070d8fefb6b7ae1ae47422856521d66c837e9d2352fbe4", size = 117199943, upload-time = "2025-08-14T18:07:34.78Z" },
]

[[package]]
name = "xgrammar"
version = "0.1.23"
source = { registry = "https://pypi.org/simple" }
dependencies = [
    { name = "mlx-lm", marker = "platform_machine == 'arm64' and sys_platform == 'darwin'" },
    { name = "ninja" },
    { name = "numpy" },
    { name = "pydantic" },
    { name = "torch" },
    { name = "transformers" },
    { name = "triton", marker = "platform_machine == 'x86_64' and sys_platform == 'linux'" },
    { name = "typing-extensions" },
]
sdist = { url = "https://files.pythonhosted.org/packages/e9/12/958457553a87c31bdb18c8395b88bb3255f7c7373ab3a0b046d3b7f37f86/xgrammar-0.1.23.tar.gz", hash = "sha256:5ef280455c1ac008f052d7ea92286f0ca3a3d7ab360224894ac69277c8827113", size = 2263693, upload-time = "2025-08-15T07:31:42.792Z" }
wheels = [
    { url = "https://files.pythonhosted.org/packages/37/40/4fd2f41c603bbe4e60d51c7956ace6f386dd69b20ad62c443a1dbcac279a/xgrammar-0.1.23-cp312-cp312-macosx_10_14_x86_64.whl", hash = "sha256:6605ae8f7d7748ac00b55f4377ddc895bc9b7f8252760b1265145be9a2bc87e4", size = 620111, upload-time = "2025-08-15T07:31:22.652Z" },
    { url = "https://files.pythonhosted.org/packages/fc/07/55b50afb50813dab89a7ef52afdf73d8c5e22a15636edc27ca3cd4114665/xgrammar-0.1.23-cp312-cp312-macosx_11_0_arm64.whl", hash = "sha256:20692f98e79fe85e1f33482e2f5ae92ba204a7ac95c3322795d39b910292df46", size = 564421, upload-time = "2025-08-15T07:31:23.875Z" },
    { url = "https://files.pythonhosted.org/packages/96/d8/be7caa3a56ce96defc69b3d9de8538924a0a7114da4e89fe61c5bd557961/xgrammar-0.1.23-cp312-cp312-manylinux_2_17_aarch64.manylinux2014_aarch64.whl", hash = "sha256:7bde8472e2a28e529bff26f3ca2db56679c8dccbae68813c0ae61db1edff95a5", size = 7683250, upload-time = "2025-08-15T07:31:25.276Z" },
    { url = "https://files.pythonhosted.org/packages/a1/13/53d950b93a361ef73e5930050916fa36c23fade80ee05cfb0339c044e951/xgrammar-0.1.23-cp312-cp312-manylinux_2_17_x86_64.manylinux2014_x86_64.whl", hash = "sha256:e0ff9c0a1d46c95d82345a5bf026956ef6d98f1aac7115b57ce88d1d93c4a374", size = 7858258, upload-time = "2025-08-15T07:31:26.782Z" },
    { url = "https://files.pythonhosted.org/packages/f7/11/2ac0d10c88196f6fc6efa085a175483a72532cc7c2027cbd0583c759a748/xgrammar-0.1.23-cp312-cp312-win_amd64.whl", hash = "sha256:b330a5d673a53a657beb641af8e90146bba4ec18203c440ee7b7766856f5991c", size = 645937, upload-time = "2025-08-15T07:31:28.677Z" },
]

[[package]]
name = "xxhash"
version = "3.6.0"
source = { registry = "https://pypi.org/simple" }
sdist = { url = "https://files.pythonhosted.org/packages/02/84/30869e01909fb37a6cc7e18688ee8bf1e42d57e7e0777636bd47524c43c7/xxhash-3.6.0.tar.gz", hash = "sha256:f0162a78b13a0d7617b2845b90c763339d1f1d82bb04a4b07f4ab535cc5e05d6", size = 85160, upload-time = "2025-10-02T14:37:08.097Z" }
wheels = [
    { url = "https://files.pythonhosted.org/packages/9a/07/d9412f3d7d462347e4511181dea65e47e0d0e16e26fbee2ea86a2aefb657/xxhash-3.6.0-cp312-cp312-macosx_10_13_x86_64.whl", hash = "sha256:01362c4331775398e7bb34e3ab403bc9ee9f7c497bc7dee6272114055277dd3c", size = 32744, upload-time = "2025-10-02T14:34:34.622Z" },
    { url = "https://files.pythonhosted.org/packages/79/35/0429ee11d035fc33abe32dca1b2b69e8c18d236547b9a9b72c1929189b9a/xxhash-3.6.0-cp312-cp312-macosx_11_0_arm64.whl", hash = "sha256:b7b2df81a23f8cb99656378e72501b2cb41b1827c0f5a86f87d6b06b69f9f204", size = 30816, upload-time = "2025-10-02T14:34:36.043Z" },
    { url = "https://files.pythonhosted.org/packages/b7/f2/57eb99aa0f7d98624c0932c5b9a170e1806406cdbcdb510546634a1359e0/xxhash-3.6.0-cp312-cp312-manylinux1_i686.manylinux_2_28_i686.manylinux_2_5_i686.whl", hash = "sha256:dc94790144e66b14f67b10ac8ed75b39ca47536bf8800eb7c24b50271ea0c490", size = 194035, upload-time = "2025-10-02T14:34:37.354Z" },
    { url = "https://files.pythonhosted.org/packages/4c/ed/6224ba353690d73af7a3f1c7cdb1fc1b002e38f783cb991ae338e1eb3d79/xxhash-3.6.0-cp312-cp312-manylinux2014_aarch64.manylinux_2_17_aarch64.manylinux_2_28_aarch64.whl", hash = "sha256:93f107c673bccf0d592cdba077dedaf52fe7f42dcd7676eba1f6d6f0c3efffd2", size = 212914, upload-time = "2025-10-02T14:34:38.6Z" },
    { url = "https://files.pythonhosted.org/packages/38/86/fb6b6130d8dd6b8942cc17ab4d90e223653a89aa32ad2776f8af7064ed13/xxhash-3.6.0-cp312-cp312-manylinux2014_ppc64le.manylinux_2_17_ppc64le.manylinux_2_28_ppc64le.whl", hash = "sha256:2aa5ee3444c25b69813663c9f8067dcfaa2e126dc55e8dddf40f4d1c25d7effa", size = 212163, upload-time = "2025-10-02T14:34:39.872Z" },
    { url = "https://files.pythonhosted.org/packages/ee/dc/e84875682b0593e884ad73b2d40767b5790d417bde603cceb6878901d647/xxhash-3.6.0-cp312-cp312-manylinux2014_s390x.manylinux_2_17_s390x.manylinux_2_28_s390x.whl", hash = "sha256:f7f99123f0e1194fa59cc69ad46dbae2e07becec5df50a0509a808f90a0f03f0", size = 445411, upload-time = "2025-10-02T14:34:41.569Z" },
    { url = "https://files.pythonhosted.org/packages/11/4f/426f91b96701ec2f37bb2b8cec664eff4f658a11f3fa9d94f0a887ea6d2b/xxhash-3.6.0-cp312-cp312-manylinux2014_x86_64.manylinux_2_17_x86_64.manylinux_2_28_x86_64.whl", hash = "sha256:49e03e6fe2cac4a1bc64952dd250cf0dbc5ef4ebb7b8d96bce82e2de163c82a2", size = 193883, upload-time = "2025-10-02T14:34:43.249Z" },
    { url = "https://files.pythonhosted.org/packages/53/5a/ddbb83eee8e28b778eacfc5a85c969673e4023cdeedcfcef61f36731610b/xxhash-3.6.0-cp312-cp312-musllinux_1_2_aarch64.whl", hash = "sha256:bd17fede52a17a4f9a7bc4472a5867cb0b160deeb431795c0e4abe158bc784e9", size = 210392, upload-time = "2025-10-02T14:34:45.042Z" },
    { url = "https://files.pythonhosted.org/packages/1e/c2/ff69efd07c8c074ccdf0a4f36fcdd3d27363665bcdf4ba399abebe643465/xxhash-3.6.0-cp312-cp312-musllinux_1_2_i686.whl", hash = "sha256:6fb5f5476bef678f69db04f2bd1efbed3030d2aba305b0fc1773645f187d6a4e", size = 197898, upload-time = "2025-10-02T14:34:46.302Z" },
    { url = "https://files.pythonhosted.org/packages/58/ca/faa05ac19b3b622c7c9317ac3e23954187516298a091eb02c976d0d3dd45/xxhash-3.6.0-cp312-cp312-musllinux_1_2_ppc64le.whl", hash = "sha256:843b52f6d88071f87eba1631b684fcb4b2068cd2180a0224122fe4ef011a9374", size = 210655, upload-time = "2025-10-02T14:34:47.571Z" },
    { url = "https://files.pythonhosted.org/packages/d4/7a/06aa7482345480cc0cb597f5c875b11a82c3953f534394f620b0be2f700c/xxhash-3.6.0-cp312-cp312-musllinux_1_2_s390x.whl", hash = "sha256:7d14a6cfaf03b1b6f5f9790f76880601ccc7896aff7ab9cd8978a939c1eb7e0d", size = 414001, upload-time = "2025-10-02T14:34:49.273Z" },
    { url = "https://files.pythonhosted.org/packages/23/07/63ffb386cd47029aa2916b3d2f454e6cc5b9f5c5ada3790377d5430084e7/xxhash-3.6.0-cp312-cp312-musllinux_1_2_x86_64.whl", hash = "sha256:418daf3db71e1413cfe211c2f9a528456936645c17f46b5204705581a45390ae", size = 191431, upload-time = "2025-10-02T14:34:50.798Z" },
    { url = "https://files.pythonhosted.org/packages/0f/93/14fde614cadb4ddf5e7cebf8918b7e8fac5ae7861c1875964f17e678205c/xxhash-3.6.0-cp312-cp312-win32.whl", hash = "sha256:50fc255f39428a27299c20e280d6193d8b63b8ef8028995323bf834a026b4fbb", size = 30617, upload-time = "2025-10-02T14:34:51.954Z" },
    { url = "https://files.pythonhosted.org/packages/13/5d/0d125536cbe7565a83d06e43783389ecae0c0f2ed037b48ede185de477c0/xxhash-3.6.0-cp312-cp312-win_amd64.whl", hash = "sha256:c0f2ab8c715630565ab8991b536ecded9416d615538be8ecddce43ccf26cbc7c", size = 31534, upload-time = "2025-10-02T14:34:53.276Z" },
    { url = "https://files.pythonhosted.org/packages/54/85/6ec269b0952ec7e36ba019125982cf11d91256a778c7c3f98a4c5043d283/xxhash-3.6.0-cp312-cp312-win_arm64.whl", hash = "sha256:eae5c13f3bc455a3bbb68bdc513912dc7356de7e2280363ea235f71f54064829", size = 27876, upload-time = "2025-10-02T14:34:54.371Z" },
]

[[package]]
name = "yarl"
version = "1.22.0"
source = { registry = "https://pypi.org/simple" }
dependencies = [
    { name = "idna" },
    { name = "multidict" },
    { name = "propcache" },
]
sdist = { url = "https://files.pythonhosted.org/packages/57/63/0c6ebca57330cd313f6102b16dd57ffaf3ec4c83403dcb45dbd15c6f3ea1/yarl-1.22.0.tar.gz", hash = "sha256:bebf8557577d4401ba8bd9ff33906f1376c877aa78d1fe216ad01b4d6745af71", size = 187169, upload-time = "2025-10-06T14:12:55.963Z" }
wheels = [
    { url = "https://files.pythonhosted.org/packages/75/ff/46736024fee3429b80a165a732e38e5d5a238721e634ab41b040d49f8738/yarl-1.22.0-cp312-cp312-macosx_10_13_universal2.whl", hash = "sha256:e340382d1afa5d32b892b3ff062436d592ec3d692aeea3bef3a5cfe11bbf8c6f", size = 142000, upload-time = "2025-10-06T14:09:44.631Z" },
    { url = "https://files.pythonhosted.org/packages/5a/9a/b312ed670df903145598914770eb12de1bac44599549b3360acc96878df8/yarl-1.22.0-cp312-cp312-macosx_10_13_x86_64.whl", hash = "sha256:f1e09112a2c31ffe8d80be1b0988fa6a18c5d5cad92a9ffbb1c04c91bfe52ad2", size = 94338, upload-time = "2025-10-06T14:09:46.372Z" },
    { url = "https://files.pythonhosted.org/packages/ba/f5/0601483296f09c3c65e303d60c070a5c19fcdbc72daa061e96170785bc7d/yarl-1.22.0-cp312-cp312-macosx_11_0_arm64.whl", hash = "sha256:939fe60db294c786f6b7c2d2e121576628468f65453d86b0fe36cb52f987bd74", size = 94909, upload-time = "2025-10-06T14:09:48.648Z" },
    { url = "https://files.pythonhosted.org/packages/60/41/9a1fe0b73dbcefce72e46cf149b0e0a67612d60bfc90fb59c2b2efdfbd86/yarl-1.22.0-cp312-cp312-manylinux2014_aarch64.manylinux_2_17_aarch64.manylinux_2_28_aarch64.whl", hash = "sha256:e1651bf8e0398574646744c1885a41198eba53dc8a9312b954073f845c90a8df", size = 372940, upload-time = "2025-10-06T14:09:50.089Z" },
    { url = "https://files.pythonhosted.org/packages/17/7a/795cb6dfee561961c30b800f0ed616b923a2ec6258b5def2a00bf8231334/yarl-1.22.0-cp312-cp312-manylinux2014_armv7l.manylinux_2_17_armv7l.manylinux_2_31_armv7l.whl", hash = "sha256:b8a0588521a26bf92a57a1705b77b8b59044cdceccac7151bd8d229e66b8dedb", size = 345825, upload-time = "2025-10-06T14:09:52.142Z" },
    { url = "https://files.pythonhosted.org/packages/d7/93/a58f4d596d2be2ae7bab1a5846c4d270b894958845753b2c606d666744d3/yarl-1.22.0-cp312-cp312-manylinux2014_ppc64le.manylinux_2_17_ppc64le.manylinux_2_28_ppc64le.whl", hash = "sha256:42188e6a615c1a75bcaa6e150c3fe8f3e8680471a6b10150c5f7e83f47cc34d2", size = 386705, upload-time = "2025-10-06T14:09:54.128Z" },
    { url = "https://files.pythonhosted.org/packages/61/92/682279d0e099d0e14d7fd2e176bd04f48de1484f56546a3e1313cd6c8e7c/yarl-1.22.0-cp312-cp312-manylinux2014_s390x.manylinux_2_17_s390x.manylinux_2_28_s390x.whl", hash = "sha256:f6d2cb59377d99718913ad9a151030d6f83ef420a2b8f521d94609ecc106ee82", size = 396518, upload-time = "2025-10-06T14:09:55.762Z" },
    { url = "https://files.pythonhosted.org/packages/db/0f/0d52c98b8a885aeda831224b78f3be7ec2e1aa4a62091f9f9188c3c65b56/yarl-1.22.0-cp312-cp312-manylinux2014_x86_64.manylinux_2_17_x86_64.manylinux_2_28_x86_64.whl", hash = "sha256:50678a3b71c751d58d7908edc96d332af328839eea883bb554a43f539101277a", size = 377267, upload-time = "2025-10-06T14:09:57.958Z" },
    { url = "https://files.pythonhosted.org/packages/22/42/d2685e35908cbeaa6532c1fc73e89e7f2efb5d8a7df3959ea8e37177c5a3/yarl-1.22.0-cp312-cp312-musllinux_1_2_aarch64.whl", hash = "sha256:1e8fbaa7cec507aa24ea27a01456e8dd4b6fab829059b69844bd348f2d467124", size = 365797, upload-time = "2025-10-06T14:09:59.527Z" },
    { url = "https://files.pythonhosted.org/packages/a2/83/cf8c7bcc6355631762f7d8bdab920ad09b82efa6b722999dfb05afa6cfac/yarl-1.22.0-cp312-cp312-musllinux_1_2_armv7l.whl", hash = "sha256:433885ab5431bc3d3d4f2f9bd15bfa1614c522b0f1405d62c4f926ccd69d04fa", size = 365535, upload-time = "2025-10-06T14:10:01.139Z" },
    { url = "https://files.pythonhosted.org/packages/25/e1/5302ff9b28f0c59cac913b91fe3f16c59a033887e57ce9ca5d41a3a94737/yarl-1.22.0-cp312-cp312-musllinux_1_2_ppc64le.whl", hash = "sha256:b790b39c7e9a4192dc2e201a282109ed2985a1ddbd5ac08dc56d0e121400a8f7", size = 382324, upload-time = "2025-10-06T14:10:02.756Z" },
    { url = "https://files.pythonhosted.org/packages/bf/cd/4617eb60f032f19ae3a688dc990d8f0d89ee0ea378b61cac81ede3e52fae/yarl-1.22.0-cp312-cp312-musllinux_1_2_s390x.whl", hash = "sha256:31f0b53913220599446872d757257be5898019c85e7971599065bc55065dc99d", size = 383803, upload-time = "2025-10-06T14:10:04.552Z" },
    { url = "https://files.pythonhosted.org/packages/59/65/afc6e62bb506a319ea67b694551dab4a7e6fb7bf604e9bd9f3e11d575fec/yarl-1.22.0-cp312-cp312-musllinux_1_2_x86_64.whl", hash = "sha256:a49370e8f711daec68d09b821a34e1167792ee2d24d405cbc2387be4f158b520", size = 374220, upload-time = "2025-10-06T14:10:06.489Z" },
    { url = "https://files.pythonhosted.org/packages/e7/3d/68bf18d50dc674b942daec86a9ba922d3113d8399b0e52b9897530442da2/yarl-1.22.0-cp312-cp312-win32.whl", hash = "sha256:70dfd4f241c04bd9239d53b17f11e6ab672b9f1420364af63e8531198e3f5fe8", size = 81589, upload-time = "2025-10-06T14:10:09.254Z" },
    { url = "https://files.pythonhosted.org/packages/c8/9a/6ad1a9b37c2f72874f93e691b2e7ecb6137fb2b899983125db4204e47575/yarl-1.22.0-cp312-cp312-win_amd64.whl", hash = "sha256:8884d8b332a5e9b88e23f60bb166890009429391864c685e17bd73a9eda9105c", size = 87213, upload-time = "2025-10-06T14:10:11.369Z" },
    { url = "https://files.pythonhosted.org/packages/44/c5/c21b562d1680a77634d748e30c653c3ca918beb35555cff24986fff54598/yarl-1.22.0-cp312-cp312-win_arm64.whl", hash = "sha256:ea70f61a47f3cc93bdf8b2f368ed359ef02a01ca6393916bc8ff877427181e74", size = 81330, upload-time = "2025-10-06T14:10:13.112Z" },
    { url = "https://files.pythonhosted.org/packages/73/ae/b48f95715333080afb75a4504487cbe142cae1268afc482d06692d605ae6/yarl-1.22.0-py3-none-any.whl", hash = "sha256:1380560bdba02b6b6c90de54133c81c9f2a453dee9912fe58c1dcced1edb7cff", size = 46814, upload-time = "2025-10-06T14:12:53.872Z" },
]

[[package]]
name = "zipp"
version = "3.23.0"
source = { registry = "https://pypi.org/simple" }
sdist = { url = "https://files.pythonhosted.org/packages/e3/02/0f2892c661036d50ede074e376733dca2ae7c6eb617489437771209d4180/zipp-3.23.0.tar.gz", hash = "sha256:a07157588a12518c9d4034df3fbbee09c814741a33ff63c05fa29d26a2404166", size = 25547, upload-time = "2025-06-08T17:06:39.4Z" }
wheels = [
    { url = "https://files.pythonhosted.org/packages/2e/54/647ade08bf0db230bfea292f893923872fd20be6ac6f53b2b936ba839d75/zipp-3.23.0-py3-none-any.whl", hash = "sha256:071652d6115ed432f5ce1d34c336c0adfd6a884660d1e9712a256d3d3bd4b14e", size = 10276, upload-time = "2025-06-08T17:06:38.034Z" },
]<|MERGE_RESOLUTION|>--- conflicted
+++ resolved
@@ -2259,11 +2259,7 @@
     { name = "torchtitan", git = "https://github.com/pytorch/torchtitan?rev=a1fdd7e43694bbfeff5d6ad8ac738c067bb90d41" },
     { name = "transformers", specifier = ">=4.56.0" },
     { name = "uvloop", specifier = ">=0.21.0" },
-<<<<<<< HEAD
-    { name = "verifiers", git = "https://github.com/PrimeIntellect-ai/verifiers.git?rev=616cf20" },
-=======
     { name = "verifiers", git = "https://github.com/PrimeIntellect-ai/verifiers.git?rev=ed74f6f" },
->>>>>>> 197679c4
     { name = "vllm", specifier = "==0.10.2" },
     { name = "wandb", specifier = ">=0.20.1" },
 ]
@@ -3576,11 +3572,7 @@
 [[package]]
 name = "verifiers"
 version = "0.1.6.post0"
-<<<<<<< HEAD
-source = { git = "https://github.com/PrimeIntellect-ai/verifiers.git?rev=616cf20#616cf2016524a491f328586753be1aee5da0818d" }
-=======
 source = { git = "https://github.com/PrimeIntellect-ai/verifiers.git?rev=ed74f6f#ed74f6fc4ed36972e2c9d03e945cb81176daef83" }
->>>>>>> 197679c4
 dependencies = [
     { name = "datasets" },
     { name = "jinja2" },
