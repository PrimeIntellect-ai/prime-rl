version = 1
revision = 3
requires-python = "==3.12.*"
resolution-markers = [
    "sys_platform == 'linux'",
    "sys_platform != 'linux'",
]

[options]
prerelease-mode = "allow"

[[package]]
name = "absl-py"
version = "2.3.1"
source = { registry = "https://pypi.org/simple" }
sdist = { url = "https://files.pythonhosted.org/packages/10/2a/c93173ffa1b39c1d0395b7e842bbdc62e556ca9d8d3b5572926f3e4ca752/absl_py-2.3.1.tar.gz", hash = "sha256:a97820526f7fbfd2ec1bce83f3f25e3a14840dac0d8e02a0b71cd75db3f77fc9", size = 116588, upload-time = "2025-07-03T09:31:44.05Z" }
wheels = [
    { url = "https://files.pythonhosted.org/packages/8f/aa/ba0014cc4659328dc818a28827be78e6d97312ab0cb98105a770924dc11e/absl_py-2.3.1-py3-none-any.whl", hash = "sha256:eeecf07f0c2a93ace0772c92e596ace6d3d3996c042b2128459aaae2a76de11d", size = 135811, upload-time = "2025-07-03T09:31:42.253Z" },
]

[[package]]
name = "accelerate"
version = "1.10.1"
source = { registry = "https://pypi.org/simple" }
dependencies = [
    { name = "huggingface-hub" },
    { name = "numpy" },
    { name = "packaging" },
    { name = "psutil" },
    { name = "pyyaml" },
    { name = "safetensors" },
    { name = "torch" },
]
sdist = { url = "https://files.pythonhosted.org/packages/b1/72/ff3961c19ee395c3d30ac630ee77bfb0e1b46b87edc504d4f83bb4a89705/accelerate-1.10.1.tar.gz", hash = "sha256:3dea89e433420e4bfac0369cae7e36dcd6a56adfcfd38cdda145c6225eab5df8", size = 392446, upload-time = "2025-08-25T13:57:06.21Z" }
wheels = [
    { url = "https://files.pythonhosted.org/packages/5f/a0/d9ef19f780f319c21ee90ecfef4431cbeeca95bec7f14071785c17b6029b/accelerate-1.10.1-py3-none-any.whl", hash = "sha256:3621cff60b9a27ce798857ece05e2b9f56fcc71631cfb31ccf71f0359c311f11", size = 374909, upload-time = "2025-08-25T13:57:04.55Z" },
]

[[package]]
name = "aiohappyeyeballs"
version = "2.6.1"
source = { registry = "https://pypi.org/simple" }
sdist = { url = "https://files.pythonhosted.org/packages/26/30/f84a107a9c4331c14b2b586036f40965c128aa4fee4dda5d3d51cb14ad54/aiohappyeyeballs-2.6.1.tar.gz", hash = "sha256:c3f9d0113123803ccadfdf3f0faa505bc78e6a72d1cc4806cbd719826e943558", size = 22760, upload-time = "2025-03-12T01:42:48.764Z" }
wheels = [
    { url = "https://files.pythonhosted.org/packages/0f/15/5bf3b99495fb160b63f95972b81750f18f7f4e02ad051373b669d17d44f2/aiohappyeyeballs-2.6.1-py3-none-any.whl", hash = "sha256:f349ba8f4b75cb25c99c5c2d84e997e485204d2902a9597802b0371f09331fb8", size = 15265, upload-time = "2025-03-12T01:42:47.083Z" },
]

[[package]]
name = "aiohttp"
version = "3.12.15"
source = { registry = "https://pypi.org/simple" }
dependencies = [
    { name = "aiohappyeyeballs" },
    { name = "aiosignal" },
    { name = "attrs" },
    { name = "frozenlist" },
    { name = "multidict" },
    { name = "propcache" },
    { name = "yarl" },
]
sdist = { url = "https://files.pythonhosted.org/packages/9b/e7/d92a237d8802ca88483906c388f7c201bbe96cd80a165ffd0ac2f6a8d59f/aiohttp-3.12.15.tar.gz", hash = "sha256:4fc61385e9c98d72fcdf47e6dd81833f47b2f77c114c29cd64a361be57a763a2", size = 7823716, upload-time = "2025-07-29T05:52:32.215Z" }
wheels = [
    { url = "https://files.pythonhosted.org/packages/63/97/77cb2450d9b35f517d6cf506256bf4f5bda3f93a66b4ad64ba7fc917899c/aiohttp-3.12.15-cp312-cp312-macosx_10_13_universal2.whl", hash = "sha256:802d3868f5776e28f7bf69d349c26fc0efadb81676d0afa88ed00d98a26340b7", size = 702333, upload-time = "2025-07-29T05:50:46.507Z" },
    { url = "https://files.pythonhosted.org/packages/83/6d/0544e6b08b748682c30b9f65640d006e51f90763b41d7c546693bc22900d/aiohttp-3.12.15-cp312-cp312-macosx_10_13_x86_64.whl", hash = "sha256:f2800614cd560287be05e33a679638e586a2d7401f4ddf99e304d98878c29444", size = 476948, upload-time = "2025-07-29T05:50:48.067Z" },
    { url = "https://files.pythonhosted.org/packages/3a/1d/c8c40e611e5094330284b1aea8a4b02ca0858f8458614fa35754cab42b9c/aiohttp-3.12.15-cp312-cp312-macosx_11_0_arm64.whl", hash = "sha256:8466151554b593909d30a0a125d638b4e5f3836e5aecde85b66b80ded1cb5b0d", size = 469787, upload-time = "2025-07-29T05:50:49.669Z" },
    { url = "https://files.pythonhosted.org/packages/38/7d/b76438e70319796bfff717f325d97ce2e9310f752a267bfdf5192ac6082b/aiohttp-3.12.15-cp312-cp312-manylinux_2_17_aarch64.manylinux2014_aarch64.whl", hash = "sha256:2e5a495cb1be69dae4b08f35a6c4579c539e9b5706f606632102c0f855bcba7c", size = 1716590, upload-time = "2025-07-29T05:50:51.368Z" },
    { url = "https://files.pythonhosted.org/packages/79/b1/60370d70cdf8b269ee1444b390cbd72ce514f0d1cd1a715821c784d272c9/aiohttp-3.12.15-cp312-cp312-manylinux_2_17_armv7l.manylinux2014_armv7l.manylinux_2_31_armv7l.whl", hash = "sha256:6404dfc8cdde35c69aaa489bb3542fb86ef215fc70277c892be8af540e5e21c0", size = 1699241, upload-time = "2025-07-29T05:50:53.628Z" },
    { url = "https://files.pythonhosted.org/packages/a3/2b/4968a7b8792437ebc12186db31523f541943e99bda8f30335c482bea6879/aiohttp-3.12.15-cp312-cp312-manylinux_2_17_ppc64le.manylinux2014_ppc64le.whl", hash = "sha256:3ead1c00f8521a5c9070fcb88f02967b1d8a0544e6d85c253f6968b785e1a2ab", size = 1754335, upload-time = "2025-07-29T05:50:55.394Z" },
    { url = "https://files.pythonhosted.org/packages/fb/c1/49524ed553f9a0bec1a11fac09e790f49ff669bcd14164f9fab608831c4d/aiohttp-3.12.15-cp312-cp312-manylinux_2_17_s390x.manylinux2014_s390x.whl", hash = "sha256:6990ef617f14450bc6b34941dba4f12d5613cbf4e33805932f853fbd1cf18bfb", size = 1800491, upload-time = "2025-07-29T05:50:57.202Z" },
    { url = "https://files.pythonhosted.org/packages/de/5e/3bf5acea47a96a28c121b167f5ef659cf71208b19e52a88cdfa5c37f1fcc/aiohttp-3.12.15-cp312-cp312-manylinux_2_17_x86_64.manylinux2014_x86_64.whl", hash = "sha256:fd736ed420f4db2b8148b52b46b88ed038d0354255f9a73196b7bbce3ea97545", size = 1719929, upload-time = "2025-07-29T05:50:59.192Z" },
    { url = "https://files.pythonhosted.org/packages/39/94/8ae30b806835bcd1cba799ba35347dee6961a11bd507db634516210e91d8/aiohttp-3.12.15-cp312-cp312-manylinux_2_5_i686.manylinux1_i686.manylinux_2_17_i686.manylinux2014_i686.whl", hash = "sha256:3c5092ce14361a73086b90c6efb3948ffa5be2f5b6fbcf52e8d8c8b8848bb97c", size = 1635733, upload-time = "2025-07-29T05:51:01.394Z" },
    { url = "https://files.pythonhosted.org/packages/7a/46/06cdef71dd03acd9da7f51ab3a9107318aee12ad38d273f654e4f981583a/aiohttp-3.12.15-cp312-cp312-musllinux_1_2_aarch64.whl", hash = "sha256:aaa2234bb60c4dbf82893e934d8ee8dea30446f0647e024074237a56a08c01bd", size = 1696790, upload-time = "2025-07-29T05:51:03.657Z" },
    { url = "https://files.pythonhosted.org/packages/02/90/6b4cfaaf92ed98d0ec4d173e78b99b4b1a7551250be8937d9d67ecb356b4/aiohttp-3.12.15-cp312-cp312-musllinux_1_2_armv7l.whl", hash = "sha256:6d86a2fbdd14192e2f234a92d3b494dd4457e683ba07e5905a0b3ee25389ac9f", size = 1718245, upload-time = "2025-07-29T05:51:05.911Z" },
    { url = "https://files.pythonhosted.org/packages/2e/e6/2593751670fa06f080a846f37f112cbe6f873ba510d070136a6ed46117c6/aiohttp-3.12.15-cp312-cp312-musllinux_1_2_i686.whl", hash = "sha256:a041e7e2612041a6ddf1c6a33b883be6a421247c7afd47e885969ee4cc58bd8d", size = 1658899, upload-time = "2025-07-29T05:51:07.753Z" },
    { url = "https://files.pythonhosted.org/packages/8f/28/c15bacbdb8b8eb5bf39b10680d129ea7410b859e379b03190f02fa104ffd/aiohttp-3.12.15-cp312-cp312-musllinux_1_2_ppc64le.whl", hash = "sha256:5015082477abeafad7203757ae44299a610e89ee82a1503e3d4184e6bafdd519", size = 1738459, upload-time = "2025-07-29T05:51:09.56Z" },
    { url = "https://files.pythonhosted.org/packages/00/de/c269cbc4faa01fb10f143b1670633a8ddd5b2e1ffd0548f7aa49cb5c70e2/aiohttp-3.12.15-cp312-cp312-musllinux_1_2_s390x.whl", hash = "sha256:56822ff5ddfd1b745534e658faba944012346184fbfe732e0d6134b744516eea", size = 1766434, upload-time = "2025-07-29T05:51:11.423Z" },
    { url = "https://files.pythonhosted.org/packages/52/b0/4ff3abd81aa7d929b27d2e1403722a65fc87b763e3a97b3a2a494bfc63bc/aiohttp-3.12.15-cp312-cp312-musllinux_1_2_x86_64.whl", hash = "sha256:b2acbbfff69019d9014508c4ba0401822e8bae5a5fdc3b6814285b71231b60f3", size = 1726045, upload-time = "2025-07-29T05:51:13.689Z" },
    { url = "https://files.pythonhosted.org/packages/71/16/949225a6a2dd6efcbd855fbd90cf476052e648fb011aa538e3b15b89a57a/aiohttp-3.12.15-cp312-cp312-win32.whl", hash = "sha256:d849b0901b50f2185874b9a232f38e26b9b3d4810095a7572eacea939132d4e1", size = 423591, upload-time = "2025-07-29T05:51:15.452Z" },
    { url = "https://files.pythonhosted.org/packages/2b/d8/fa65d2a349fe938b76d309db1a56a75c4fb8cc7b17a398b698488a939903/aiohttp-3.12.15-cp312-cp312-win_amd64.whl", hash = "sha256:b390ef5f62bb508a9d67cb3bba9b8356e23b3996da7062f1a57ce1a79d2b3d34", size = 450266, upload-time = "2025-07-29T05:51:17.239Z" },
]

[[package]]
name = "aiosignal"
version = "1.4.0"
source = { registry = "https://pypi.org/simple" }
dependencies = [
    { name = "frozenlist" },
    { name = "typing-extensions" },
]
sdist = { url = "https://files.pythonhosted.org/packages/61/62/06741b579156360248d1ec624842ad0edf697050bbaf7c3e46394e106ad1/aiosignal-1.4.0.tar.gz", hash = "sha256:f47eecd9468083c2029cc99945502cb7708b082c232f9aca65da147157b251c7", size = 25007, upload-time = "2025-07-03T22:54:43.528Z" }
wheels = [
    { url = "https://files.pythonhosted.org/packages/fb/76/641ae371508676492379f16e2fa48f4e2c11741bd63c48be4b12a6b09cba/aiosignal-1.4.0-py3-none-any.whl", hash = "sha256:053243f8b92b990551949e63930a839ff0cf0b0ebbe0597b0f3fb19e1a0fe82e", size = 7490, upload-time = "2025-07-03T22:54:42.156Z" },
]

[[package]]
name = "annotated-types"
version = "0.7.0"
source = { registry = "https://pypi.org/simple" }
sdist = { url = "https://files.pythonhosted.org/packages/ee/67/531ea369ba64dcff5ec9c3402f9f51bf748cec26dde048a2f973a4eea7f5/annotated_types-0.7.0.tar.gz", hash = "sha256:aff07c09a53a08bc8cfccb9c85b05f1aa9a2a6f23728d790723543408344ce89", size = 16081, upload-time = "2024-05-20T21:33:25.928Z" }
wheels = [
    { url = "https://files.pythonhosted.org/packages/78/b6/6307fbef88d9b5ee7421e68d78a9f162e0da4900bc5f5793f6d3d0e34fb8/annotated_types-0.7.0-py3-none-any.whl", hash = "sha256:1f02e8b43a8fbbc3f3e0d4f0f4bfc8131bcb4eebe8849b8e5c773f3a1c582a53", size = 13643, upload-time = "2024-05-20T21:33:24.1Z" },
]

[[package]]
name = "antlr4-python3-runtime"
version = "4.9.3"
source = { registry = "https://pypi.org/simple" }
sdist = { url = "https://files.pythonhosted.org/packages/3e/38/7859ff46355f76f8d19459005ca000b6e7012f2f1ca597746cbcd1fbfe5e/antlr4-python3-runtime-4.9.3.tar.gz", hash = "sha256:f224469b4168294902bb1efa80a8bf7855f24c99aef99cbefc1bcd3cce77881b", size = 117034, upload-time = "2021-11-06T17:52:23.524Z" }

[[package]]
name = "anyio"
version = "4.10.0"
source = { registry = "https://pypi.org/simple" }
dependencies = [
    { name = "idna" },
    { name = "sniffio" },
    { name = "typing-extensions" },
]
sdist = { url = "https://files.pythonhosted.org/packages/f1/b4/636b3b65173d3ce9a38ef5f0522789614e590dab6a8d505340a4efe4c567/anyio-4.10.0.tar.gz", hash = "sha256:3f3fae35c96039744587aa5b8371e7e8e603c0702999535961dd336026973ba6", size = 213252, upload-time = "2025-08-04T08:54:26.451Z" }
wheels = [
    { url = "https://files.pythonhosted.org/packages/6f/12/e5e0282d673bb9746bacfb6e2dba8719989d3660cdb2ea79aee9a9651afb/anyio-4.10.0-py3-none-any.whl", hash = "sha256:60e474ac86736bbfd6f210f7a61218939c318f43f9972497381f1c5e930ed3d1", size = 107213, upload-time = "2025-08-04T08:54:24.882Z" },
]

[[package]]
name = "appnope"
version = "0.1.4"
source = { registry = "https://pypi.org/simple" }
sdist = { url = "https://files.pythonhosted.org/packages/35/5d/752690df9ef5b76e169e68d6a129fa6d08a7100ca7f754c89495db3c6019/appnope-0.1.4.tar.gz", hash = "sha256:1de3860566df9caf38f01f86f65e0e13e379af54f9e4bee1e66b48f2efffd1ee", size = 4170, upload-time = "2024-02-06T09:43:11.258Z" }
wheels = [
    { url = "https://files.pythonhosted.org/packages/81/29/5ecc3a15d5a33e31b26c11426c45c501e439cb865d0bff96315d86443b78/appnope-0.1.4-py2.py3-none-any.whl", hash = "sha256:502575ee11cd7a28c0205f379b525beefebab9d161b7c964670864014ed7213c", size = 4321, upload-time = "2024-02-06T09:43:09.663Z" },
]

[[package]]
name = "astor"
version = "0.8.1"
source = { registry = "https://pypi.org/simple" }
sdist = { url = "https://files.pythonhosted.org/packages/5a/21/75b771132fee241dfe601d39ade629548a9626d1d39f333fde31bc46febe/astor-0.8.1.tar.gz", hash = "sha256:6a6effda93f4e1ce9f618779b2dd1d9d84f1e32812c23a29b3fff6fd7f63fa5e", size = 35090, upload-time = "2019-12-10T01:50:35.51Z" }
wheels = [
    { url = "https://files.pythonhosted.org/packages/c3/88/97eef84f48fa04fbd6750e62dcceafba6c63c81b7ac1420856c8dcc0a3f9/astor-0.8.1-py2.py3-none-any.whl", hash = "sha256:070a54e890cefb5b3739d19f30f5a5ec840ffc9c50ffa7d23cc9fc1a38ebbfc5", size = 27488, upload-time = "2019-12-10T01:50:33.628Z" },
]

[[package]]
name = "asttokens"
version = "3.0.0"
source = { registry = "https://pypi.org/simple" }
sdist = { url = "https://files.pythonhosted.org/packages/4a/e7/82da0a03e7ba5141f05cce0d302e6eed121ae055e0456ca228bf693984bc/asttokens-3.0.0.tar.gz", hash = "sha256:0dcd8baa8d62b0c1d118b399b2ddba3c4aff271d0d7a9e0d4c1681c79035bbc7", size = 61978, upload-time = "2024-11-30T04:30:14.439Z" }
wheels = [
    { url = "https://files.pythonhosted.org/packages/25/8a/c46dcc25341b5bce5472c718902eb3d38600a903b14fa6aeecef3f21a46f/asttokens-3.0.0-py3-none-any.whl", hash = "sha256:e3078351a059199dd5138cb1c706e6430c05eff2ff136af5eb4790f9d28932e2", size = 26918, upload-time = "2024-11-30T04:30:10.946Z" },
]

[[package]]
name = "attrs"
version = "25.3.0"
source = { registry = "https://pypi.org/simple" }
sdist = { url = "https://files.pythonhosted.org/packages/5a/b0/1367933a8532ee6ff8d63537de4f1177af4bff9f3e829baf7331f595bb24/attrs-25.3.0.tar.gz", hash = "sha256:75d7cefc7fb576747b2c81b4442d4d4a1ce0900973527c011d1030fd3bf4af1b", size = 812032, upload-time = "2025-03-13T11:10:22.779Z" }
wheels = [
    { url = "https://files.pythonhosted.org/packages/77/06/bb80f5f86020c4551da315d78b3ab75e8228f89f0162f2c3a819e407941a/attrs-25.3.0-py3-none-any.whl", hash = "sha256:427318ce031701fea540783410126f03899a97ffc6f61596ad581ac2e40e3bc3", size = 63815, upload-time = "2025-03-13T11:10:21.14Z" },
]

[[package]]
name = "beartype"
version = "0.21.0"
source = { registry = "https://pypi.org/simple" }
sdist = { url = "https://files.pythonhosted.org/packages/0d/f9/21e5a9c731e14f08addd53c71fea2e70794e009de5b98e6a2c3d2f3015d6/beartype-0.21.0.tar.gz", hash = "sha256:f9a5078f5ce87261c2d22851d19b050b64f6a805439e8793aecf01ce660d3244", size = 1437066, upload-time = "2025-05-22T05:09:27.116Z" }
wheels = [
    { url = "https://files.pythonhosted.org/packages/94/31/87045d1c66ee10a52486c9d2047bc69f00f2689f69401bb1e998afb4b205/beartype-0.21.0-py3-none-any.whl", hash = "sha256:b6a1bd56c72f31b0a496a36cc55df6e2f475db166ad07fa4acc7e74f4c7f34c0", size = 1191340, upload-time = "2025-05-22T05:09:24.606Z" },
]

[[package]]
name = "blake3"
version = "1.0.5"
source = { registry = "https://pypi.org/simple" }
sdist = { url = "https://files.pythonhosted.org/packages/e7/08/22b6326dbe002ca77c92082b37b14a935003897b0e3eed025da92c700751/blake3-1.0.5.tar.gz", hash = "sha256:7bac73f393a67ea6d5ac32e4a45d39c184487c89c712ab3ed839c1a51ed82259", size = 115140, upload-time = "2025-05-19T20:08:29.911Z" }
wheels = [
    { url = "https://files.pythonhosted.org/packages/8f/a4/7ea6cb45d8ce36b05dd01cc35a1bf9921c07d36dc56869e461f0e832ca76/blake3-1.0.5-cp312-cp312-macosx_10_12_x86_64.whl", hash = "sha256:73dd1bfc802e2343113805d104b9600e794bf700c844f05dda86a9a05c0e7c41", size = 345971, upload-time = "2025-05-19T20:07:03.913Z" },
    { url = "https://files.pythonhosted.org/packages/13/09/87c56b1d3113e1381178e2ff386ac58d32b23c65b20054ce4b8de59be93d/blake3-1.0.5-cp312-cp312-macosx_11_0_arm64.whl", hash = "sha256:d4e53332a5db53a652395f5e56c72fb81c7e584a192e6931a4eb3f9b32edcf0a", size = 328272, upload-time = "2025-05-19T20:07:05.158Z" },
    { url = "https://files.pythonhosted.org/packages/c1/40/b81a25077df6fa1722be8c268732205281e12a244f9d5a15e9e72c2baa04/blake3-1.0.5-cp312-cp312-manylinux_2_17_aarch64.manylinux2014_aarch64.whl", hash = "sha256:abe84cc2db3172bbade48dbf7b6029decb82e9cd382bc3cb783b8624a3ee55d8", size = 374599, upload-time = "2025-05-19T20:07:06.951Z" },
    { url = "https://files.pythonhosted.org/packages/58/1b/8fc14c7b7ae116edc42f8e8cd5c21a99d8b68ab761e31347c4c9c6bbedf6/blake3-1.0.5-cp312-cp312-manylinux_2_17_armv7l.manylinux2014_armv7l.whl", hash = "sha256:ca8935b4a733968a463d6445dc7cb0dcc09759c280df4847f020deec8fcaff27", size = 375221, upload-time = "2025-05-19T20:07:08.39Z" },
    { url = "https://files.pythonhosted.org/packages/26/fa/879c74815dbb39e9b91d35b672b25c3547435e479b9aaf1a80191a86f3f4/blake3-1.0.5-cp312-cp312-manylinux_2_17_i686.manylinux2014_i686.whl", hash = "sha256:12e5c722ef966f2b8df0d4024e6f4afd4c466bb0dcd3f8f671fad6cb5dab6a3e", size = 445913, upload-time = "2025-05-19T20:07:09.698Z" },
    { url = "https://files.pythonhosted.org/packages/ce/91/e335f22765d7e80fd5aa6a25b2f2f5f0c5d649049f88d0c8ac1f6a8c431d/blake3-1.0.5-cp312-cp312-manylinux_2_17_ppc64le.manylinux2014_ppc64le.whl", hash = "sha256:15ecd628f824d5591a1958babd4217749f1facd3945f33a14c3e5fbb52ffb922", size = 509907, upload-time = "2025-05-19T20:07:11.023Z" },
    { url = "https://files.pythonhosted.org/packages/9b/ec/c1676c275592efdb3a6e4489d0f5e029d38565593466ba70c42b73e76b1a/blake3-1.0.5-cp312-cp312-manylinux_2_17_s390x.manylinux2014_s390x.whl", hash = "sha256:a12b12df3c40089bf2785c333f8f1161b2a66ecacb44828de9fbf2868037934b", size = 395611, upload-time = "2025-05-19T20:07:12.815Z" },
    { url = "https://files.pythonhosted.org/packages/5c/04/a86bfb3c20e859e43ead0b13be59afd98feb166ea929e76fa3d190f65f6e/blake3-1.0.5-cp312-cp312-manylinux_2_17_x86_64.manylinux2014_x86_64.whl", hash = "sha256:f39e8d36e33f413938230683f192f0565f44ee2b050ad92fb94b343706f3df55", size = 384757, upload-time = "2025-05-19T20:07:14.122Z" },
    { url = "https://files.pythonhosted.org/packages/6b/bf/93ce719f88b48d5bcdf2f765789a5a955ea6a02a33f310321508c8421ad6/blake3-1.0.5-cp312-cp312-musllinux_1_1_aarch64.whl", hash = "sha256:7083e1b2cfb737c812e20d790c232c38045c7bfe37ef02526f395d491f90f213", size = 551032, upload-time = "2025-05-19T20:07:15.56Z" },
    { url = "https://files.pythonhosted.org/packages/13/99/a2e644e0a2039977beb67abbc1f48f6f6c7e0f0c345665811cfa2880b196/blake3-1.0.5-cp312-cp312-musllinux_1_1_x86_64.whl", hash = "sha256:21240932fc914fd719e2d33297f29742c28a31d8a96cb666ec4679bf2c35aa48", size = 555543, upload-time = "2025-05-19T20:07:17.056Z" },
    { url = "https://files.pythonhosted.org/packages/45/15/80d9b2866af5d7ec4c665bb961b16d3db9a9527a80de78e44b828129d51f/blake3-1.0.5-cp312-cp312-win32.whl", hash = "sha256:cba3e6d12bd310b5ff4970daddd7e77a0ca383678e1f0a1ec414d4c7cb083f9d", size = 234714, upload-time = "2025-05-19T20:07:18.321Z" },
    { url = "https://files.pythonhosted.org/packages/09/a5/76cd4402c685ad1d336351f22483bc2ecd48e5604ba5f5ad340e22b8703a/blake3-1.0.5-cp312-cp312-win_amd64.whl", hash = "sha256:adb54b8bfe4fb2e8106b3a1bddc3614d2de555d2b657861068160176ff723eb0", size = 222127, upload-time = "2025-05-19T20:07:19.579Z" },
]

[[package]]
name = "blobfile"
version = "3.1.0"
source = { registry = "https://pypi.org/simple" }
dependencies = [
    { name = "filelock" },
    { name = "lxml" },
    { name = "pycryptodomex" },
    { name = "urllib3" },
]
sdist = { url = "https://files.pythonhosted.org/packages/f0/6d/2e7567da75ddbb24fe979f52284b708da349d67a41042635af36071a5a6b/blobfile-3.1.0.tar.gz", hash = "sha256:d45b6b1fa3b0920732314c23ddbdb4f494ca12f787c2b6eb6bba6faa51382671", size = 77229, upload-time = "2025-09-06T00:36:15.583Z" }
wheels = [
    { url = "https://files.pythonhosted.org/packages/77/a7/51af11120d75af2828f8eede0b13a4caff650d708ac50e62d000aefe1ffb/blobfile-3.1.0-py3-none-any.whl", hash = "sha256:2b4c5e766ebb7dfa20e4990cf6ec3d2106bdc91d632fb9377f170a234c5a5c6a", size = 75741, upload-time = "2025-09-06T00:36:14.11Z" },
]

[[package]]
name = "cachetools"
version = "5.5.2"
source = { registry = "https://pypi.org/simple" }
sdist = { url = "https://files.pythonhosted.org/packages/6c/81/3747dad6b14fa2cf53fcf10548cf5aea6913e96fab41a3c198676f8948a5/cachetools-5.5.2.tar.gz", hash = "sha256:1a661caa9175d26759571b2e19580f9d6393969e5dfca11fdb1f947a23e640d4", size = 28380, upload-time = "2025-02-20T21:01:19.524Z" }
wheels = [
    { url = "https://files.pythonhosted.org/packages/72/76/20fa66124dbe6be5cafeb312ece67de6b61dd91a0247d1ea13db4ebb33c2/cachetools-5.5.2-py3-none-any.whl", hash = "sha256:d26a22bcc62eb95c3beabd9f1ee5e820d3d2704fe2967cbe350e20c8ffcd3f0a", size = 10080, upload-time = "2025-02-20T21:01:16.647Z" },
]

[[package]]
name = "cbor2"
version = "5.7.0"
source = { registry = "https://pypi.org/simple" }
sdist = { url = "https://files.pythonhosted.org/packages/3a/89/01df16cdc9c60c07956756c90fe92c684021003079e358a78e213bce45a2/cbor2-5.7.0.tar.gz", hash = "sha256:3f6d843f4db4d0ec501c46453c22a4fbebb1abfb5b740e1bcab34c615cd7406b", size = 102374, upload-time = "2025-08-14T08:59:47.294Z" }
wheels = [
    { url = "https://files.pythonhosted.org/packages/b1/b1/d54c41b1bc71b8dea0bad3409d2a497df35f7b5ae5db70c1cc9ebc8d556d/cbor2-5.7.0-cp312-cp312-macosx_10_13_x86_64.whl", hash = "sha256:7ad36f0537b75c1aa2c7a462cbdbeec5e8ba02802ea985e0b9fe5deee3b946f4", size = 69020, upload-time = "2025-08-14T08:59:02.276Z" },
    { url = "https://files.pythonhosted.org/packages/f4/e0/45368d5d78b520caaa9ca5a09f55365bc9933d43bce978a528922654ca9f/cbor2-5.7.0-cp312-cp312-macosx_11_0_arm64.whl", hash = "sha256:5fc9b335cf28e63d9eed4ae03d1e8f90f1a6b287cabc8d29bfddf73fa70643e9", size = 68950, upload-time = "2025-08-14T08:59:03.882Z" },
    { url = "https://files.pythonhosted.org/packages/1e/6a/9aed5b716407c1d48425ba55c6022a01a9abdbf58a691f50416461fa371d/cbor2-5.7.0-cp312-cp312-manylinux2014_aarch64.manylinux_2_17_aarch64.manylinux_2_28_aarch64.whl", hash = "sha256:16bea83598a1eeedbd50c2e9fdf3685bae78ca9d9ec8cd8010777db14a315578", size = 285685, upload-time = "2025-08-14T08:59:05.165Z" },
    { url = "https://files.pythonhosted.org/packages/a8/6e/3499eaa2b858c7695a447b6311303f06ffc90fc2c45851337121661f1f5c/cbor2-5.7.0-cp312-cp312-manylinux2014_x86_64.manylinux_2_17_x86_64.manylinux_2_28_x86_64.whl", hash = "sha256:8e837825a16e60ace6e284095aa9fbe504bf87a8f4494bf7d95931e37fb01a70", size = 284948, upload-time = "2025-08-14T08:59:06.64Z" },
    { url = "https://files.pythonhosted.org/packages/d1/3e/ae67866ef65717665e0acf2873d466c5d4a1d965b0d0348f2269b73f28fb/cbor2-5.7.0-cp312-cp312-musllinux_1_2_aarch64.whl", hash = "sha256:27396c5e275ff7c7cd87fe8aaadf781e6194903921f250934af7c86d5efec82e", size = 276375, upload-time = "2025-08-14T08:59:08.845Z" },
    { url = "https://files.pythonhosted.org/packages/b6/3d/2f8e9671111661dd571de206344ecd7706f6d458aab191e06834c89aa58e/cbor2-5.7.0-cp312-cp312-musllinux_1_2_x86_64.whl", hash = "sha256:c84bfef78c4e9c81eb0a10cec340222ba4e39498a63fc2e3d5f982a3f4efa4a7", size = 277680, upload-time = "2025-08-14T08:59:10.292Z" },
    { url = "https://files.pythonhosted.org/packages/85/03/27a9fefa4e084c1129d7180727791a166629fdae39e0609508401d322626/cbor2-5.7.0-cp312-cp312-win_amd64.whl", hash = "sha256:f64270a24aaadb15dd31cbd64a98d99fca8e0398a65b1570ba07f3c259eb5516", size = 68354, upload-time = "2025-08-14T08:59:11.561Z" },
    { url = "https://files.pythonhosted.org/packages/25/d9/b856d078696542a0d7486d1ece5c936e937bebe5b114674db18d76feb131/cbor2-5.7.0-cp312-cp312-win_arm64.whl", hash = "sha256:73ef321d7b580f08c9fadc41c3d2a218aa3f01e163be9793c6969aadee07f57a", size = 63896, upload-time = "2025-08-14T08:59:12.977Z" },
    { url = "https://files.pythonhosted.org/packages/41/cc/0ce73676d2a0c9e5a9330c301940c50eb325dacf5f6d9690fd43a8817fe9/cbor2-5.7.0-py3-none-any.whl", hash = "sha256:a871e7a6f7cba1ddb02503ea974f15f6524c95078fbfe0b860fd4193d7c8f27a", size = 23828, upload-time = "2025-08-14T08:59:46.129Z" },
]

[[package]]
name = "certifi"
version = "2025.8.3"
source = { registry = "https://pypi.org/simple" }
sdist = { url = "https://files.pythonhosted.org/packages/dc/67/960ebe6bf230a96cda2e0abcf73af550ec4f090005363542f0765df162e0/certifi-2025.8.3.tar.gz", hash = "sha256:e564105f78ded564e3ae7c923924435e1daa7463faeab5bb932bc53ffae63407", size = 162386, upload-time = "2025-08-03T03:07:47.08Z" }
wheels = [
    { url = "https://files.pythonhosted.org/packages/e5/48/1549795ba7742c948d2ad169c1c8cdbae65bc450d6cd753d124b17c8cd32/certifi-2025.8.3-py3-none-any.whl", hash = "sha256:f6c12493cfb1b06ba2ff328595af9350c65d6644968e5d3a2ffd78699af217a5", size = 161216, upload-time = "2025-08-03T03:07:45.777Z" },
]

[[package]]
name = "cffi"
version = "2.0.0"
source = { registry = "https://pypi.org/simple" }
dependencies = [
    { name = "pycparser", marker = "implementation_name != 'PyPy'" },
]
sdist = { url = "https://files.pythonhosted.org/packages/eb/56/b1ba7935a17738ae8453301356628e8147c79dbb825bcbc73dc7401f9846/cffi-2.0.0.tar.gz", hash = "sha256:44d1b5909021139fe36001ae048dbdde8214afa20200eda0f64c068cac5d5529", size = 523588, upload-time = "2025-09-08T23:24:04.541Z" }
wheels = [
    { url = "https://files.pythonhosted.org/packages/ea/47/4f61023ea636104d4f16ab488e268b93008c3d0bb76893b1b31db1f96802/cffi-2.0.0-cp312-cp312-macosx_10_13_x86_64.whl", hash = "sha256:6d02d6655b0e54f54c4ef0b94eb6be0607b70853c45ce98bd278dc7de718be5d", size = 185271, upload-time = "2025-09-08T23:22:44.795Z" },
    { url = "https://files.pythonhosted.org/packages/df/a2/781b623f57358e360d62cdd7a8c681f074a71d445418a776eef0aadb4ab4/cffi-2.0.0-cp312-cp312-macosx_11_0_arm64.whl", hash = "sha256:8eca2a813c1cb7ad4fb74d368c2ffbbb4789d377ee5bb8df98373c2cc0dee76c", size = 181048, upload-time = "2025-09-08T23:22:45.938Z" },
    { url = "https://files.pythonhosted.org/packages/ff/df/a4f0fbd47331ceeba3d37c2e51e9dfc9722498becbeec2bd8bc856c9538a/cffi-2.0.0-cp312-cp312-manylinux1_i686.manylinux2014_i686.manylinux_2_17_i686.manylinux_2_5_i686.whl", hash = "sha256:21d1152871b019407d8ac3985f6775c079416c282e431a4da6afe7aefd2bccbe", size = 212529, upload-time = "2025-09-08T23:22:47.349Z" },
    { url = "https://files.pythonhosted.org/packages/d5/72/12b5f8d3865bf0f87cf1404d8c374e7487dcf097a1c91c436e72e6badd83/cffi-2.0.0-cp312-cp312-manylinux2014_aarch64.manylinux_2_17_aarch64.whl", hash = "sha256:b21e08af67b8a103c71a250401c78d5e0893beff75e28c53c98f4de42f774062", size = 220097, upload-time = "2025-09-08T23:22:48.677Z" },
    { url = "https://files.pythonhosted.org/packages/c2/95/7a135d52a50dfa7c882ab0ac17e8dc11cec9d55d2c18dda414c051c5e69e/cffi-2.0.0-cp312-cp312-manylinux2014_ppc64le.manylinux_2_17_ppc64le.whl", hash = "sha256:1e3a615586f05fc4065a8b22b8152f0c1b00cdbc60596d187c2a74f9e3036e4e", size = 207983, upload-time = "2025-09-08T23:22:50.06Z" },
    { url = "https://files.pythonhosted.org/packages/3a/c8/15cb9ada8895957ea171c62dc78ff3e99159ee7adb13c0123c001a2546c1/cffi-2.0.0-cp312-cp312-manylinux2014_s390x.manylinux_2_17_s390x.whl", hash = "sha256:81afed14892743bbe14dacb9e36d9e0e504cd204e0b165062c488942b9718037", size = 206519, upload-time = "2025-09-08T23:22:51.364Z" },
    { url = "https://files.pythonhosted.org/packages/78/2d/7fa73dfa841b5ac06c7b8855cfc18622132e365f5b81d02230333ff26e9e/cffi-2.0.0-cp312-cp312-manylinux2014_x86_64.manylinux_2_17_x86_64.whl", hash = "sha256:3e17ed538242334bf70832644a32a7aae3d83b57567f9fd60a26257e992b79ba", size = 219572, upload-time = "2025-09-08T23:22:52.902Z" },
    { url = "https://files.pythonhosted.org/packages/07/e0/267e57e387b4ca276b90f0434ff88b2c2241ad72b16d31836adddfd6031b/cffi-2.0.0-cp312-cp312-musllinux_1_2_aarch64.whl", hash = "sha256:3925dd22fa2b7699ed2617149842d2e6adde22b262fcbfada50e3d195e4b3a94", size = 222963, upload-time = "2025-09-08T23:22:54.518Z" },
    { url = "https://files.pythonhosted.org/packages/b6/75/1f2747525e06f53efbd878f4d03bac5b859cbc11c633d0fb81432d98a795/cffi-2.0.0-cp312-cp312-musllinux_1_2_x86_64.whl", hash = "sha256:2c8f814d84194c9ea681642fd164267891702542f028a15fc97d4674b6206187", size = 221361, upload-time = "2025-09-08T23:22:55.867Z" },
    { url = "https://files.pythonhosted.org/packages/7b/2b/2b6435f76bfeb6bbf055596976da087377ede68df465419d192acf00c437/cffi-2.0.0-cp312-cp312-win32.whl", hash = "sha256:da902562c3e9c550df360bfa53c035b2f241fed6d9aef119048073680ace4a18", size = 172932, upload-time = "2025-09-08T23:22:57.188Z" },
    { url = "https://files.pythonhosted.org/packages/f8/ed/13bd4418627013bec4ed6e54283b1959cf6db888048c7cf4b4c3b5b36002/cffi-2.0.0-cp312-cp312-win_amd64.whl", hash = "sha256:da68248800ad6320861f129cd9c1bf96ca849a2771a59e0344e88681905916f5", size = 183557, upload-time = "2025-09-08T23:22:58.351Z" },
    { url = "https://files.pythonhosted.org/packages/95/31/9f7f93ad2f8eff1dbc1c3656d7ca5bfd8fb52c9d786b4dcf19b2d02217fa/cffi-2.0.0-cp312-cp312-win_arm64.whl", hash = "sha256:4671d9dd5ec934cb9a73e7ee9676f9362aba54f7f34910956b84d727b0d73fb6", size = 177762, upload-time = "2025-09-08T23:22:59.668Z" },
]

[[package]]
name = "cfgv"
version = "3.4.0"
source = { registry = "https://pypi.org/simple" }
sdist = { url = "https://files.pythonhosted.org/packages/11/74/539e56497d9bd1d484fd863dd69cbbfa653cd2aa27abfe35653494d85e94/cfgv-3.4.0.tar.gz", hash = "sha256:e52591d4c5f5dead8e0f673fb16db7949d2cfb3f7da4582893288f0ded8fe560", size = 7114, upload-time = "2023-08-12T20:38:17.776Z" }
wheels = [
    { url = "https://files.pythonhosted.org/packages/c5/55/51844dd50c4fc7a33b653bfaba4c2456f06955289ca770a5dbd5fd267374/cfgv-3.4.0-py2.py3-none-any.whl", hash = "sha256:b7265b1f29fd3316bfcd2b330d63d024f2bfd8bcb8b0272f8e19a504856c48f9", size = 7249, upload-time = "2023-08-12T20:38:16.269Z" },
]

[[package]]
name = "charset-normalizer"
version = "3.4.3"
source = { registry = "https://pypi.org/simple" }
sdist = { url = "https://files.pythonhosted.org/packages/83/2d/5fd176ceb9b2fc619e63405525573493ca23441330fcdaee6bef9460e924/charset_normalizer-3.4.3.tar.gz", hash = "sha256:6fce4b8500244f6fcb71465d4a4930d132ba9ab8e71a7859e6a5d59851068d14", size = 122371, upload-time = "2025-08-09T07:57:28.46Z" }
wheels = [
    { url = "https://files.pythonhosted.org/packages/e9/5e/14c94999e418d9b87682734589404a25854d5f5d0408df68bc15b6ff54bb/charset_normalizer-3.4.3-cp312-cp312-macosx_10_13_universal2.whl", hash = "sha256:e28e334d3ff134e88989d90ba04b47d84382a828c061d0d1027b1b12a62b39b1", size = 205655, upload-time = "2025-08-09T07:56:08.475Z" },
    { url = "https://files.pythonhosted.org/packages/7d/a8/c6ec5d389672521f644505a257f50544c074cf5fc292d5390331cd6fc9c3/charset_normalizer-3.4.3-cp312-cp312-manylinux2014_aarch64.manylinux_2_17_aarch64.manylinux_2_28_aarch64.whl", hash = "sha256:0cacf8f7297b0c4fcb74227692ca46b4a5852f8f4f24b3c766dd94a1075c4884", size = 146223, upload-time = "2025-08-09T07:56:09.708Z" },
    { url = "https://files.pythonhosted.org/packages/fc/eb/a2ffb08547f4e1e5415fb69eb7db25932c52a52bed371429648db4d84fb1/charset_normalizer-3.4.3-cp312-cp312-manylinux2014_ppc64le.manylinux_2_17_ppc64le.manylinux_2_28_ppc64le.whl", hash = "sha256:c6fd51128a41297f5409deab284fecbe5305ebd7e5a1f959bee1c054622b7018", size = 159366, upload-time = "2025-08-09T07:56:11.326Z" },
    { url = "https://files.pythonhosted.org/packages/82/10/0fd19f20c624b278dddaf83b8464dcddc2456cb4b02bb902a6da126b87a1/charset_normalizer-3.4.3-cp312-cp312-manylinux2014_s390x.manylinux_2_17_s390x.manylinux_2_28_s390x.whl", hash = "sha256:3cfb2aad70f2c6debfbcb717f23b7eb55febc0bb23dcffc0f076009da10c6392", size = 157104, upload-time = "2025-08-09T07:56:13.014Z" },
    { url = "https://files.pythonhosted.org/packages/16/ab/0233c3231af734f5dfcf0844aa9582d5a1466c985bbed6cedab85af9bfe3/charset_normalizer-3.4.3-cp312-cp312-manylinux2014_x86_64.manylinux_2_17_x86_64.manylinux_2_28_x86_64.whl", hash = "sha256:1606f4a55c0fd363d754049cdf400175ee96c992b1f8018b993941f221221c5f", size = 151830, upload-time = "2025-08-09T07:56:14.428Z" },
    { url = "https://files.pythonhosted.org/packages/ae/02/e29e22b4e02839a0e4a06557b1999d0a47db3567e82989b5bb21f3fbbd9f/charset_normalizer-3.4.3-cp312-cp312-musllinux_1_2_aarch64.whl", hash = "sha256:027b776c26d38b7f15b26a5da1044f376455fb3766df8fc38563b4efbc515154", size = 148854, upload-time = "2025-08-09T07:56:16.051Z" },
    { url = "https://files.pythonhosted.org/packages/05/6b/e2539a0a4be302b481e8cafb5af8792da8093b486885a1ae4d15d452bcec/charset_normalizer-3.4.3-cp312-cp312-musllinux_1_2_ppc64le.whl", hash = "sha256:42e5088973e56e31e4fa58eb6bd709e42fc03799c11c42929592889a2e54c491", size = 160670, upload-time = "2025-08-09T07:56:17.314Z" },
    { url = "https://files.pythonhosted.org/packages/31/e7/883ee5676a2ef217a40ce0bffcc3d0dfbf9e64cbcfbdf822c52981c3304b/charset_normalizer-3.4.3-cp312-cp312-musllinux_1_2_s390x.whl", hash = "sha256:cc34f233c9e71701040d772aa7490318673aa7164a0efe3172b2981218c26d93", size = 158501, upload-time = "2025-08-09T07:56:18.641Z" },
    { url = "https://files.pythonhosted.org/packages/c1/35/6525b21aa0db614cf8b5792d232021dca3df7f90a1944db934efa5d20bb1/charset_normalizer-3.4.3-cp312-cp312-musllinux_1_2_x86_64.whl", hash = "sha256:320e8e66157cc4e247d9ddca8e21f427efc7a04bbd0ac8a9faf56583fa543f9f", size = 153173, upload-time = "2025-08-09T07:56:20.289Z" },
    { url = "https://files.pythonhosted.org/packages/50/ee/f4704bad8201de513fdc8aac1cabc87e38c5818c93857140e06e772b5892/charset_normalizer-3.4.3-cp312-cp312-win32.whl", hash = "sha256:fb6fecfd65564f208cbf0fba07f107fb661bcd1a7c389edbced3f7a493f70e37", size = 99822, upload-time = "2025-08-09T07:56:21.551Z" },
    { url = "https://files.pythonhosted.org/packages/39/f5/3b3836ca6064d0992c58c7561c6b6eee1b3892e9665d650c803bd5614522/charset_normalizer-3.4.3-cp312-cp312-win_amd64.whl", hash = "sha256:86df271bf921c2ee3818f0522e9a5b8092ca2ad8b065ece5d7d9d0e9f4849bcc", size = 107543, upload-time = "2025-08-09T07:56:23.115Z" },
    { url = "https://files.pythonhosted.org/packages/8a/1f/f041989e93b001bc4e44bb1669ccdcf54d3f00e628229a85b08d330615c5/charset_normalizer-3.4.3-py3-none-any.whl", hash = "sha256:ce571ab16d890d23b5c278547ba694193a45011ff86a9162a71307ed9f86759a", size = 53175, upload-time = "2025-08-09T07:57:26.864Z" },
]

[[package]]
name = "chess"
version = "1.11.2"
source = { registry = "https://pypi.org/simple" }
sdist = { url = "https://files.pythonhosted.org/packages/93/09/7d04d7581ae3bb8b598017941781bceb7959dd1b13e3ebf7b6a2cd843bc9/chess-1.11.2.tar.gz", hash = "sha256:a8b43e5678fdb3000695bdaa573117ad683761e5ca38e591c4826eba6d25bb39", size = 6131385, upload-time = "2025-02-25T19:10:27.328Z" }

[[package]]
name = "click"
version = "8.2.1"
source = { registry = "https://pypi.org/simple" }
dependencies = [
    { name = "colorama", marker = "sys_platform == 'win32'" },
]
sdist = { url = "https://files.pythonhosted.org/packages/60/6c/8ca2efa64cf75a977a0d7fac081354553ebe483345c734fb6b6515d96bbc/click-8.2.1.tar.gz", hash = "sha256:27c491cc05d968d271d5a1db13e3b5a184636d9d930f148c50b038f0d0646202", size = 286342, upload-time = "2025-05-20T23:19:49.832Z" }
wheels = [
    { url = "https://files.pythonhosted.org/packages/85/32/10bb5764d90a8eee674e9dc6f4db6a0ab47c8c4d0d83c27f7c39ac415a4d/click-8.2.1-py3-none-any.whl", hash = "sha256:61a3265b914e850b85317d0b3109c7f8cd35a670f963866005d6ef1d5175a12b", size = 102215, upload-time = "2025-05-20T23:19:47.796Z" },
]

[[package]]
name = "cloudpickle"
version = "3.1.1"
source = { registry = "https://pypi.org/simple" }
sdist = { url = "https://files.pythonhosted.org/packages/52/39/069100b84d7418bc358d81669d5748efb14b9cceacd2f9c75f550424132f/cloudpickle-3.1.1.tar.gz", hash = "sha256:b216fa8ae4019d5482a8ac3c95d8f6346115d8835911fd4aefd1a445e4242c64", size = 22113, upload-time = "2025-01-14T17:02:05.085Z" }
wheels = [
    { url = "https://files.pythonhosted.org/packages/7e/e8/64c37fadfc2816a7701fa8a6ed8d87327c7d54eacfbfb6edab14a2f2be75/cloudpickle-3.1.1-py3-none-any.whl", hash = "sha256:c8c5a44295039331ee9dad40ba100a9c7297b6f988e50e87ccdf3765a668350e", size = 20992, upload-time = "2025-01-14T17:02:02.417Z" },
]

[[package]]
name = "colorama"
version = "0.4.6"
source = { registry = "https://pypi.org/simple" }
sdist = { url = "https://files.pythonhosted.org/packages/d8/53/6f443c9a4a8358a93a6792e2acffb9d9d5cb0a5cfd8802644b7b1c9a02e4/colorama-0.4.6.tar.gz", hash = "sha256:08695f5cb7ed6e0531a20572697297273c47b8cae5a63ffc6d6ed5c201be6e44", size = 27697, upload-time = "2022-10-25T02:36:22.414Z" }
wheels = [
    { url = "https://files.pythonhosted.org/packages/d1/d6/3965ed04c63042e047cb6a3e6ed1a63a35087b6a609aa3a15ed8ac56c221/colorama-0.4.6-py2.py3-none-any.whl", hash = "sha256:4f1d9991f5acc0ca119f9d443620b77f9d6b33703e51011c16baf57afb285fc6", size = 25335, upload-time = "2022-10-25T02:36:20.889Z" },
]

[[package]]
name = "comm"
version = "0.2.3"
source = { registry = "https://pypi.org/simple" }
sdist = { url = "https://files.pythonhosted.org/packages/4c/13/7d740c5849255756bc17888787313b61fd38a0a8304fc4f073dfc46122aa/comm-0.2.3.tar.gz", hash = "sha256:2dc8048c10962d55d7ad693be1e7045d891b7ce8d999c97963a5e3e99c055971", size = 6319, upload-time = "2025-07-25T14:02:04.452Z" }
wheels = [
    { url = "https://files.pythonhosted.org/packages/60/97/891a0971e1e4a8c5d2b20bbe0e524dc04548d2307fee33cdeba148fd4fc7/comm-0.2.3-py3-none-any.whl", hash = "sha256:c615d91d75f7f04f095b30d1c1711babd43bdc6419c1be9886a85f2f4e489417", size = 7294, upload-time = "2025-07-25T14:02:02.896Z" },
]

[[package]]
name = "compressed-tensors"
version = "0.11.0"
source = { registry = "https://pypi.org/simple" }
dependencies = [
    { name = "frozendict" },
    { name = "pydantic" },
    { name = "torch" },
    { name = "transformers" },
]
sdist = { url = "https://files.pythonhosted.org/packages/b8/99/3fdabfc95609d6efdf02fa7f1ed0245524cb1209d3d4a17109d3205d2eed/compressed_tensors-0.11.0.tar.gz", hash = "sha256:95ddf19699f775df6494dd864e5f52e8a24f8015496520190c1a22c6cfc44b1f", size = 187566, upload-time = "2025-08-19T18:59:31.854Z" }
wheels = [
    { url = "https://files.pythonhosted.org/packages/d2/81/e3073017a8f5c75169e79108eda209e6089e3f96c9f197d307cbda7df71c/compressed_tensors-0.11.0-py3-none-any.whl", hash = "sha256:e1cbc46e1ae032b7ceea915fe18c8d2de5a54d3a50a607969b6bdfe703b6cb83", size = 179951, upload-time = "2025-08-19T18:59:29.308Z" },
]

[[package]]
name = "contourpy"
version = "1.3.3"
source = { registry = "https://pypi.org/simple" }
dependencies = [
    { name = "numpy" },
]
sdist = { url = "https://files.pythonhosted.org/packages/58/01/1253e6698a07380cd31a736d248a3f2a50a7c88779a1813da27503cadc2a/contourpy-1.3.3.tar.gz", hash = "sha256:083e12155b210502d0bca491432bb04d56dc3432f95a979b429f2848c3dbe880", size = 13466174, upload-time = "2025-07-26T12:03:12.549Z" }
wheels = [
    { url = "https://files.pythonhosted.org/packages/be/45/adfee365d9ea3d853550b2e735f9d66366701c65db7855cd07621732ccfc/contourpy-1.3.3-cp312-cp312-macosx_10_13_x86_64.whl", hash = "sha256:b08a32ea2f8e42cf1d4be3169a98dd4be32bafe4f22b6c4cb4ba810fa9e5d2cb", size = 293419, upload-time = "2025-07-26T12:01:21.16Z" },
    { url = "https://files.pythonhosted.org/packages/53/3e/405b59cfa13021a56bba395a6b3aca8cec012b45bf177b0eaf7a202cde2c/contourpy-1.3.3-cp312-cp312-macosx_11_0_arm64.whl", hash = "sha256:556dba8fb6f5d8742f2923fe9457dbdd51e1049c4a43fd3986a0b14a1d815fc6", size = 273979, upload-time = "2025-07-26T12:01:22.448Z" },
    { url = "https://files.pythonhosted.org/packages/d4/1c/a12359b9b2ca3a845e8f7f9ac08bdf776114eb931392fcad91743e2ea17b/contourpy-1.3.3-cp312-cp312-manylinux_2_26_aarch64.manylinux_2_28_aarch64.whl", hash = "sha256:92d9abc807cf7d0e047b95ca5d957cf4792fcd04e920ca70d48add15c1a90ea7", size = 332653, upload-time = "2025-07-26T12:01:24.155Z" },
    { url = "https://files.pythonhosted.org/packages/63/12/897aeebfb475b7748ea67b61e045accdfcf0d971f8a588b67108ed7f5512/contourpy-1.3.3-cp312-cp312-manylinux_2_26_ppc64le.manylinux_2_28_ppc64le.whl", hash = "sha256:b2e8faa0ed68cb29af51edd8e24798bb661eac3bd9f65420c1887b6ca89987c8", size = 379536, upload-time = "2025-07-26T12:01:25.91Z" },
    { url = "https://files.pythonhosted.org/packages/43/8a/a8c584b82deb248930ce069e71576fc09bd7174bbd35183b7943fb1064fd/contourpy-1.3.3-cp312-cp312-manylinux_2_26_s390x.manylinux_2_28_s390x.whl", hash = "sha256:626d60935cf668e70a5ce6ff184fd713e9683fb458898e4249b63be9e28286ea", size = 384397, upload-time = "2025-07-26T12:01:27.152Z" },
    { url = "https://files.pythonhosted.org/packages/cc/8f/ec6289987824b29529d0dfda0d74a07cec60e54b9c92f3c9da4c0ac732de/contourpy-1.3.3-cp312-cp312-manylinux_2_27_x86_64.manylinux_2_28_x86_64.whl", hash = "sha256:4d00e655fcef08aba35ec9610536bfe90267d7ab5ba944f7032549c55a146da1", size = 362601, upload-time = "2025-07-26T12:01:28.808Z" },
    { url = "https://files.pythonhosted.org/packages/05/0a/a3fe3be3ee2dceb3e615ebb4df97ae6f3828aa915d3e10549ce016302bd1/contourpy-1.3.3-cp312-cp312-musllinux_1_2_aarch64.whl", hash = "sha256:451e71b5a7d597379ef572de31eeb909a87246974d960049a9848c3bc6c41bf7", size = 1331288, upload-time = "2025-07-26T12:01:31.198Z" },
    { url = "https://files.pythonhosted.org/packages/33/1d/acad9bd4e97f13f3e2b18a3977fe1b4a37ecf3d38d815333980c6c72e963/contourpy-1.3.3-cp312-cp312-musllinux_1_2_x86_64.whl", hash = "sha256:459c1f020cd59fcfe6650180678a9993932d80d44ccde1fa1868977438f0b411", size = 1403386, upload-time = "2025-07-26T12:01:33.947Z" },
    { url = "https://files.pythonhosted.org/packages/cf/8f/5847f44a7fddf859704217a99a23a4f6417b10e5ab1256a179264561540e/contourpy-1.3.3-cp312-cp312-win32.whl", hash = "sha256:023b44101dfe49d7d53932be418477dba359649246075c996866106da069af69", size = 185018, upload-time = "2025-07-26T12:01:35.64Z" },
    { url = "https://files.pythonhosted.org/packages/19/e8/6026ed58a64563186a9ee3f29f41261fd1828f527dd93d33b60feca63352/contourpy-1.3.3-cp312-cp312-win_amd64.whl", hash = "sha256:8153b8bfc11e1e4d75bcb0bff1db232f9e10b274e0929de9d608027e0d34ff8b", size = 226567, upload-time = "2025-07-26T12:01:36.804Z" },
    { url = "https://files.pythonhosted.org/packages/d1/e2/f05240d2c39a1ed228d8328a78b6f44cd695f7ef47beb3e684cf93604f86/contourpy-1.3.3-cp312-cp312-win_arm64.whl", hash = "sha256:07ce5ed73ecdc4a03ffe3e1b3e3c1166db35ae7584be76f65dbbe28a7791b0cc", size = 193655, upload-time = "2025-07-26T12:01:37.999Z" },
]

[[package]]
name = "cupy-cuda12x"
version = "13.6.0"
source = { registry = "https://pypi.org/simple" }
dependencies = [
    { name = "fastrlock" },
    { name = "numpy" },
]
wheels = [
    { url = "https://files.pythonhosted.org/packages/12/c5/7e7fc4816d0de0154e5d9053242c3a08a0ca8b43ee656a6f7b3b95055a7b/cupy_cuda12x-13.6.0-cp312-cp312-manylinux2014_aarch64.whl", hash = "sha256:a6970ceefe40f9acbede41d7fe17416bd277b1bd2093adcde457b23b578c5a59", size = 127334633, upload-time = "2025-08-18T08:24:43.065Z" },
    { url = "https://files.pythonhosted.org/packages/e0/95/d7e1295141e7d530674a3cc567e13ed0eb6b81524cb122d797ed996b5bea/cupy_cuda12x-13.6.0-cp312-cp312-manylinux2014_x86_64.whl", hash = "sha256:79b0cacb5e8b190ef409f9e03f06ac8de1b021b0c0dda47674d446f5557e0eb1", size = 112886268, upload-time = "2025-08-18T08:24:49.294Z" },
    { url = "https://files.pythonhosted.org/packages/ae/8c/14555b63fd78cfac7b88af0094cea0a3cb845d243661ec7da69f7b3ea0de/cupy_cuda12x-13.6.0-cp312-cp312-win_amd64.whl", hash = "sha256:ca06fede7b8b83ca9ad80062544ef2e5bb8d4762d1c4fc3ac8349376de9c8a5e", size = 89785108, upload-time = "2025-08-18T08:24:54.527Z" },
]

[[package]]
name = "cycler"
version = "0.12.1"
source = { registry = "https://pypi.org/simple" }
sdist = { url = "https://files.pythonhosted.org/packages/a9/95/a3dbbb5028f35eafb79008e7522a75244477d2838f38cbb722248dabc2a8/cycler-0.12.1.tar.gz", hash = "sha256:88bb128f02ba341da8ef447245a9e138fae777f6a23943da4540077d3601eb1c", size = 7615, upload-time = "2023-10-07T05:32:18.335Z" }
wheels = [
    { url = "https://files.pythonhosted.org/packages/e7/05/c19819d5e3d95294a6f5947fb9b9629efb316b96de511b418c53d245aae6/cycler-0.12.1-py3-none-any.whl", hash = "sha256:85cef7cff222d8644161529808465972e51340599459b8ac3ccbac5a854e0d30", size = 8321, upload-time = "2023-10-07T05:32:16.783Z" },
]

[[package]]
name = "cydifflib"
version = "1.2.0"
source = { registry = "https://pypi.org/simple" }
sdist = { url = "https://files.pythonhosted.org/packages/16/3d/37bd6a166e657259470ec12ad4c6fe8f544e67529c9b046f6450d6d890ed/cydifflib-1.2.0.tar.gz", hash = "sha256:b8fb1bd1a1ac4360aacd9210baed6e342a1e1a3972e033b0aeaad7f6c536d96d", size = 340192, upload-time = "2025-04-11T13:33:15.338Z" }
wheels = [
    { url = "https://files.pythonhosted.org/packages/1b/ce/608f6814fc6f1f35c4848a0f0a3c182250a1d9002c81a39a6dbe3bcd954c/cydifflib-1.2.0-cp312-cp312-macosx_10_13_x86_64.whl", hash = "sha256:63aaffca90b20fff61e934507d9fe266a3fc7ee9675c4e33ded2d65e131976cc", size = 225861, upload-time = "2025-04-11T13:31:52.851Z" },
    { url = "https://files.pythonhosted.org/packages/91/15/45d5ec8c0db329d729a3705ffed709ca9e2f1d461ad98b5ba247e98f79c2/cydifflib-1.2.0-cp312-cp312-macosx_11_0_arm64.whl", hash = "sha256:7aab77aa93fa765f7208e0eb4b77686f0df69fc4bc640c113d0cdd3bd6cb3ca7", size = 207121, upload-time = "2025-04-11T13:31:53.994Z" },
    { url = "https://files.pythonhosted.org/packages/7e/ab/8611841c72316fefd3cc85caeac9b3f56a2abed2b203ed74fd815a3188f5/cydifflib-1.2.0-cp312-cp312-manylinux_2_17_aarch64.manylinux2014_aarch64.whl", hash = "sha256:2b60d81c2c6bab138a5ebf79d4a83239f3d82007d1afc34f22a128e676765d01", size = 242467, upload-time = "2025-04-11T13:31:55.513Z" },
    { url = "https://files.pythonhosted.org/packages/4b/76/6ffdf1cd92f36d4e049e3e948dc9f03f2faf2f6c4a2273f89de064a1dba7/cydifflib-1.2.0-cp312-cp312-manylinux_2_17_ppc64le.manylinux2014_ppc64le.whl", hash = "sha256:ff63069684a81047efb32ecefe7d526efac9719527da849e772f418642c4c3cd", size = 272096, upload-time = "2025-04-11T13:31:56.676Z" },
    { url = "https://files.pythonhosted.org/packages/ab/4d/1a0ee21b52364ef2d29573c3eaee7a93acc15e379a1e91c1632b0d566d68/cydifflib-1.2.0-cp312-cp312-manylinux_2_17_s390x.manylinux2014_s390x.whl", hash = "sha256:34eb03bbb7c48d844ae132a6b5d50150283c151aeae14e549df08ae574cafc4e", size = 239453, upload-time = "2025-04-11T13:31:57.81Z" },
    { url = "https://files.pythonhosted.org/packages/b0/64/f1f180e6c00ced87cdcd7be8f6bee79ae32e6ac3598ea631f19a4ddb0dc4/cydifflib-1.2.0-cp312-cp312-manylinux_2_17_x86_64.manylinux2014_x86_64.whl", hash = "sha256:81126e2c2d2fecd926e25cc117d5c6bc71ce4ceb570c54ccd33aff790dd9e9be", size = 260592, upload-time = "2025-04-11T13:31:59.316Z" },
    { url = "https://files.pythonhosted.org/packages/d7/98/76e5be3e2eea1e1af24cca647f23c9d9064eca8cc2272938835041db7ecf/cydifflib-1.2.0-cp312-cp312-manylinux_2_5_i686.manylinux1_i686.manylinux_2_17_i686.manylinux2014_i686.whl", hash = "sha256:be8566b7cebfc10ee855c11abfdded6016a804cae9dda2e3ad7fbd5bcacaf485", size = 263467, upload-time = "2025-04-11T13:32:00.431Z" },
    { url = "https://files.pythonhosted.org/packages/e5/65/55f1b211345950050fa72c3d8ca44aa61afc77a9408bd24dcb3dbeb9fa13/cydifflib-1.2.0-cp312-cp312-musllinux_1_2_aarch64.whl", hash = "sha256:67050f67e8731c5583f5e09e6672eacd00a66743a745e498abda7aea19cdcea6", size = 1231399, upload-time = "2025-04-11T13:32:01.564Z" },
    { url = "https://files.pythonhosted.org/packages/38/e6/4dfae8528e9b1da0193dc8778241e693123758a189e4757e31eb75872477/cydifflib-1.2.0-cp312-cp312-musllinux_1_2_i686.whl", hash = "sha256:12505c8e1f23ec6c128dded1de1f0b36f47db5a2b38f9b4f5cb0eb0c6a56170a", size = 1417724, upload-time = "2025-04-11T13:32:03.065Z" },
    { url = "https://files.pythonhosted.org/packages/52/81/28545f382274480b1e8265273de609330fa549a4b131f5c0dc4ad360495c/cydifflib-1.2.0-cp312-cp312-musllinux_1_2_ppc64le.whl", hash = "sha256:3e0233af573d722613f9a3a7d7d72dfe50e4a49da02ff37ece1cd9bffafe8e86", size = 1340796, upload-time = "2025-04-11T13:32:04.796Z" },
    { url = "https://files.pythonhosted.org/packages/27/da/b93c5adbf8d85bd750d290d0e31dcc360a25072723e10fdc568f9cba539b/cydifflib-1.2.0-cp312-cp312-musllinux_1_2_s390x.whl", hash = "sha256:66940e09be6440cfd1eb2bec0bb7f3b811002aa40eb0844def4932d5ccbe60cb", size = 1463537, upload-time = "2025-04-11T13:32:06.187Z" },
    { url = "https://files.pythonhosted.org/packages/28/38/5a1f5991248a17a19a7863e01fc991eef0fd42ea3e9626751ea866158f8b/cydifflib-1.2.0-cp312-cp312-musllinux_1_2_x86_64.whl", hash = "sha256:6b512dc94cfcc6b5d7084e5fb03d3fe619b5fb948e79f96b728763a90b49869c", size = 1312173, upload-time = "2025-04-11T13:32:07.87Z" },
    { url = "https://files.pythonhosted.org/packages/e8/f8/28a41bd6623a1f67f4d84d788844b23b71515ded97a5859a4e9f6a07e6c3/cydifflib-1.2.0-cp312-cp312-win32.whl", hash = "sha256:c968f90ab7b77ad5013eecdc4eb67db76a1277626e533e264403266224f7f3ee", size = 177525, upload-time = "2025-04-11T13:32:09.147Z" },
    { url = "https://files.pythonhosted.org/packages/26/e2/d10d0a0ef37ec82b95cee6e9fdd400808677bcf6af3f0d9d2a748481661d/cydifflib-1.2.0-cp312-cp312-win_amd64.whl", hash = "sha256:7c314f5bd727a57154e269741b9441082434f08c069929aa0a98625775cf3470", size = 203363, upload-time = "2025-04-11T13:32:10.766Z" },
    { url = "https://files.pythonhosted.org/packages/cc/e1/24bd1590fc637bdac966c7530a1d4dd1a54fefc2674d6177f8384b90ad16/cydifflib-1.2.0-cp312-cp312-win_arm64.whl", hash = "sha256:e7a7f53d89e18b746f9b309bce1372274fffdf25c4dc3de2d7238be17cf4c673", size = 167227, upload-time = "2025-04-11T13:32:11.785Z" },
]

[[package]]
name = "datasets"
version = "4.0.0"
source = { registry = "https://pypi.org/simple" }
dependencies = [
    { name = "dill" },
    { name = "filelock" },
    { name = "fsspec", extra = ["http"] },
    { name = "huggingface-hub" },
    { name = "multiprocess" },
    { name = "numpy" },
    { name = "packaging" },
    { name = "pandas" },
    { name = "pyarrow" },
    { name = "pyyaml" },
    { name = "requests" },
    { name = "tqdm" },
    { name = "xxhash" },
]
sdist = { url = "https://files.pythonhosted.org/packages/e3/9d/348ed92110ba5f9b70b51ca1078d4809767a835aa2b7ce7e74ad2b98323d/datasets-4.0.0.tar.gz", hash = "sha256:9657e7140a9050db13443ba21cb5de185af8af944479b00e7ff1e00a61c8dbf1", size = 569566, upload-time = "2025-07-09T14:35:52.431Z" }
wheels = [
    { url = "https://files.pythonhosted.org/packages/eb/62/eb8157afb21bd229c864521c1ab4fa8e9b4f1b06bafdd8c4668a7a31b5dd/datasets-4.0.0-py3-none-any.whl", hash = "sha256:7ef95e62025fd122882dbce6cb904c8cd3fbc829de6669a5eb939c77d50e203d", size = 494825, upload-time = "2025-07-09T14:35:50.658Z" },
]

[[package]]
name = "debugpy"
version = "1.8.16"
source = { registry = "https://pypi.org/simple" }
sdist = { url = "https://files.pythonhosted.org/packages/ca/d4/722d0bcc7986172ac2ef3c979ad56a1030e3afd44ced136d45f8142b1f4a/debugpy-1.8.16.tar.gz", hash = "sha256:31e69a1feb1cf6b51efbed3f6c9b0ef03bc46ff050679c4be7ea6d2e23540870", size = 1643809, upload-time = "2025-08-06T18:00:02.647Z" }
wheels = [
    { url = "https://files.pythonhosted.org/packages/61/fb/0387c0e108d842c902801bc65ccc53e5b91d8c169702a9bbf4f7efcedf0c/debugpy-1.8.16-cp312-cp312-macosx_14_0_universal2.whl", hash = "sha256:b202e2843e32e80b3b584bcebfe0e65e0392920dc70df11b2bfe1afcb7a085e4", size = 2511822, upload-time = "2025-08-06T18:00:18.526Z" },
    { url = "https://files.pythonhosted.org/packages/37/44/19e02745cae22bf96440141f94e15a69a1afaa3a64ddfc38004668fcdebf/debugpy-1.8.16-cp312-cp312-manylinux_2_5_x86_64.manylinux1_x86_64.manylinux_2_17_x86_64.manylinux2014_x86_64.whl", hash = "sha256:64473c4a306ba11a99fe0bb14622ba4fbd943eb004847d9b69b107bde45aa9ea", size = 4230135, upload-time = "2025-08-06T18:00:19.997Z" },
    { url = "https://files.pythonhosted.org/packages/f3/0b/19b1ba5ee4412f303475a2c7ad5858efb99c90eae5ec627aa6275c439957/debugpy-1.8.16-cp312-cp312-win32.whl", hash = "sha256:833a61ed446426e38b0dd8be3e9d45ae285d424f5bf6cd5b2b559c8f12305508", size = 5281271, upload-time = "2025-08-06T18:00:21.281Z" },
    { url = "https://files.pythonhosted.org/packages/b1/e0/bc62e2dc141de53bd03e2c7cb9d7011de2e65e8bdcdaa26703e4d28656ba/debugpy-1.8.16-cp312-cp312-win_amd64.whl", hash = "sha256:75f204684581e9ef3dc2f67687c3c8c183fde2d6675ab131d94084baf8084121", size = 5323149, upload-time = "2025-08-06T18:00:23.033Z" },
    { url = "https://files.pythonhosted.org/packages/52/57/ecc9ae29fa5b2d90107cd1d9bf8ed19aacb74b2264d986ae9d44fe9bdf87/debugpy-1.8.16-py2.py3-none-any.whl", hash = "sha256:19c9521962475b87da6f673514f7fd610328757ec993bf7ec0d8c96f9a325f9e", size = 5287700, upload-time = "2025-08-06T18:00:42.333Z" },
]

[[package]]
name = "decorator"
version = "5.2.1"
source = { registry = "https://pypi.org/simple" }
sdist = { url = "https://files.pythonhosted.org/packages/43/fa/6d96a0978d19e17b68d634497769987b16c8f4cd0a7a05048bec693caa6b/decorator-5.2.1.tar.gz", hash = "sha256:65f266143752f734b0a7cc83c46f4618af75b8c5911b00ccb61d0ac9b6da0360", size = 56711, upload-time = "2025-02-24T04:41:34.073Z" }
wheels = [
    { url = "https://files.pythonhosted.org/packages/4e/8c/f3147f5c4b73e7550fe5f9352eaa956ae838d5c51eb58e7a25b9f3e2643b/decorator-5.2.1-py3-none-any.whl", hash = "sha256:d316bb415a2d9e2d2b3abcc4084c6502fc09240e292cd76a76afc106a1c8e04a", size = 9190, upload-time = "2025-02-24T04:41:32.565Z" },
]

[[package]]
name = "depyf"
version = "0.19.0"
source = { registry = "https://pypi.org/simple" }
dependencies = [
    { name = "astor" },
    { name = "dill" },
]
sdist = { url = "https://files.pythonhosted.org/packages/19/38/69157d711be575f1b9cf3177b64ef4ade44373fc02839f183fdd98ec2dd6/depyf-0.19.0.tar.gz", hash = "sha256:afed0916b32d141cc90fa6220df01885eda442ca43b297d5050eeb90b4a5cb44", size = 6171405, upload-time = "2025-04-20T08:07:41.224Z" }
wheels = [
    { url = "https://files.pythonhosted.org/packages/28/4d/1192acbcdc5e843f5e5d51f6e8788f2b60a9fe0b578ac385ded67a0b0b26/depyf-0.19.0-py3-none-any.whl", hash = "sha256:040b35fc0997d49df024b7d094f2a7836f91e9ed02f49982dd37e70aa3285ad5", size = 39034, upload-time = "2025-04-20T08:07:37.036Z" },
]

[[package]]
name = "dill"
version = "0.3.8"
source = { registry = "https://pypi.org/simple" }
sdist = { url = "https://files.pythonhosted.org/packages/17/4d/ac7ffa80c69ea1df30a8aa11b3578692a5118e7cd1aa157e3ef73b092d15/dill-0.3.8.tar.gz", hash = "sha256:3ebe3c479ad625c4553aca177444d89b486b1d84982eeacded644afc0cf797ca", size = 184847, upload-time = "2024-01-27T23:42:16.145Z" }
wheels = [
    { url = "https://files.pythonhosted.org/packages/c9/7a/cef76fd8438a42f96db64ddaa85280485a9c395e7df3db8158cfec1eee34/dill-0.3.8-py3-none-any.whl", hash = "sha256:c36ca9ffb54365bdd2f8eb3eff7d2a21237f8452b57ace88b1ac615b7e815bd7", size = 116252, upload-time = "2024-01-27T23:42:14.239Z" },
]

[[package]]
name = "dion"
version = "0.1.0"
source = { git = "https://github.com/samsja/dion.git?rev=main#3c4bce5a60f3d1590761b881e253da5400355403" }
dependencies = [
    { name = "numpy" },
    { name = "torch" },
    { name = "triton", version = "3.3.1", source = { registry = "https://pypi.org/simple" }, marker = "sys_platform != 'linux'" },
    { name = "triton", version = "3.4.0", source = { registry = "https://pypi.org/simple" }, marker = "sys_platform == 'linux'" },
]

[[package]]
name = "diskcache"
version = "5.6.3"
source = { registry = "https://pypi.org/simple" }
sdist = { url = "https://files.pythonhosted.org/packages/3f/21/1c1ffc1a039ddcc459db43cc108658f32c57d271d7289a2794e401d0fdb6/diskcache-5.6.3.tar.gz", hash = "sha256:2c3a3fa2743d8535d832ec61c2054a1641f41775aa7c556758a109941e33e4fc", size = 67916, upload-time = "2023-08-31T06:12:00.316Z" }
wheels = [
    { url = "https://files.pythonhosted.org/packages/3f/27/4570e78fc0bf5ea0ca45eb1de3818a23787af9b390c0b0a0033a1b8236f9/diskcache-5.6.3-py3-none-any.whl", hash = "sha256:5e31b2d5fbad117cc363ebaf6b689474db18a1f6438bc82358b024abd4c2ca19", size = 45550, upload-time = "2023-08-31T06:11:58.822Z" },
]

[[package]]
name = "distlib"
version = "0.4.0"
source = { registry = "https://pypi.org/simple" }
sdist = { url = "https://files.pythonhosted.org/packages/96/8e/709914eb2b5749865801041647dc7f4e6d00b549cfe88b65ca192995f07c/distlib-0.4.0.tar.gz", hash = "sha256:feec40075be03a04501a973d81f633735b4b69f98b05450592310c0f401a4e0d", size = 614605, upload-time = "2025-07-17T16:52:00.465Z" }
wheels = [
    { url = "https://files.pythonhosted.org/packages/33/6b/e0547afaf41bf2c42e52430072fa5658766e3d65bd4b03a563d1b6336f57/distlib-0.4.0-py2.py3-none-any.whl", hash = "sha256:9659f7d87e46584a30b5780e43ac7a2143098441670ff0a49d5f9034c54a6c16", size = 469047, upload-time = "2025-07-17T16:51:58.613Z" },
]

[[package]]
name = "distro"
version = "1.9.0"
source = { registry = "https://pypi.org/simple" }
sdist = { url = "https://files.pythonhosted.org/packages/fc/f8/98eea607f65de6527f8a2e8885fc8015d3e6f5775df186e443e0964a11c3/distro-1.9.0.tar.gz", hash = "sha256:2fa77c6fd8940f116ee1d6b94a2f90b13b5ea8d019b98bc8bafdcabcdd9bdbed", size = 60722, upload-time = "2023-12-24T09:54:32.31Z" }
wheels = [
    { url = "https://files.pythonhosted.org/packages/12/b3/231ffd4ab1fc9d679809f356cebee130ac7daa00d6d6f3206dd4fd137e9e/distro-1.9.0-py3-none-any.whl", hash = "sha256:7bffd925d65168f85027d8da9af6bddab658135b840670a223589bc0c8ef02b2", size = 20277, upload-time = "2023-12-24T09:54:30.421Z" },
]

[[package]]
name = "dnspython"
version = "2.8.0"
source = { registry = "https://pypi.org/simple" }
sdist = { url = "https://files.pythonhosted.org/packages/8c/8b/57666417c0f90f08bcafa776861060426765fdb422eb10212086fb811d26/dnspython-2.8.0.tar.gz", hash = "sha256:181d3c6996452cb1189c4046c61599b84a5a86e099562ffde77d26984ff26d0f", size = 368251, upload-time = "2025-09-07T18:58:00.022Z" }
wheels = [
    { url = "https://files.pythonhosted.org/packages/ba/5a/18ad964b0086c6e62e2e7500f7edc89e3faa45033c71c1893d34eed2b2de/dnspython-2.8.0-py3-none-any.whl", hash = "sha256:01d9bbc4a2d76bf0db7c1f729812ded6d912bd318d3b1cf81d30c0f845dbf3af", size = 331094, upload-time = "2025-09-07T18:57:58.071Z" },
]

[[package]]
name = "docstring-parser"
version = "0.17.0"
source = { registry = "https://pypi.org/simple" }
sdist = { url = "https://files.pythonhosted.org/packages/b2/9d/c3b43da9515bd270df0f80548d9944e389870713cc1fe2b8fb35fe2bcefd/docstring_parser-0.17.0.tar.gz", hash = "sha256:583de4a309722b3315439bb31d64ba3eebada841f2e2cee23b99df001434c912", size = 27442, upload-time = "2025-07-21T07:35:01.868Z" }
wheels = [
    { url = "https://files.pythonhosted.org/packages/55/e2/2537ebcff11c1ee1ff17d8d0b6f4db75873e3b0fb32c2d4a2ee31ecb310a/docstring_parser-0.17.0-py3-none-any.whl", hash = "sha256:cf2569abd23dce8099b300f9b4fa8191e9582dda731fd533daf54c4551658708", size = 36896, upload-time = "2025-07-21T07:35:00.684Z" },
]

[[package]]
name = "einops"
version = "0.8.1"
source = { registry = "https://pypi.org/simple" }
sdist = { url = "https://files.pythonhosted.org/packages/e5/81/df4fbe24dff8ba3934af99044188e20a98ed441ad17a274539b74e82e126/einops-0.8.1.tar.gz", hash = "sha256:de5d960a7a761225532e0f1959e5315ebeafc0cd43394732f103ca44b9837e84", size = 54805, upload-time = "2025-02-09T03:17:00.434Z" }
wheels = [
    { url = "https://files.pythonhosted.org/packages/87/62/9773de14fe6c45c23649e98b83231fffd7b9892b6cf863251dc2afa73643/einops-0.8.1-py3-none-any.whl", hash = "sha256:919387eb55330f5757c6bea9165c5ff5cfe63a642682ea788a6d472576d81737", size = 64359, upload-time = "2025-02-09T03:17:01.998Z" },
]

[[package]]
name = "email-validator"
version = "2.3.0"
source = { registry = "https://pypi.org/simple" }
dependencies = [
    { name = "dnspython" },
    { name = "idna" },
]
sdist = { url = "https://files.pythonhosted.org/packages/f5/22/900cb125c76b7aaa450ce02fd727f452243f2e91a61af068b40adba60ea9/email_validator-2.3.0.tar.gz", hash = "sha256:9fc05c37f2f6cf439ff414f8fc46d917929974a82244c20eb10231ba60c54426", size = 51238, upload-time = "2025-08-26T13:09:06.831Z" }
wheels = [
    { url = "https://files.pythonhosted.org/packages/de/15/545e2b6cf2e3be84bc1ed85613edd75b8aea69807a71c26f4ca6a9258e82/email_validator-2.3.0-py3-none-any.whl", hash = "sha256:80f13f623413e6b197ae73bb10bf4eb0908faf509ad8362c5edeb0be7fd450b4", size = 35604, upload-time = "2025-08-26T13:09:05.858Z" },
]

[[package]]
name = "executing"
version = "2.2.1"
source = { registry = "https://pypi.org/simple" }
sdist = { url = "https://files.pythonhosted.org/packages/cc/28/c14e053b6762b1044f34a13aab6859bbf40456d37d23aa286ac24cfd9a5d/executing-2.2.1.tar.gz", hash = "sha256:3632cc370565f6648cc328b32435bd120a1e4ebb20c77e3fdde9a13cd1e533c4", size = 1129488, upload-time = "2025-09-01T09:48:10.866Z" }
wheels = [
    { url = "https://files.pythonhosted.org/packages/c1/ea/53f2148663b321f21b5a606bd5f191517cf40b7072c0497d3c92c4a13b1e/executing-2.2.1-py2.py3-none-any.whl", hash = "sha256:760643d3452b4d777d295bb167ccc74c64a81df23fb5e08eff250c425a4b2017", size = 28317, upload-time = "2025-09-01T09:48:08.5Z" },
]

[[package]]
name = "fastapi"
version = "0.116.1"
source = { registry = "https://pypi.org/simple" }
dependencies = [
    { name = "pydantic" },
    { name = "starlette" },
    { name = "typing-extensions" },
]
sdist = { url = "https://files.pythonhosted.org/packages/78/d7/6c8b3bfe33eeffa208183ec037fee0cce9f7f024089ab1c5d12ef04bd27c/fastapi-0.116.1.tar.gz", hash = "sha256:ed52cbf946abfd70c5a0dccb24673f0670deeb517a88b3544d03c2a6bf283143", size = 296485, upload-time = "2025-07-11T16:22:32.057Z" }
wheels = [
    { url = "https://files.pythonhosted.org/packages/e5/47/d63c60f59a59467fda0f93f46335c9d18526d7071f025cb5b89d5353ea42/fastapi-0.116.1-py3-none-any.whl", hash = "sha256:c46ac7c312df840f0c9e220f7964bada936781bc4e2e6eb71f1c4d7553786565", size = 95631, upload-time = "2025-07-11T16:22:30.485Z" },
]

[package.optional-dependencies]
standard = [
    { name = "email-validator" },
    { name = "fastapi-cli", extra = ["standard"] },
    { name = "httpx" },
    { name = "jinja2" },
    { name = "python-multipart" },
    { name = "uvicorn", extra = ["standard"] },
]

[[package]]
name = "fastapi-cli"
version = "0.0.11"
source = { registry = "https://pypi.org/simple" }
dependencies = [
    { name = "rich-toolkit" },
    { name = "typer" },
    { name = "uvicorn", extra = ["standard"] },
]
sdist = { url = "https://files.pythonhosted.org/packages/23/08/0af729f6231ebdc17a0356397f966838cbe2efa38529951e24017c7435d5/fastapi_cli-0.0.11.tar.gz", hash = "sha256:4f01d751c14d3d2760339cca0f45e81d816218cae8174d1dc757b5375868cde5", size = 17550, upload-time = "2025-09-09T12:50:38.917Z" }
wheels = [
    { url = "https://files.pythonhosted.org/packages/a3/8f/9e3ad391d1c4183de55c256b481899bbd7bbd06d389e4986741bb289fe94/fastapi_cli-0.0.11-py3-none-any.whl", hash = "sha256:bcdd1123c6077c7466452b9490ca47821f00eb784d58496674793003f9f8e33a", size = 11095, upload-time = "2025-09-09T12:50:37.658Z" },
]

[package.optional-dependencies]
standard = [
    { name = "fastapi-cloud-cli" },
    { name = "uvicorn", extra = ["standard"] },
]

[[package]]
name = "fastapi-cloud-cli"
version = "0.1.5"
source = { registry = "https://pypi.org/simple" }
dependencies = [
    { name = "httpx" },
    { name = "pydantic", extra = ["email"] },
    { name = "rich-toolkit" },
    { name = "rignore" },
    { name = "sentry-sdk" },
    { name = "typer" },
    { name = "uvicorn", extra = ["standard"] },
]
sdist = { url = "https://files.pythonhosted.org/packages/a9/2e/3b6e5016affc310e5109bc580f760586eabecea0c8a7ab067611cd849ac0/fastapi_cloud_cli-0.1.5.tar.gz", hash = "sha256:341ee585eb731a6d3c3656cb91ad38e5f39809bf1a16d41de1333e38635a7937", size = 22710, upload-time = "2025-07-28T13:30:48.216Z" }
wheels = [
    { url = "https://files.pythonhosted.org/packages/e5/a6/5aa862489a2918a096166fd98d9fe86b7fd53c607678b3fa9d8c432d88d5/fastapi_cloud_cli-0.1.5-py3-none-any.whl", hash = "sha256:d80525fb9c0e8af122370891f9fa83cf5d496e4ad47a8dd26c0496a6c85a012a", size = 18992, upload-time = "2025-07-28T13:30:47.427Z" },
]

[[package]]
name = "fastcore"
version = "1.8.8"
source = { registry = "https://pypi.org/simple" }
dependencies = [
    { name = "packaging" },
]
sdist = { url = "https://files.pythonhosted.org/packages/bf/15/2303dcaea2d11a6997a47a6aa9b0e8dcae5b4c8941c7694e1f9e97990cae/fastcore-1.8.8.tar.gz", hash = "sha256:939f7b79c5510b059ba9fc512dfe8aab30f5a752130a640070f8a1b494493b56", size = 76675, upload-time = "2025-08-23T22:35:56.378Z" }
wheels = [
    { url = "https://files.pythonhosted.org/packages/7b/ec/bedc0f8b644deb023fcbc8e2879a8f84935f9109ebc61c6614b0bb78f90c/fastcore-1.8.8-py3-none-any.whl", hash = "sha256:f38853245e5ae5abb16275daac92fca00edeced020871b1d2416fb22cde70df8", size = 79436, upload-time = "2025-08-23T22:35:54.433Z" },
]

[[package]]
name = "fastrlock"
version = "0.8.3"
source = { registry = "https://pypi.org/simple" }
sdist = { url = "https://files.pythonhosted.org/packages/73/b1/1c3d635d955f2b4bf34d45abf8f35492e04dbd7804e94ce65d9f928ef3ec/fastrlock-0.8.3.tar.gz", hash = "sha256:4af6734d92eaa3ab4373e6c9a1dd0d5ad1304e172b1521733c6c3b3d73c8fa5d", size = 79327, upload-time = "2024-12-17T11:03:39.638Z" }
wheels = [
    { url = "https://files.pythonhosted.org/packages/57/21/ea1511b0ef0d5457efca3bf1823effb9c5cad4fc9dca86ce08e4d65330ce/fastrlock-0.8.3-cp312-cp312-manylinux_2_17_aarch64.manylinux2014_aarch64.manylinux_2_28_aarch64.whl", hash = "sha256:85a49a1f1e020097d087e1963e42cea6f307897d5ebe2cb6daf4af47ffdd3eed", size = 52201, upload-time = "2024-12-17T11:02:19.512Z" },
    { url = "https://files.pythonhosted.org/packages/80/07/cdecb7aa976f34328372f1c4efd6c9dc1b039b3cc8d3f38787d640009a25/fastrlock-0.8.3-cp312-cp312-manylinux_2_5_x86_64.manylinux1_x86_64.manylinux_2_28_x86_64.whl", hash = "sha256:5f13ec08f1adb1aa916c384b05ecb7dbebb8df9ea81abd045f60941c6283a670", size = 53924, upload-time = "2024-12-17T11:02:20.85Z" },
    { url = "https://files.pythonhosted.org/packages/88/6d/59c497f8db9a125066dd3a7442fab6aecbe90d6fec344c54645eaf311666/fastrlock-0.8.3-cp312-cp312-musllinux_1_1_aarch64.whl", hash = "sha256:0ea4e53a04980d646def0f5e4b5e8bd8c7884288464acab0b37ca0c65c482bfe", size = 52140, upload-time = "2024-12-17T11:02:22.263Z" },
    { url = "https://files.pythonhosted.org/packages/62/04/9138943c2ee803d62a48a3c17b69de2f6fa27677a6896c300369e839a550/fastrlock-0.8.3-cp312-cp312-musllinux_1_1_x86_64.whl", hash = "sha256:38340f6635bd4ee2a4fb02a3a725759fe921f2ca846cb9ca44531ba739cc17b4", size = 53261, upload-time = "2024-12-17T11:02:24.418Z" },
    { url = "https://files.pythonhosted.org/packages/e2/4b/db35a52589764c7745a613b6943bbd018f128d42177ab92ee7dde88444f6/fastrlock-0.8.3-cp312-cp312-win_amd64.whl", hash = "sha256:da06d43e1625e2ffddd303edcd6d2cd068e1c486f5fd0102b3f079c44eb13e2c", size = 31235, upload-time = "2024-12-17T11:02:25.708Z" },
]

[[package]]
name = "filelock"
version = "3.19.1"
source = { registry = "https://pypi.org/simple" }
sdist = { url = "https://files.pythonhosted.org/packages/40/bb/0ab3e58d22305b6f5440629d20683af28959bf793d98d11950e305c1c326/filelock-3.19.1.tar.gz", hash = "sha256:66eda1888b0171c998b35be2bcc0f6d75c388a7ce20c3f3f37aa8e96c2dddf58", size = 17687, upload-time = "2025-08-14T16:56:03.016Z" }
wheels = [
    { url = "https://files.pythonhosted.org/packages/42/14/42b2651a2f46b022ccd948bca9f2d5af0fd8929c4eec235b8d6d844fbe67/filelock-3.19.1-py3-none-any.whl", hash = "sha256:d38e30481def20772f5baf097c122c3babc4fcdb7e14e57049eb9d88c6dc017d", size = 15988, upload-time = "2025-08-14T16:56:01.633Z" },
]

[[package]]
name = "flash-attn"
version = "2.8.3"
source = { registry = "https://pypi.org/simple" }
dependencies = [
    { name = "einops" },
    { name = "torch" },
]
sdist = { url = "https://files.pythonhosted.org/packages/3b/b2/8d76c41ad7974ee264754709c22963447f7f8134613fd9ce80984ed0dab7/flash_attn-2.8.3.tar.gz", hash = "sha256:1e71dd64a9e0280e0447b8a0c2541bad4bf6ac65bdeaa2f90e51a9e57de0370d", size = 8447812, upload-time = "2025-08-15T08:28:12.911Z" }

[[package]]
name = "fonttools"
version = "4.59.2"
source = { registry = "https://pypi.org/simple" }
sdist = { url = "https://files.pythonhosted.org/packages/0d/a5/fba25f9fbdab96e26dedcaeeba125e5f05a09043bf888e0305326e55685b/fonttools-4.59.2.tar.gz", hash = "sha256:e72c0749b06113f50bcb80332364c6be83a9582d6e3db3fe0b280f996dc2ef22", size = 3540889, upload-time = "2025-08-27T16:40:30.97Z" }
wheels = [
    { url = "https://files.pythonhosted.org/packages/ba/3d/1f45db2df51e7bfa55492e8f23f383d372200be3a0ded4bf56a92753dd1f/fonttools-4.59.2-cp312-cp312-macosx_10_13_universal2.whl", hash = "sha256:82906d002c349cad647a7634b004825a7335f8159d0d035ae89253b4abf6f3ea", size = 2769711, upload-time = "2025-08-27T16:39:04.423Z" },
    { url = "https://files.pythonhosted.org/packages/29/df/cd236ab32a8abfd11558f296e064424258db5edefd1279ffdbcfd4fd8b76/fonttools-4.59.2-cp312-cp312-macosx_10_13_x86_64.whl", hash = "sha256:a10c1bd7644dc58f8862d8ba0cf9fb7fef0af01ea184ba6ce3f50ab7dfe74d5a", size = 2340225, upload-time = "2025-08-27T16:39:06.143Z" },
    { url = "https://files.pythonhosted.org/packages/98/12/b6f9f964fe6d4b4dd4406bcbd3328821c3de1f909ffc3ffa558fe72af48c/fonttools-4.59.2-cp312-cp312-manylinux1_x86_64.manylinux2014_x86_64.manylinux_2_17_x86_64.manylinux_2_5_x86_64.whl", hash = "sha256:738f31f23e0339785fd67652a94bc69ea49e413dfdb14dcb8c8ff383d249464e", size = 4912766, upload-time = "2025-08-27T16:39:08.138Z" },
    { url = "https://files.pythonhosted.org/packages/73/78/82bde2f2d2c306ef3909b927363170b83df96171f74e0ccb47ad344563cd/fonttools-4.59.2-cp312-cp312-manylinux2014_aarch64.manylinux_2_17_aarch64.manylinux_2_28_aarch64.whl", hash = "sha256:0ec99f9bdfee9cdb4a9172f9e8fd578cce5feb231f598909e0aecf5418da4f25", size = 4955178, upload-time = "2025-08-27T16:39:10.094Z" },
    { url = "https://files.pythonhosted.org/packages/92/77/7de766afe2d31dda8ee46d7e479f35c7d48747e558961489a2d6e3a02bd4/fonttools-4.59.2-cp312-cp312-musllinux_1_2_aarch64.whl", hash = "sha256:0476ea74161322e08c7a982f83558a2b81b491509984523a1a540baf8611cc31", size = 4897898, upload-time = "2025-08-27T16:39:12.087Z" },
    { url = "https://files.pythonhosted.org/packages/c5/77/ce0e0b905d62a06415fda9f2b2e109a24a5db54a59502b769e9e297d2242/fonttools-4.59.2-cp312-cp312-musllinux_1_2_x86_64.whl", hash = "sha256:95922a922daa1f77cc72611747c156cfb38030ead72436a2c551d30ecef519b9", size = 5049144, upload-time = "2025-08-27T16:39:13.84Z" },
    { url = "https://files.pythonhosted.org/packages/d9/ea/870d93aefd23fff2e07cbeebdc332527868422a433c64062c09d4d5e7fe6/fonttools-4.59.2-cp312-cp312-win32.whl", hash = "sha256:39ad9612c6a622726a6a130e8ab15794558591f999673f1ee7d2f3d30f6a3e1c", size = 2206473, upload-time = "2025-08-27T16:39:15.854Z" },
    { url = "https://files.pythonhosted.org/packages/61/c4/e44bad000c4a4bb2e9ca11491d266e857df98ab6d7428441b173f0fe2517/fonttools-4.59.2-cp312-cp312-win_amd64.whl", hash = "sha256:980fd7388e461b19a881d35013fec32c713ffea1fc37aef2f77d11f332dfd7da", size = 2254706, upload-time = "2025-08-27T16:39:17.893Z" },
    { url = "https://files.pythonhosted.org/packages/65/a4/d2f7be3c86708912c02571db0b550121caab8cd88a3c0aacb9cfa15ea66e/fonttools-4.59.2-py3-none-any.whl", hash = "sha256:8bd0f759020e87bb5d323e6283914d9bf4ae35a7307dafb2cbd1e379e720ad37", size = 1132315, upload-time = "2025-08-27T16:40:28.984Z" },
]

[[package]]
name = "frozendict"
version = "2.4.6"
source = { registry = "https://pypi.org/simple" }
sdist = { url = "https://files.pythonhosted.org/packages/bb/59/19eb300ba28e7547538bdf603f1c6c34793240a90e1a7b61b65d8517e35e/frozendict-2.4.6.tar.gz", hash = "sha256:df7cd16470fbd26fc4969a208efadc46319334eb97def1ddf48919b351192b8e", size = 316416, upload-time = "2024-10-13T12:15:32.449Z" }
wheels = [
    { url = "https://files.pythonhosted.org/packages/04/13/d9839089b900fa7b479cce495d62110cddc4bd5630a04d8469916c0e79c5/frozendict-2.4.6-py311-none-any.whl", hash = "sha256:d065db6a44db2e2375c23eac816f1a022feb2fa98cbb50df44a9e83700accbea", size = 16148, upload-time = "2024-10-13T12:15:26.839Z" },
    { url = "https://files.pythonhosted.org/packages/ba/d0/d482c39cee2ab2978a892558cf130681d4574ea208e162da8958b31e9250/frozendict-2.4.6-py312-none-any.whl", hash = "sha256:49344abe90fb75f0f9fdefe6d4ef6d4894e640fadab71f11009d52ad97f370b9", size = 16146, upload-time = "2024-10-13T12:15:28.16Z" },
]

[[package]]
name = "frozenlist"
version = "1.7.0"
source = { registry = "https://pypi.org/simple" }
sdist = { url = "https://files.pythonhosted.org/packages/79/b1/b64018016eeb087db503b038296fd782586432b9c077fc5c7839e9cb6ef6/frozenlist-1.7.0.tar.gz", hash = "sha256:2e310d81923c2437ea8670467121cc3e9b0f76d3043cc1d2331d56c7fb7a3a8f", size = 45078, upload-time = "2025-06-09T23:02:35.538Z" }
wheels = [
    { url = "https://files.pythonhosted.org/packages/ef/a2/c8131383f1e66adad5f6ecfcce383d584ca94055a34d683bbb24ac5f2f1c/frozenlist-1.7.0-cp312-cp312-macosx_10_13_universal2.whl", hash = "sha256:3dbf9952c4bb0e90e98aec1bd992b3318685005702656bc6f67c1a32b76787f2", size = 81424, upload-time = "2025-06-09T23:00:42.24Z" },
    { url = "https://files.pythonhosted.org/packages/4c/9d/02754159955088cb52567337d1113f945b9e444c4960771ea90eb73de8db/frozenlist-1.7.0-cp312-cp312-macosx_10_13_x86_64.whl", hash = "sha256:1f5906d3359300b8a9bb194239491122e6cf1444c2efb88865426f170c262cdb", size = 47952, upload-time = "2025-06-09T23:00:43.481Z" },
    { url = "https://files.pythonhosted.org/packages/01/7a/0046ef1bd6699b40acd2067ed6d6670b4db2f425c56980fa21c982c2a9db/frozenlist-1.7.0-cp312-cp312-macosx_11_0_arm64.whl", hash = "sha256:3dabd5a8f84573c8d10d8859a50ea2dec01eea372031929871368c09fa103478", size = 46688, upload-time = "2025-06-09T23:00:44.793Z" },
    { url = "https://files.pythonhosted.org/packages/d6/a2/a910bafe29c86997363fb4c02069df4ff0b5bc39d33c5198b4e9dd42d8f8/frozenlist-1.7.0-cp312-cp312-manylinux_2_17_aarch64.manylinux2014_aarch64.whl", hash = "sha256:aa57daa5917f1738064f302bf2626281a1cb01920c32f711fbc7bc36111058a8", size = 243084, upload-time = "2025-06-09T23:00:46.125Z" },
    { url = "https://files.pythonhosted.org/packages/64/3e/5036af9d5031374c64c387469bfcc3af537fc0f5b1187d83a1cf6fab1639/frozenlist-1.7.0-cp312-cp312-manylinux_2_17_armv7l.manylinux2014_armv7l.manylinux_2_31_armv7l.whl", hash = "sha256:c193dda2b6d49f4c4398962810fa7d7c78f032bf45572b3e04dd5249dff27e08", size = 233524, upload-time = "2025-06-09T23:00:47.73Z" },
    { url = "https://files.pythonhosted.org/packages/06/39/6a17b7c107a2887e781a48ecf20ad20f1c39d94b2a548c83615b5b879f28/frozenlist-1.7.0-cp312-cp312-manylinux_2_17_ppc64le.manylinux2014_ppc64le.whl", hash = "sha256:bfe2b675cf0aaa6d61bf8fbffd3c274b3c9b7b1623beb3809df8a81399a4a9c4", size = 248493, upload-time = "2025-06-09T23:00:49.742Z" },
    { url = "https://files.pythonhosted.org/packages/be/00/711d1337c7327d88c44d91dd0f556a1c47fb99afc060ae0ef66b4d24793d/frozenlist-1.7.0-cp312-cp312-manylinux_2_17_s390x.manylinux2014_s390x.whl", hash = "sha256:8fc5d5cda37f62b262405cf9652cf0856839c4be8ee41be0afe8858f17f4c94b", size = 244116, upload-time = "2025-06-09T23:00:51.352Z" },
    { url = "https://files.pythonhosted.org/packages/24/fe/74e6ec0639c115df13d5850e75722750adabdc7de24e37e05a40527ca539/frozenlist-1.7.0-cp312-cp312-manylinux_2_5_i686.manylinux1_i686.manylinux_2_17_i686.manylinux2014_i686.whl", hash = "sha256:b0d5ce521d1dd7d620198829b87ea002956e4319002ef0bc8d3e6d045cb4646e", size = 224557, upload-time = "2025-06-09T23:00:52.855Z" },
    { url = "https://files.pythonhosted.org/packages/8d/db/48421f62a6f77c553575201e89048e97198046b793f4a089c79a6e3268bd/frozenlist-1.7.0-cp312-cp312-manylinux_2_5_x86_64.manylinux1_x86_64.manylinux_2_17_x86_64.manylinux2014_x86_64.whl", hash = "sha256:488d0a7d6a0008ca0db273c542098a0fa9e7dfaa7e57f70acef43f32b3f69dca", size = 241820, upload-time = "2025-06-09T23:00:54.43Z" },
    { url = "https://files.pythonhosted.org/packages/1d/fa/cb4a76bea23047c8462976ea7b7a2bf53997a0ca171302deae9d6dd12096/frozenlist-1.7.0-cp312-cp312-musllinux_1_2_aarch64.whl", hash = "sha256:15a7eaba63983d22c54d255b854e8108e7e5f3e89f647fc854bd77a237e767df", size = 236542, upload-time = "2025-06-09T23:00:56.409Z" },
    { url = "https://files.pythonhosted.org/packages/5d/32/476a4b5cfaa0ec94d3f808f193301debff2ea42288a099afe60757ef6282/frozenlist-1.7.0-cp312-cp312-musllinux_1_2_armv7l.whl", hash = "sha256:1eaa7e9c6d15df825bf255649e05bd8a74b04a4d2baa1ae46d9c2d00b2ca2cb5", size = 249350, upload-time = "2025-06-09T23:00:58.468Z" },
    { url = "https://files.pythonhosted.org/packages/8d/ba/9a28042f84a6bf8ea5dbc81cfff8eaef18d78b2a1ad9d51c7bc5b029ad16/frozenlist-1.7.0-cp312-cp312-musllinux_1_2_i686.whl", hash = "sha256:e4389e06714cfa9d47ab87f784a7c5be91d3934cd6e9a7b85beef808297cc025", size = 225093, upload-time = "2025-06-09T23:01:00.015Z" },
    { url = "https://files.pythonhosted.org/packages/bc/29/3a32959e68f9cf000b04e79ba574527c17e8842e38c91d68214a37455786/frozenlist-1.7.0-cp312-cp312-musllinux_1_2_ppc64le.whl", hash = "sha256:73bd45e1488c40b63fe5a7df892baf9e2a4d4bb6409a2b3b78ac1c6236178e01", size = 245482, upload-time = "2025-06-09T23:01:01.474Z" },
    { url = "https://files.pythonhosted.org/packages/80/e8/edf2f9e00da553f07f5fa165325cfc302dead715cab6ac8336a5f3d0adc2/frozenlist-1.7.0-cp312-cp312-musllinux_1_2_s390x.whl", hash = "sha256:99886d98e1643269760e5fe0df31e5ae7050788dd288947f7f007209b8c33f08", size = 249590, upload-time = "2025-06-09T23:01:02.961Z" },
    { url = "https://files.pythonhosted.org/packages/1c/80/9a0eb48b944050f94cc51ee1c413eb14a39543cc4f760ed12657a5a3c45a/frozenlist-1.7.0-cp312-cp312-musllinux_1_2_x86_64.whl", hash = "sha256:290a172aae5a4c278c6da8a96222e6337744cd9c77313efe33d5670b9f65fc43", size = 237785, upload-time = "2025-06-09T23:01:05.095Z" },
    { url = "https://files.pythonhosted.org/packages/f3/74/87601e0fb0369b7a2baf404ea921769c53b7ae00dee7dcfe5162c8c6dbf0/frozenlist-1.7.0-cp312-cp312-win32.whl", hash = "sha256:426c7bc70e07cfebc178bc4c2bf2d861d720c4fff172181eeb4a4c41d4ca2ad3", size = 39487, upload-time = "2025-06-09T23:01:06.54Z" },
    { url = "https://files.pythonhosted.org/packages/0b/15/c026e9a9fc17585a9d461f65d8593d281fedf55fbf7eb53f16c6df2392f9/frozenlist-1.7.0-cp312-cp312-win_amd64.whl", hash = "sha256:563b72efe5da92e02eb68c59cb37205457c977aa7a449ed1b37e6939e5c47c6a", size = 43874, upload-time = "2025-06-09T23:01:07.752Z" },
    { url = "https://files.pythonhosted.org/packages/ee/45/b82e3c16be2182bff01179db177fe144d58b5dc787a7d4492c6ed8b9317f/frozenlist-1.7.0-py3-none-any.whl", hash = "sha256:9a5af342e34f7e97caf8c995864c7a396418ae2859cc6fdf1b1073020d516a7e", size = 13106, upload-time = "2025-06-09T23:02:34.204Z" },
]

[[package]]
name = "fsspec"
version = "2025.3.0"
source = { registry = "https://pypi.org/simple" }
sdist = { url = "https://files.pythonhosted.org/packages/34/f4/5721faf47b8c499e776bc34c6a8fc17efdf7fdef0b00f398128bc5dcb4ac/fsspec-2025.3.0.tar.gz", hash = "sha256:a935fd1ea872591f2b5148907d103488fc523295e6c64b835cfad8c3eca44972", size = 298491, upload-time = "2025-03-07T21:47:56.461Z" }
wheels = [
    { url = "https://files.pythonhosted.org/packages/56/53/eb690efa8513166adef3e0669afd31e95ffde69fb3c52ec2ac7223ed6018/fsspec-2025.3.0-py3-none-any.whl", hash = "sha256:efb87af3efa9103f94ca91a7f8cb7a4df91af9f74fc106c9c7ea0efd7277c1b3", size = 193615, upload-time = "2025-03-07T21:47:54.809Z" },
]

[package.optional-dependencies]
http = [
    { name = "aiohttp" },
]

[[package]]
name = "gguf"
version = "0.17.1"
source = { registry = "https://pypi.org/simple" }
dependencies = [
    { name = "numpy" },
    { name = "pyyaml" },
    { name = "tqdm" },
]
sdist = { url = "https://files.pythonhosted.org/packages/08/08/7de1ca4b71e7bf33b547f82bb22505e221b5fa42f67d635e200e0ad22ad6/gguf-0.17.1.tar.gz", hash = "sha256:36ad71aad900a3e75fc94ebe96ea6029f03a4e44be7627ef7ad3d03e8c7bcb53", size = 89338, upload-time = "2025-06-19T14:00:33.705Z" }
wheels = [
    { url = "https://files.pythonhosted.org/packages/fc/31/6a93a887617ee7deeaa602ca3d02d1c12a6cb8a742a695de5d128f5fa46a/gguf-0.17.1-py3-none-any.whl", hash = "sha256:7bc5aa7eeb1931f7d39b48fdc5b38fda6b294b9dca75cf607ac69557840a3943", size = 96224, upload-time = "2025-06-19T14:00:32.88Z" },
]

[[package]]
name = "gitdb"
version = "4.0.12"
source = { registry = "https://pypi.org/simple" }
dependencies = [
    { name = "smmap" },
]
sdist = { url = "https://files.pythonhosted.org/packages/72/94/63b0fc47eb32792c7ba1fe1b694daec9a63620db1e313033d18140c2320a/gitdb-4.0.12.tar.gz", hash = "sha256:5ef71f855d191a3326fcfbc0d5da835f26b13fbcba60c32c21091c349ffdb571", size = 394684, upload-time = "2025-01-02T07:20:46.413Z" }
wheels = [
    { url = "https://files.pythonhosted.org/packages/a0/61/5c78b91c3143ed5c14207f463aecfc8f9dbb5092fb2869baf37c273b2705/gitdb-4.0.12-py3-none-any.whl", hash = "sha256:67073e15955400952c6565cc3e707c554a4eea2e428946f7a4c162fab9bd9bcf", size = 62794, upload-time = "2025-01-02T07:20:43.624Z" },
]

[[package]]
name = "gitpython"
version = "3.1.45"
source = { registry = "https://pypi.org/simple" }
dependencies = [
    { name = "gitdb" },
]
sdist = { url = "https://files.pythonhosted.org/packages/9a/c8/dd58967d119baab745caec2f9d853297cec1989ec1d63f677d3880632b88/gitpython-3.1.45.tar.gz", hash = "sha256:85b0ee964ceddf211c41b9f27a49086010a190fd8132a24e21f362a4b36a791c", size = 215076, upload-time = "2025-07-24T03:45:54.871Z" }
wheels = [
    { url = "https://files.pythonhosted.org/packages/01/61/d4b89fec821f72385526e1b9d9a3a0385dda4a72b206d28049e2c7cd39b8/gitpython-3.1.45-py3-none-any.whl", hash = "sha256:8908cb2e02fb3b93b7eb0f2827125cb699869470432cc885f019b8fd0fccff77", size = 208168, upload-time = "2025-07-24T03:45:52.517Z" },
]

[[package]]
name = "griffe"
version = "1.14.0"
source = { registry = "https://pypi.org/simple" }
dependencies = [
    { name = "colorama" },
]
sdist = { url = "https://files.pythonhosted.org/packages/ec/d7/6c09dd7ce4c7837e4cdb11dce980cb45ae3cd87677298dc3b781b6bce7d3/griffe-1.14.0.tar.gz", hash = "sha256:9d2a15c1eca966d68e00517de5d69dd1bc5c9f2335ef6c1775362ba5b8651a13", size = 424684, upload-time = "2025-09-05T15:02:29.167Z" }
wheels = [
    { url = "https://files.pythonhosted.org/packages/2a/b1/9ff6578d789a89812ff21e4e0f80ffae20a65d5dd84e7a17873fe3b365be/griffe-1.14.0-py3-none-any.whl", hash = "sha256:0e9d52832cccf0f7188cfe585ba962d2674b241c01916d780925df34873bceb0", size = 144439, upload-time = "2025-09-05T15:02:27.511Z" },
]

[[package]]
name = "grpcio"
version = "1.75.0"
source = { registry = "https://pypi.org/simple" }
dependencies = [
    { name = "typing-extensions" },
]
sdist = { url = "https://files.pythonhosted.org/packages/91/88/fe2844eefd3d2188bc0d7a2768c6375b46dfd96469ea52d8aeee8587d7e0/grpcio-1.75.0.tar.gz", hash = "sha256:b989e8b09489478c2d19fecc744a298930f40d8b27c3638afbfe84d22f36ce4e", size = 12722485, upload-time = "2025-09-16T09:20:21.731Z" }
wheels = [
    { url = "https://files.pythonhosted.org/packages/0d/93/a1b29c2452d15cecc4a39700fbf54721a3341f2ddbd1bd883f8ec0004e6e/grpcio-1.75.0-cp312-cp312-linux_armv7l.whl", hash = "sha256:fa35ccd9501ffdd82b861809cbfc4b5b13f4b4c5dc3434d2d9170b9ed38a9054", size = 5661861, upload-time = "2025-09-16T09:18:58.748Z" },
    { url = "https://files.pythonhosted.org/packages/b8/ce/7280df197e602d14594e61d1e60e89dfa734bb59a884ba86cdd39686aadb/grpcio-1.75.0-cp312-cp312-macosx_11_0_universal2.whl", hash = "sha256:0fcb77f2d718c1e58cc04ef6d3b51e0fa3b26cf926446e86c7eba105727b6cd4", size = 11459982, upload-time = "2025-09-16T09:19:01.211Z" },
    { url = "https://files.pythonhosted.org/packages/7c/9b/37e61349771f89b543a0a0bbc960741115ea8656a2414bfb24c4de6f3dd7/grpcio-1.75.0-cp312-cp312-manylinux2014_aarch64.manylinux_2_17_aarch64.whl", hash = "sha256:36764a4ad9dc1eb891042fab51e8cdf7cc014ad82cee807c10796fb708455041", size = 6239680, upload-time = "2025-09-16T09:19:04.443Z" },
    { url = "https://files.pythonhosted.org/packages/a6/66/f645d9d5b22ca307f76e71abc83ab0e574b5dfef3ebde4ec8b865dd7e93e/grpcio-1.75.0-cp312-cp312-manylinux2014_i686.manylinux_2_17_i686.whl", hash = "sha256:725e67c010f63ef17fc052b261004942763c0b18dcd84841e6578ddacf1f9d10", size = 6908511, upload-time = "2025-09-16T09:19:07.884Z" },
    { url = "https://files.pythonhosted.org/packages/e6/9a/34b11cd62d03c01b99068e257595804c695c3c119596c7077f4923295e19/grpcio-1.75.0-cp312-cp312-manylinux2014_x86_64.manylinux_2_17_x86_64.whl", hash = "sha256:91fbfc43f605c5ee015c9056d580a70dd35df78a7bad97e05426795ceacdb59f", size = 6429105, upload-time = "2025-09-16T09:19:10.085Z" },
    { url = "https://files.pythonhosted.org/packages/1a/46/76eaceaad1f42c1e7e6a5b49a61aac40fc5c9bee4b14a1630f056ac3a57e/grpcio-1.75.0-cp312-cp312-musllinux_1_2_aarch64.whl", hash = "sha256:7a9337ac4ce61c388e02019d27fa837496c4b7837cbbcec71b05934337e51531", size = 7060578, upload-time = "2025-09-16T09:19:12.283Z" },
    { url = "https://files.pythonhosted.org/packages/3d/82/181a0e3f1397b6d43239e95becbeb448563f236c0db11ce990f073b08d01/grpcio-1.75.0-cp312-cp312-musllinux_1_2_i686.whl", hash = "sha256:ee16e232e3d0974750ab5f4da0ab92b59d6473872690b5e40dcec9a22927f22e", size = 8003283, upload-time = "2025-09-16T09:19:15.601Z" },
    { url = "https://files.pythonhosted.org/packages/de/09/a335bca211f37a3239be4b485e3c12bf3da68d18b1f723affdff2b9e9680/grpcio-1.75.0-cp312-cp312-musllinux_1_2_x86_64.whl", hash = "sha256:55dfb9122973cc69520b23d39867726722cafb32e541435707dc10249a1bdbc6", size = 7460319, upload-time = "2025-09-16T09:19:18.409Z" },
    { url = "https://files.pythonhosted.org/packages/aa/59/6330105cdd6bc4405e74c96838cd7e148c3653ae3996e540be6118220c79/grpcio-1.75.0-cp312-cp312-win32.whl", hash = "sha256:fb64dd62face3d687a7b56cd881e2ea39417af80f75e8b36f0f81dfd93071651", size = 3934011, upload-time = "2025-09-16T09:19:21.013Z" },
    { url = "https://files.pythonhosted.org/packages/ff/14/e1309a570b7ebdd1c8ca24c4df6b8d6690009fa8e0d997cb2c026ce850c9/grpcio-1.75.0-cp312-cp312-win_amd64.whl", hash = "sha256:6b365f37a9c9543a9e91c6b4103d68d38d5bcb9965b11d5092b3c157bd6a5ee7", size = 4637934, upload-time = "2025-09-16T09:19:23.19Z" },
]

[[package]]
name = "h11"
version = "0.16.0"
source = { registry = "https://pypi.org/simple" }
sdist = { url = "https://files.pythonhosted.org/packages/01/ee/02a2c011bdab74c6fb3c75474d40b3052059d95df7e73351460c8588d963/h11-0.16.0.tar.gz", hash = "sha256:4e35b956cf45792e4caa5885e69fba00bdbc6ffafbfa020300e549b208ee5ff1", size = 101250, upload-time = "2025-04-24T03:35:25.427Z" }
wheels = [
    { url = "https://files.pythonhosted.org/packages/04/4b/29cac41a4d98d144bf5f6d33995617b185d14b22401f75ca86f384e87ff1/h11-0.16.0-py3-none-any.whl", hash = "sha256:63cf8bbe7522de3bf65932fda1d9c2772064ffb3dae62d55932da54b31cb6c86", size = 37515, upload-time = "2025-04-24T03:35:24.344Z" },
]

[[package]]
name = "hf-xet"
version = "1.1.9"
source = { registry = "https://pypi.org/simple" }
sdist = { url = "https://files.pythonhosted.org/packages/23/0f/5b60fc28ee7f8cc17a5114a584fd6b86e11c3e0a6e142a7f97a161e9640a/hf_xet-1.1.9.tar.gz", hash = "sha256:c99073ce404462e909f1d5839b2d14a3827b8fe75ed8aed551ba6609c026c803", size = 484242, upload-time = "2025-08-27T23:05:19.441Z" }
wheels = [
    { url = "https://files.pythonhosted.org/packages/de/12/56e1abb9a44cdef59a411fe8a8673313195711b5ecce27880eb9c8fa90bd/hf_xet-1.1.9-cp37-abi3-macosx_10_12_x86_64.whl", hash = "sha256:a3b6215f88638dd7a6ff82cb4e738dcbf3d863bf667997c093a3c990337d1160", size = 2762553, upload-time = "2025-08-27T23:05:15.153Z" },
    { url = "https://files.pythonhosted.org/packages/3a/e6/2d0d16890c5f21b862f5df3146519c182e7f0ae49b4b4bf2bd8a40d0b05e/hf_xet-1.1.9-cp37-abi3-macosx_11_0_arm64.whl", hash = "sha256:9b486de7a64a66f9a172f4b3e0dfe79c9f0a93257c501296a2521a13495a698a", size = 2623216, upload-time = "2025-08-27T23:05:13.778Z" },
    { url = "https://files.pythonhosted.org/packages/81/42/7e6955cf0621e87491a1fb8cad755d5c2517803cea174229b0ec00ff0166/hf_xet-1.1.9-cp37-abi3-manylinux_2_17_x86_64.manylinux2014_x86_64.whl", hash = "sha256:a4c5a840c2c4e6ec875ed13703a60e3523bc7f48031dfd750923b2a4d1a5fc3c", size = 3186789, upload-time = "2025-08-27T23:05:12.368Z" },
    { url = "https://files.pythonhosted.org/packages/df/8b/759233bce05457f5f7ec062d63bbfd2d0c740b816279eaaa54be92aa452a/hf_xet-1.1.9-cp37-abi3-manylinux_2_28_aarch64.whl", hash = "sha256:96a6139c9e44dad1c52c52520db0fffe948f6bce487cfb9d69c125f254bb3790", size = 3088747, upload-time = "2025-08-27T23:05:10.439Z" },
    { url = "https://files.pythonhosted.org/packages/6c/3c/28cc4db153a7601a996985bcb564f7b8f5b9e1a706c7537aad4b4809f358/hf_xet-1.1.9-cp37-abi3-musllinux_1_2_aarch64.whl", hash = "sha256:ad1022e9a998e784c97b2173965d07fe33ee26e4594770b7785a8cc8f922cd95", size = 3251429, upload-time = "2025-08-27T23:05:16.471Z" },
    { url = "https://files.pythonhosted.org/packages/84/17/7caf27a1d101bfcb05be85850d4aa0a265b2e1acc2d4d52a48026ef1d299/hf_xet-1.1.9-cp37-abi3-musllinux_1_2_x86_64.whl", hash = "sha256:86754c2d6d5afb11b0a435e6e18911a4199262fe77553f8c50d75e21242193ea", size = 3354643, upload-time = "2025-08-27T23:05:17.828Z" },
    { url = "https://files.pythonhosted.org/packages/cd/50/0c39c9eed3411deadcc98749a6699d871b822473f55fe472fad7c01ec588/hf_xet-1.1.9-cp37-abi3-win_amd64.whl", hash = "sha256:5aad3933de6b725d61d51034e04174ed1dce7a57c63d530df0014dea15a40127", size = 2804797, upload-time = "2025-08-27T23:05:20.77Z" },
]

[[package]]
name = "httpcore"
version = "1.0.9"
source = { registry = "https://pypi.org/simple" }
dependencies = [
    { name = "certifi" },
    { name = "h11" },
]
sdist = { url = "https://files.pythonhosted.org/packages/06/94/82699a10bca87a5556c9c59b5963f2d039dbd239f25bc2a63907a05a14cb/httpcore-1.0.9.tar.gz", hash = "sha256:6e34463af53fd2ab5d807f399a9b45ea31c3dfa2276f15a2c3f00afff6e176e8", size = 85484, upload-time = "2025-04-24T22:06:22.219Z" }
wheels = [
    { url = "https://files.pythonhosted.org/packages/7e/f5/f66802a942d491edb555dd61e3a9961140fd64c90bce1eafd741609d334d/httpcore-1.0.9-py3-none-any.whl", hash = "sha256:2d400746a40668fc9dec9810239072b40b4484b640a8c38fd654a024c7a1bf55", size = 78784, upload-time = "2025-04-24T22:06:20.566Z" },
]

[[package]]
name = "httptools"
version = "0.6.4"
source = { registry = "https://pypi.org/simple" }
sdist = { url = "https://files.pythonhosted.org/packages/a7/9a/ce5e1f7e131522e6d3426e8e7a490b3a01f39a6696602e1c4f33f9e94277/httptools-0.6.4.tar.gz", hash = "sha256:4e93eee4add6493b59a5c514da98c939b244fce4a0d8879cd3f466562f4b7d5c", size = 240639, upload-time = "2024-10-16T19:45:08.902Z" }
wheels = [
    { url = "https://files.pythonhosted.org/packages/bb/0e/d0b71465c66b9185f90a091ab36389a7352985fe857e352801c39d6127c8/httptools-0.6.4-cp312-cp312-macosx_10_13_universal2.whl", hash = "sha256:df017d6c780287d5c80601dafa31f17bddb170232d85c066604d8558683711a2", size = 200683, upload-time = "2024-10-16T19:44:30.175Z" },
    { url = "https://files.pythonhosted.org/packages/e2/b8/412a9bb28d0a8988de3296e01efa0bd62068b33856cdda47fe1b5e890954/httptools-0.6.4-cp312-cp312-macosx_11_0_arm64.whl", hash = "sha256:85071a1e8c2d051b507161f6c3e26155b5c790e4e28d7f236422dbacc2a9cc44", size = 104337, upload-time = "2024-10-16T19:44:31.786Z" },
    { url = "https://files.pythonhosted.org/packages/9b/01/6fb20be3196ffdc8eeec4e653bc2a275eca7f36634c86302242c4fbb2760/httptools-0.6.4-cp312-cp312-manylinux_2_17_aarch64.manylinux2014_aarch64.whl", hash = "sha256:69422b7f458c5af875922cdb5bd586cc1f1033295aa9ff63ee196a87519ac8e1", size = 508796, upload-time = "2024-10-16T19:44:32.825Z" },
    { url = "https://files.pythonhosted.org/packages/f7/d8/b644c44acc1368938317d76ac991c9bba1166311880bcc0ac297cb9d6bd7/httptools-0.6.4-cp312-cp312-manylinux_2_5_x86_64.manylinux1_x86_64.manylinux_2_17_x86_64.manylinux2014_x86_64.whl", hash = "sha256:16e603a3bff50db08cd578d54f07032ca1631450ceb972c2f834c2b860c28ea2", size = 510837, upload-time = "2024-10-16T19:44:33.974Z" },
    { url = "https://files.pythonhosted.org/packages/52/d8/254d16a31d543073a0e57f1c329ca7378d8924e7e292eda72d0064987486/httptools-0.6.4-cp312-cp312-musllinux_1_2_aarch64.whl", hash = "sha256:ec4f178901fa1834d4a060320d2f3abc5c9e39766953d038f1458cb885f47e81", size = 485289, upload-time = "2024-10-16T19:44:35.111Z" },
    { url = "https://files.pythonhosted.org/packages/5f/3c/4aee161b4b7a971660b8be71a92c24d6c64372c1ab3ae7f366b3680df20f/httptools-0.6.4-cp312-cp312-musllinux_1_2_x86_64.whl", hash = "sha256:f9eb89ecf8b290f2e293325c646a211ff1c2493222798bb80a530c5e7502494f", size = 489779, upload-time = "2024-10-16T19:44:36.253Z" },
    { url = "https://files.pythonhosted.org/packages/12/b7/5cae71a8868e555f3f67a50ee7f673ce36eac970f029c0c5e9d584352961/httptools-0.6.4-cp312-cp312-win_amd64.whl", hash = "sha256:db78cb9ca56b59b016e64b6031eda5653be0589dba2b1b43453f6e8b405a0970", size = 88634, upload-time = "2024-10-16T19:44:37.357Z" },
]

[[package]]
name = "httpx"
version = "0.28.1"
source = { registry = "https://pypi.org/simple" }
dependencies = [
    { name = "anyio" },
    { name = "certifi" },
    { name = "httpcore" },
    { name = "idna" },
]
sdist = { url = "https://files.pythonhosted.org/packages/b1/df/48c586a5fe32a0f01324ee087459e112ebb7224f646c0b5023f5e79e9956/httpx-0.28.1.tar.gz", hash = "sha256:75e98c5f16b0f35b567856f597f06ff2270a374470a5c2392242528e3e3e42fc", size = 141406, upload-time = "2024-12-06T15:37:23.222Z" }
wheels = [
    { url = "https://files.pythonhosted.org/packages/2a/39/e50c7c3a983047577ee07d2a9e53faf5a69493943ec3f6a384bdc792deb2/httpx-0.28.1-py3-none-any.whl", hash = "sha256:d909fcccc110f8c7faf814ca82a9a4d816bc5a6dbfea25d6591d6985b8ba59ad", size = 73517, upload-time = "2024-12-06T15:37:21.509Z" },
]

[[package]]
name = "httpx-sse"
version = "0.4.1"
source = { registry = "https://pypi.org/simple" }
sdist = { url = "https://files.pythonhosted.org/packages/6e/fa/66bd985dd0b7c109a3bcb89272ee0bfb7e2b4d06309ad7b38ff866734b2a/httpx_sse-0.4.1.tar.gz", hash = "sha256:8f44d34414bc7b21bf3602713005c5df4917884f76072479b21f68befa4ea26e", size = 12998, upload-time = "2025-06-24T13:21:05.71Z" }
wheels = [
    { url = "https://files.pythonhosted.org/packages/25/0a/6269e3473b09aed2dab8aa1a600c70f31f00ae1349bee30658f7e358a159/httpx_sse-0.4.1-py3-none-any.whl", hash = "sha256:cba42174344c3a5b06f255ce65b350880f962d99ead85e776f23c6618a377a37", size = 8054, upload-time = "2025-06-24T13:21:04.772Z" },
]

[[package]]
name = "huggingface-hub"
version = "0.35.0rc0"
source = { registry = "https://pypi.org/simple" }
dependencies = [
    { name = "filelock" },
    { name = "fsspec" },
    { name = "hf-xet", marker = "platform_machine == 'aarch64' or platform_machine == 'amd64' or platform_machine == 'arm64' or platform_machine == 'x86_64'" },
    { name = "packaging" },
    { name = "pyyaml" },
    { name = "requests" },
    { name = "tqdm" },
    { name = "typing-extensions" },
]
sdist = { url = "https://files.pythonhosted.org/packages/3c/6b/d2234ceb0842fb36345e0c36290662f30429cfca3e9726e705f6f079e7ee/huggingface_hub-0.35.0rc0.tar.gz", hash = "sha256:1a8d599a28f8071d45e82f94b5e3437880afda153934198b91ce2d7eea724722", size = 456850, upload-time = "2025-07-24T14:02:10.538Z" }
wheels = [
    { url = "https://files.pythonhosted.org/packages/e4/56/4d882ae1577879616e620bc5a4c20c05bd8e4a2367ca630331c48b3193ed/huggingface_hub-0.35.0rc0-py3-none-any.whl", hash = "sha256:812de58926a5ff57b1a1393fff26f26ea8e5aa9de126da62607094018d811296", size = 558670, upload-time = "2025-07-24T14:02:08.744Z" },
]

[[package]]
name = "identify"
version = "2.6.14"
source = { registry = "https://pypi.org/simple" }
sdist = { url = "https://files.pythonhosted.org/packages/52/c4/62963f25a678f6a050fb0505a65e9e726996171e6dbe1547f79619eefb15/identify-2.6.14.tar.gz", hash = "sha256:663494103b4f717cb26921c52f8751363dc89db64364cd836a9bf1535f53cd6a", size = 99283, upload-time = "2025-09-06T19:30:52.938Z" }
wheels = [
    { url = "https://files.pythonhosted.org/packages/e5/ae/2ad30f4652712c82f1c23423d79136fbce338932ad166d70c1efb86a5998/identify-2.6.14-py2.py3-none-any.whl", hash = "sha256:11a073da82212c6646b1f39bb20d4483bfb9543bd5566fec60053c4bb309bf2e", size = 99172, upload-time = "2025-09-06T19:30:51.759Z" },
]

[[package]]
name = "idna"
version = "3.10"
source = { registry = "https://pypi.org/simple" }
sdist = { url = "https://files.pythonhosted.org/packages/f1/70/7703c29685631f5a7590aa73f1f1d3fa9a380e654b86af429e0934a32f7d/idna-3.10.tar.gz", hash = "sha256:12f65c9b470abda6dc35cf8e63cc574b1c52b11df2c86030af0ac09b01b13ea9", size = 190490, upload-time = "2024-09-15T18:07:39.745Z" }
wheels = [
    { url = "https://files.pythonhosted.org/packages/76/c6/c88e154df9c4e1a2a66ccf0005a88dfb2650c1dffb6f5ce603dfbd452ce3/idna-3.10-py3-none-any.whl", hash = "sha256:946d195a0d259cbba61165e88e65941f16e9b36ea6ddb97f00452bae8b1287d3", size = 70442, upload-time = "2024-09-15T18:07:37.964Z" },
]

[[package]]
name = "importlib-metadata"
version = "8.7.0"
source = { registry = "https://pypi.org/simple" }
dependencies = [
    { name = "zipp" },
]
sdist = { url = "https://files.pythonhosted.org/packages/76/66/650a33bd90f786193e4de4b3ad86ea60b53c89b669a5c7be931fac31cdb0/importlib_metadata-8.7.0.tar.gz", hash = "sha256:d13b81ad223b890aa16c5471f2ac3056cf76c5f10f82d6f9292f0b415f389000", size = 56641, upload-time = "2025-04-27T15:29:01.736Z" }
wheels = [
    { url = "https://files.pythonhosted.org/packages/20/b0/36bd937216ec521246249be3bf9855081de4c5e06a0c9b4219dbeda50373/importlib_metadata-8.7.0-py3-none-any.whl", hash = "sha256:e5dd1551894c77868a30651cef00984d50e1002d06942a7101d34870c5f02afd", size = 27656, upload-time = "2025-04-27T15:29:00.214Z" },
]

[[package]]
name = "iniconfig"
version = "2.1.0"
source = { registry = "https://pypi.org/simple" }
sdist = { url = "https://files.pythonhosted.org/packages/f2/97/ebf4da567aa6827c909642694d71c9fcf53e5b504f2d96afea02718862f3/iniconfig-2.1.0.tar.gz", hash = "sha256:3abbd2e30b36733fee78f9c7f7308f2d0050e88f0087fd25c2645f63c773e1c7", size = 4793, upload-time = "2025-03-19T20:09:59.721Z" }
wheels = [
    { url = "https://files.pythonhosted.org/packages/2c/e1/e6716421ea10d38022b952c159d5161ca1193197fb744506875fbb87ea7b/iniconfig-2.1.0-py3-none-any.whl", hash = "sha256:9deba5723312380e77435581c6bf4935c94cbfab9b1ed33ef8d238ea168eb760", size = 6050, upload-time = "2025-03-19T20:10:01.071Z" },
]

[[package]]
name = "interegular"
version = "0.3.3"
source = { registry = "https://pypi.org/simple" }
sdist = { url = "https://files.pythonhosted.org/packages/dc/9d/8b6dde58a028a3962ce17e84d5fe73758df61378e00ef8ac3d85da34b0ff/interegular-0.3.3.tar.gz", hash = "sha256:d9b697b21b34884711399ba0f0376914b81899ce670032486d0d048344a76600", size = 24705, upload-time = "2024-01-06T23:01:22.372Z" }
wheels = [
    { url = "https://files.pythonhosted.org/packages/c4/01/72d6472f80651673716d1deda2a5bbb633e563ecf94f4479da5519d69d25/interegular-0.3.3-py37-none-any.whl", hash = "sha256:b0c07007d48c89d6d19f7204972d369b2a77222722e126b6aa63aa721dc3b19c", size = 23635, upload-time = "2024-01-06T23:01:20.829Z" },
]

[[package]]
name = "ipykernel"
version = "7.0.0a2"
source = { registry = "https://pypi.org/simple" }
dependencies = [
    { name = "appnope", marker = "sys_platform == 'darwin'" },
    { name = "comm" },
    { name = "debugpy" },
    { name = "ipython" },
    { name = "jupyter-client" },
    { name = "jupyter-core" },
    { name = "matplotlib-inline" },
    { name = "nest-asyncio" },
    { name = "packaging" },
    { name = "psutil" },
    { name = "pyzmq" },
    { name = "tornado" },
    { name = "traitlets" },
]
sdist = { url = "https://files.pythonhosted.org/packages/c1/1a/baaccb506ef660e9e3d420088e3a68f7873b1bcc152c0d069541641fd230/ipykernel-7.0.0a2.tar.gz", hash = "sha256:b3bd996d94ca09012b6df6654a086ddb3a01a40bcd1ad8cc1f5e80b327e0f120", size = 170826, upload-time = "2025-08-13T09:51:57.264Z" }
wheels = [
    { url = "https://files.pythonhosted.org/packages/e3/e3/c471afccaedd89576f5591f1622d70aa9f610194b9c4e91f4ff4b6d9d909/ipykernel-7.0.0a2-py3-none-any.whl", hash = "sha256:58336ba0d4c5ad0b9833392d544d882baf520ce8af1b714f89e746197bd7c644", size = 118216, upload-time = "2025-08-13T09:51:55.464Z" },
]

[[package]]
name = "ipython"
version = "9.5.0"
source = { registry = "https://pypi.org/simple" }
dependencies = [
    { name = "colorama", marker = "sys_platform == 'win32'" },
    { name = "decorator" },
    { name = "ipython-pygments-lexers" },
    { name = "jedi" },
    { name = "matplotlib-inline" },
    { name = "pexpect", marker = "sys_platform != 'emscripten' and sys_platform != 'win32'" },
    { name = "prompt-toolkit" },
    { name = "pygments" },
    { name = "stack-data" },
    { name = "traitlets" },
]
sdist = { url = "https://files.pythonhosted.org/packages/6e/71/a86262bf5a68bf211bcc71fe302af7e05f18a2852fdc610a854d20d085e6/ipython-9.5.0.tar.gz", hash = "sha256:129c44b941fe6d9b82d36fc7a7c18127ddb1d6f02f78f867f402e2e3adde3113", size = 4389137, upload-time = "2025-08-29T12:15:21.519Z" }
wheels = [
    { url = "https://files.pythonhosted.org/packages/08/2a/5628a99d04acb2d2f2e749cdf4ea571d2575e898df0528a090948018b726/ipython-9.5.0-py3-none-any.whl", hash = "sha256:88369ffa1d5817d609120daa523a6da06d02518e582347c29f8451732a9c5e72", size = 612426, upload-time = "2025-08-29T12:15:18.866Z" },
]

[[package]]
name = "ipython-pygments-lexers"
version = "1.1.1"
source = { registry = "https://pypi.org/simple" }
dependencies = [
    { name = "pygments" },
]
sdist = { url = "https://files.pythonhosted.org/packages/ef/4c/5dd1d8af08107f88c7f741ead7a40854b8ac24ddf9ae850afbcf698aa552/ipython_pygments_lexers-1.1.1.tar.gz", hash = "sha256:09c0138009e56b6854f9535736f4171d855c8c08a563a0dcd8022f78355c7e81", size = 8393, upload-time = "2025-01-17T11:24:34.505Z" }
wheels = [
    { url = "https://files.pythonhosted.org/packages/d9/33/1f075bf72b0b747cb3288d011319aaf64083cf2efef8354174e3ed4540e2/ipython_pygments_lexers-1.1.1-py3-none-any.whl", hash = "sha256:a9462224a505ade19a605f71f8fa63c2048833ce50abc86768a0d81d876dc81c", size = 8074, upload-time = "2025-01-17T11:24:33.271Z" },
]

[[package]]
name = "ipywidgets"
version = "8.1.7"
source = { registry = "https://pypi.org/simple" }
dependencies = [
    { name = "comm" },
    { name = "ipython" },
    { name = "jupyterlab-widgets" },
    { name = "traitlets" },
    { name = "widgetsnbextension" },
]
sdist = { url = "https://files.pythonhosted.org/packages/3e/48/d3dbac45c2814cb73812f98dd6b38bbcc957a4e7bb31d6ea9c03bf94ed87/ipywidgets-8.1.7.tar.gz", hash = "sha256:15f1ac050b9ccbefd45dccfbb2ef6bed0029d8278682d569d71b8dd96bee0376", size = 116721, upload-time = "2025-05-05T12:42:03.489Z" }
wheels = [
    { url = "https://files.pythonhosted.org/packages/58/6a/9166369a2f092bd286d24e6307de555d63616e8ddb373ebad2b5635ca4cd/ipywidgets-8.1.7-py3-none-any.whl", hash = "sha256:764f2602d25471c213919b8a1997df04bef869251db4ca8efba1b76b1bd9f7bb", size = 139806, upload-time = "2025-05-05T12:41:56.833Z" },
]

[[package]]
name = "jaxtyping"
version = "0.3.2"
source = { registry = "https://pypi.org/simple" }
dependencies = [
    { name = "wadler-lindig" },
]
sdist = { url = "https://files.pythonhosted.org/packages/88/a8/416bd7ea110ec6b68e8868b0f99c985c735adcf7badc491d3c343937260a/jaxtyping-0.3.2.tar.gz", hash = "sha256:f30483fac4b42e915db8ad2414a85c3b63284aa7d3c100b96b59f755cf4a86ad", size = 44989, upload-time = "2025-04-23T09:48:16.907Z" }
wheels = [
    { url = "https://files.pythonhosted.org/packages/c9/b9/281e10e2d967ea5e481683eaec99f55ac5a61085ee60551c36942ef32bef/jaxtyping-0.3.2-py3-none-any.whl", hash = "sha256:6a020fd276226ddb5ac4f5725323843dd65e3c7e85c64fd62431e5f738c74e04", size = 55409, upload-time = "2025-04-23T09:48:15.924Z" },
]

[[package]]
name = "jedi"
version = "0.19.2"
source = { registry = "https://pypi.org/simple" }
dependencies = [
    { name = "parso" },
]
sdist = { url = "https://files.pythonhosted.org/packages/72/3a/79a912fbd4d8dd6fbb02bf69afd3bb72cf0c729bb3063c6f4498603db17a/jedi-0.19.2.tar.gz", hash = "sha256:4770dc3de41bde3966b02eb84fbcf557fb33cce26ad23da12c742fb50ecb11f0", size = 1231287, upload-time = "2024-11-11T01:41:42.873Z" }
wheels = [
    { url = "https://files.pythonhosted.org/packages/c0/5a/9cac0c82afec3d09ccd97c8b6502d48f165f9124db81b4bcb90b4af974ee/jedi-0.19.2-py2.py3-none-any.whl", hash = "sha256:a8ef22bde8490f57fe5c7681a3c83cb58874daf72b4784de3cce5b6ef6edb5b9", size = 1572278, upload-time = "2024-11-11T01:41:40.175Z" },
]

[[package]]
name = "jinja2"
version = "3.1.6"
source = { registry = "https://pypi.org/simple" }
dependencies = [
    { name = "markupsafe" },
]
sdist = { url = "https://files.pythonhosted.org/packages/df/bf/f7da0350254c0ed7c72f3e33cef02e048281fec7ecec5f032d4aac52226b/jinja2-3.1.6.tar.gz", hash = "sha256:0137fb05990d35f1275a587e9aee6d56da821fc83491a0fb838183be43f66d6d", size = 245115, upload-time = "2025-03-05T20:05:02.478Z" }
wheels = [
    { url = "https://files.pythonhosted.org/packages/62/a1/3d680cbfd5f4b8f15abc1d571870c5fc3e594bb582bc3b64ea099db13e56/jinja2-3.1.6-py3-none-any.whl", hash = "sha256:85ece4451f492d0c13c5dd7c13a64681a86afae63a5f347908daf103ce6d2f67", size = 134899, upload-time = "2025-03-05T20:05:00.369Z" },
]

[[package]]
name = "jiter"
version = "0.10.0"
source = { registry = "https://pypi.org/simple" }
sdist = { url = "https://files.pythonhosted.org/packages/ee/9d/ae7ddb4b8ab3fb1b51faf4deb36cb48a4fbbd7cb36bad6a5fca4741306f7/jiter-0.10.0.tar.gz", hash = "sha256:07a7142c38aacc85194391108dc91b5b57093c978a9932bd86a36862759d9500", size = 162759, upload-time = "2025-05-18T19:04:59.73Z" }
wheels = [
    { url = "https://files.pythonhosted.org/packages/6d/b5/348b3313c58f5fbfb2194eb4d07e46a35748ba6e5b3b3046143f3040bafa/jiter-0.10.0-cp312-cp312-macosx_10_12_x86_64.whl", hash = "sha256:1e274728e4a5345a6dde2d343c8da018b9d4bd4350f5a472fa91f66fda44911b", size = 312262, upload-time = "2025-05-18T19:03:44.637Z" },
    { url = "https://files.pythonhosted.org/packages/9c/4a/6a2397096162b21645162825f058d1709a02965606e537e3304b02742e9b/jiter-0.10.0-cp312-cp312-macosx_11_0_arm64.whl", hash = "sha256:7202ae396446c988cb2a5feb33a543ab2165b786ac97f53b59aafb803fef0744", size = 320124, upload-time = "2025-05-18T19:03:46.341Z" },
    { url = "https://files.pythonhosted.org/packages/2a/85/1ce02cade7516b726dd88f59a4ee46914bf79d1676d1228ef2002ed2f1c9/jiter-0.10.0-cp312-cp312-manylinux_2_17_aarch64.manylinux2014_aarch64.whl", hash = "sha256:23ba7722d6748b6920ed02a8f1726fb4b33e0fd2f3f621816a8b486c66410ab2", size = 345330, upload-time = "2025-05-18T19:03:47.596Z" },
    { url = "https://files.pythonhosted.org/packages/75/d0/bb6b4f209a77190ce10ea8d7e50bf3725fc16d3372d0a9f11985a2b23eff/jiter-0.10.0-cp312-cp312-manylinux_2_17_armv7l.manylinux2014_armv7l.whl", hash = "sha256:371eab43c0a288537d30e1f0b193bc4eca90439fc08a022dd83e5e07500ed026", size = 369670, upload-time = "2025-05-18T19:03:49.334Z" },
    { url = "https://files.pythonhosted.org/packages/a0/f5/a61787da9b8847a601e6827fbc42ecb12be2c925ced3252c8ffcb56afcaf/jiter-0.10.0-cp312-cp312-manylinux_2_17_ppc64le.manylinux2014_ppc64le.whl", hash = "sha256:6c675736059020365cebc845a820214765162728b51ab1e03a1b7b3abb70f74c", size = 489057, upload-time = "2025-05-18T19:03:50.66Z" },
    { url = "https://files.pythonhosted.org/packages/12/e4/6f906272810a7b21406c760a53aadbe52e99ee070fc5c0cb191e316de30b/jiter-0.10.0-cp312-cp312-manylinux_2_17_s390x.manylinux2014_s390x.whl", hash = "sha256:0c5867d40ab716e4684858e4887489685968a47e3ba222e44cde6e4a2154f959", size = 389372, upload-time = "2025-05-18T19:03:51.98Z" },
    { url = "https://files.pythonhosted.org/packages/e2/ba/77013b0b8ba904bf3762f11e0129b8928bff7f978a81838dfcc958ad5728/jiter-0.10.0-cp312-cp312-manylinux_2_17_x86_64.manylinux2014_x86_64.whl", hash = "sha256:395bb9a26111b60141757d874d27fdea01b17e8fac958b91c20128ba8f4acc8a", size = 352038, upload-time = "2025-05-18T19:03:53.703Z" },
    { url = "https://files.pythonhosted.org/packages/67/27/c62568e3ccb03368dbcc44a1ef3a423cb86778a4389e995125d3d1aaa0a4/jiter-0.10.0-cp312-cp312-manylinux_2_5_i686.manylinux1_i686.whl", hash = "sha256:6842184aed5cdb07e0c7e20e5bdcfafe33515ee1741a6835353bb45fe5d1bd95", size = 391538, upload-time = "2025-05-18T19:03:55.046Z" },
    { url = "https://files.pythonhosted.org/packages/c0/72/0d6b7e31fc17a8fdce76164884edef0698ba556b8eb0af9546ae1a06b91d/jiter-0.10.0-cp312-cp312-musllinux_1_1_aarch64.whl", hash = "sha256:62755d1bcea9876770d4df713d82606c8c1a3dca88ff39046b85a048566d56ea", size = 523557, upload-time = "2025-05-18T19:03:56.386Z" },
    { url = "https://files.pythonhosted.org/packages/2f/09/bc1661fbbcbeb6244bd2904ff3a06f340aa77a2b94e5a7373fd165960ea3/jiter-0.10.0-cp312-cp312-musllinux_1_1_x86_64.whl", hash = "sha256:533efbce2cacec78d5ba73a41756beff8431dfa1694b6346ce7af3a12c42202b", size = 514202, upload-time = "2025-05-18T19:03:57.675Z" },
    { url = "https://files.pythonhosted.org/packages/1b/84/5a5d5400e9d4d54b8004c9673bbe4403928a00d28529ff35b19e9d176b19/jiter-0.10.0-cp312-cp312-win32.whl", hash = "sha256:8be921f0cadd245e981b964dfbcd6fd4bc4e254cdc069490416dd7a2632ecc01", size = 211781, upload-time = "2025-05-18T19:03:59.025Z" },
    { url = "https://files.pythonhosted.org/packages/9b/52/7ec47455e26f2d6e5f2ea4951a0652c06e5b995c291f723973ae9e724a65/jiter-0.10.0-cp312-cp312-win_amd64.whl", hash = "sha256:a7c7d785ae9dda68c2678532a5a1581347e9c15362ae9f6e68f3fdbfb64f2e49", size = 206176, upload-time = "2025-05-18T19:04:00.305Z" },
]

[[package]]
name = "joblib"
version = "1.5.2"
source = { registry = "https://pypi.org/simple" }
sdist = { url = "https://files.pythonhosted.org/packages/e8/5d/447af5ea094b9e4c4054f82e223ada074c552335b9b4b2d14bd9b35a67c4/joblib-1.5.2.tar.gz", hash = "sha256:3faa5c39054b2f03ca547da9b2f52fde67c06240c31853f306aea97f13647b55", size = 331077, upload-time = "2025-08-27T12:15:46.575Z" }
wheels = [
    { url = "https://files.pythonhosted.org/packages/1e/e8/685f47e0d754320684db4425a0967f7d3fa70126bffd76110b7009a0090f/joblib-1.5.2-py3-none-any.whl", hash = "sha256:4e1f0bdbb987e6d843c70cf43714cb276623def372df3c22fe5266b2670bc241", size = 308396, upload-time = "2025-08-27T12:15:45.188Z" },
]

[[package]]
name = "jsonschema"
version = "4.25.1"
source = { registry = "https://pypi.org/simple" }
dependencies = [
    { name = "attrs" },
    { name = "jsonschema-specifications" },
    { name = "referencing" },
    { name = "rpds-py" },
]
sdist = { url = "https://files.pythonhosted.org/packages/74/69/f7185de793a29082a9f3c7728268ffb31cb5095131a9c139a74078e27336/jsonschema-4.25.1.tar.gz", hash = "sha256:e4a9655ce0da0c0b67a085847e00a3a51449e1157f4f75e9fb5aa545e122eb85", size = 357342, upload-time = "2025-08-18T17:03:50.038Z" }
wheels = [
    { url = "https://files.pythonhosted.org/packages/bf/9c/8c95d856233c1f82500c2450b8c68576b4cf1c871db3afac5c34ff84e6fd/jsonschema-4.25.1-py3-none-any.whl", hash = "sha256:3fba0169e345c7175110351d456342c364814cfcf3b964ba4587f22915230a63", size = 90040, upload-time = "2025-08-18T17:03:48.373Z" },
]

[[package]]
name = "jsonschema-specifications"
version = "2025.9.1"
source = { registry = "https://pypi.org/simple" }
dependencies = [
    { name = "referencing" },
]
sdist = { url = "https://files.pythonhosted.org/packages/19/74/a633ee74eb36c44aa6d1095e7cc5569bebf04342ee146178e2d36600708b/jsonschema_specifications-2025.9.1.tar.gz", hash = "sha256:b540987f239e745613c7a9176f3edb72b832a4ac465cf02712288397832b5e8d", size = 32855, upload-time = "2025-09-08T01:34:59.186Z" }
wheels = [
    { url = "https://files.pythonhosted.org/packages/41/45/1a4ed80516f02155c51f51e8cedb3c1902296743db0bbc66608a0db2814f/jsonschema_specifications-2025.9.1-py3-none-any.whl", hash = "sha256:98802fee3a11ee76ecaca44429fda8a41bff98b00a0f2838151b113f210cc6fe", size = 18437, upload-time = "2025-09-08T01:34:57.871Z" },
]

[[package]]
name = "jupyter-client"
version = "8.6.3"
source = { registry = "https://pypi.org/simple" }
dependencies = [
    { name = "jupyter-core" },
    { name = "python-dateutil" },
    { name = "pyzmq" },
    { name = "tornado" },
    { name = "traitlets" },
]
sdist = { url = "https://files.pythonhosted.org/packages/71/22/bf9f12fdaeae18019a468b68952a60fe6dbab5d67cd2a103cac7659b41ca/jupyter_client-8.6.3.tar.gz", hash = "sha256:35b3a0947c4a6e9d589eb97d7d4cd5e90f910ee73101611f01283732bd6d9419", size = 342019, upload-time = "2024-09-17T10:44:17.613Z" }
wheels = [
    { url = "https://files.pythonhosted.org/packages/11/85/b0394e0b6fcccd2c1eeefc230978a6f8cb0c5df1e4cd3e7625735a0d7d1e/jupyter_client-8.6.3-py3-none-any.whl", hash = "sha256:e8a19cc986cc45905ac3362915f410f3af85424b4c0905e94fa5f2cb08e8f23f", size = 106105, upload-time = "2024-09-17T10:44:15.218Z" },
]

[[package]]
name = "jupyter-core"
version = "5.8.1"
source = { registry = "https://pypi.org/simple" }
dependencies = [
    { name = "platformdirs" },
    { name = "pywin32", marker = "platform_python_implementation != 'PyPy' and sys_platform == 'win32'" },
    { name = "traitlets" },
]
sdist = { url = "https://files.pythonhosted.org/packages/99/1b/72906d554acfeb588332eaaa6f61577705e9ec752ddb486f302dafa292d9/jupyter_core-5.8.1.tar.gz", hash = "sha256:0a5f9706f70e64786b75acba995988915ebd4601c8a52e534a40b51c95f59941", size = 88923, upload-time = "2025-05-27T07:38:16.655Z" }
wheels = [
    { url = "https://files.pythonhosted.org/packages/2f/57/6bffd4b20b88da3800c5d691e0337761576ee688eb01299eae865689d2df/jupyter_core-5.8.1-py3-none-any.whl", hash = "sha256:c28d268fc90fb53f1338ded2eb410704c5449a358406e8a948b75706e24863d0", size = 28880, upload-time = "2025-05-27T07:38:15.137Z" },
]

[[package]]
name = "jupyterlab-widgets"
version = "3.0.15"
source = { registry = "https://pypi.org/simple" }
sdist = { url = "https://files.pythonhosted.org/packages/b9/7d/160595ca88ee87ac6ba95d82177d29ec60aaa63821d3077babb22ce031a5/jupyterlab_widgets-3.0.15.tar.gz", hash = "sha256:2920888a0c2922351a9202817957a68c07d99673504d6cd37345299e971bb08b", size = 213149, upload-time = "2025-05-05T12:32:31.004Z" }
wheels = [
    { url = "https://files.pythonhosted.org/packages/43/6a/ca128561b22b60bd5a0c4ea26649e68c8556b82bc70a0c396eebc977fe86/jupyterlab_widgets-3.0.15-py3-none-any.whl", hash = "sha256:d59023d7d7ef71400d51e6fee9a88867f6e65e10a4201605d2d7f3e8f012a31c", size = 216571, upload-time = "2025-05-05T12:32:29.534Z" },
]

[[package]]
name = "kiwisolver"
version = "1.4.10rc0"
source = { registry = "https://pypi.org/simple" }
sdist = { url = "https://files.pythonhosted.org/packages/bf/de/354c903d772c1cc0a9310344e077b31c6c893cc5a664019b907a04997099/kiwisolver-1.4.10rc0.tar.gz", hash = "sha256:d321718aaa2583577be9836e8cc0ed9fd0863e57a85b1b73b328aac063bc9903", size = 97614, upload-time = "2025-08-10T20:22:27.702Z" }
wheels = [
    { url = "https://files.pythonhosted.org/packages/dc/87/3df31abf12db3ccabfa52a96dc49e6defe233d8ffca1361091a1ea3a109c/kiwisolver-1.4.10rc0-cp312-cp312-macosx_10_13_universal2.whl", hash = "sha256:1cb9ae443b2dba2229ac3b8a771420ee76bfce56f610dcb4998676cebed79346", size = 123742, upload-time = "2025-08-10T20:20:44.391Z" },
    { url = "https://files.pythonhosted.org/packages/7b/62/fc9adfd88082b95971969736d777762f7940f3d49f5ffae37c439699156d/kiwisolver-1.4.10rc0-cp312-cp312-macosx_10_13_x86_64.whl", hash = "sha256:2727d842ff63050315d2a69334d64ed4ada261c04155c09d9534fd4033d38641", size = 66522, upload-time = "2025-08-10T20:20:45.81Z" },
    { url = "https://files.pythonhosted.org/packages/7d/d1/3802735c705ffa861bbb568ed4226936fcfc917a179bf3998fdf97e48e57/kiwisolver-1.4.10rc0-cp312-cp312-macosx_11_0_arm64.whl", hash = "sha256:f9563b4c98c23f52d98e15be40cbf0c215c824e7268d5222e9ad1803e8c1156d", size = 65016, upload-time = "2025-08-10T20:20:46.911Z" },
    { url = "https://files.pythonhosted.org/packages/72/76/29b4d717f5614fc91cb4542cd67f42b5bcb6c946201a9cf9d4a34231efc2/kiwisolver-1.4.10rc0-cp312-cp312-manylinux2014_x86_64.manylinux_2_17_x86_64.whl", hash = "sha256:75cef7209e3c71dc81d1d5bc8d5eb1b34be7a8d2cd94b83f0eb15533512a45ef", size = 1474820, upload-time = "2025-08-10T20:20:48.447Z" },
    { url = "https://files.pythonhosted.org/packages/f1/9b/828761ad3841b0e7d464514939a980eef7547b5952fb9a33232b17ed1540/kiwisolver-1.4.10rc0-cp312-cp312-manylinux_2_24_aarch64.manylinux_2_28_aarch64.whl", hash = "sha256:374c11179eaacd3b8bfef677aa28a0a6d703b3474ea399f3b08b8e4d67522016", size = 1276468, upload-time = "2025-08-10T20:20:49.775Z" },
    { url = "https://files.pythonhosted.org/packages/92/6d/cb780c0ebad56e2b7b3c2c0376e9d5c25e90680d2b3b254afaec2507a62f/kiwisolver-1.4.10rc0-cp312-cp312-manylinux_2_24_ppc64le.manylinux_2_28_ppc64le.whl", hash = "sha256:9abc647f46a322fd19e0564ce59fcc0f14b9934540ddc7404ed7f3eea54d0d11", size = 1294484, upload-time = "2025-08-10T20:20:51.207Z" },
    { url = "https://files.pythonhosted.org/packages/55/70/44814b447c4e38da6f466b6a3e992d330c3e2c1c9c29731c436997b78f68/kiwisolver-1.4.10rc0-cp312-cp312-manylinux_2_24_s390x.manylinux_2_28_s390x.whl", hash = "sha256:f7e3c788da96b50e60f484d9dd790554a80800c22a468cd059b9a7a9c753d273", size = 1343677, upload-time = "2025-08-10T20:20:52.906Z" },
    { url = "https://files.pythonhosted.org/packages/5c/54/44eee9dc53be9c4c6ac3b099aedc482f1a1a6b193d0f258ccfa955c291df/kiwisolver-1.4.10rc0-cp312-cp312-musllinux_1_2_aarch64.whl", hash = "sha256:468814c0e8f41b8f7b537da0c77a05a70f89aa4b7cfff96aa47f7936e57add9b", size = 2225010, upload-time = "2025-08-10T20:20:54.365Z" },
    { url = "https://files.pythonhosted.org/packages/50/5e/e05e24f858352e6985ace1f9ab8ece32b0962f4c5074ddb38fc91617809a/kiwisolver-1.4.10rc0-cp312-cp312-musllinux_1_2_ppc64le.whl", hash = "sha256:aa62a0aa711b1f94f80f1407a668362718c64f27e176ac6952d983ec1a5cd745", size = 2321356, upload-time = "2025-08-10T20:20:55.803Z" },
    { url = "https://files.pythonhosted.org/packages/f1/a7/1d21b9aa468bdbd4be190043d73ad07756c078003e43fdc4af5ccb3df75a/kiwisolver-1.4.10rc0-cp312-cp312-musllinux_1_2_s390x.whl", hash = "sha256:6e8697067105c536bcc14a33f5c9c0f0c155cf909818d01475f45d012ac441c1", size = 2488062, upload-time = "2025-08-10T20:20:57.371Z" },
    { url = "https://files.pythonhosted.org/packages/88/9b/17512a47070d022499f19078b980531b7be5d50eb9990dfc4ec29aa554ca/kiwisolver-1.4.10rc0-cp312-cp312-musllinux_1_2_x86_64.whl", hash = "sha256:4c168de06cd8a4947a8af1e49d63341face78aca8e9e6b7685625701147ab22d", size = 2291890, upload-time = "2025-08-10T20:20:59.237Z" },
    { url = "https://files.pythonhosted.org/packages/85/c1/084d9b537e33555d8bf5d41ffaee88cf0ee49fa42587fdee181d31a40b61/kiwisolver-1.4.10rc0-cp312-cp312-win_amd64.whl", hash = "sha256:0b8bb7b6b3964d0454f8504e003097f2ae628679a1054ecb63578feeb7671cab", size = 73949, upload-time = "2025-08-10T20:21:00.845Z" },
    { url = "https://files.pythonhosted.org/packages/ff/fa/538442202d639add2f52a814bdfc58207ee6fbb6d1ecd1a6e867f48ec1af/kiwisolver-1.4.10rc0-cp312-cp312-win_arm64.whl", hash = "sha256:44cd6dfea8a6c2becac4f3d60ebdcfe4fed858bbf7fe9cd38ffea7b58df66435", size = 65077, upload-time = "2025-08-10T20:21:01.882Z" },
]

[[package]]
name = "lark"
version = "1.2.2"
source = { registry = "https://pypi.org/simple" }
sdist = { url = "https://files.pythonhosted.org/packages/af/60/bc7622aefb2aee1c0b4ba23c1446d3e30225c8770b38d7aedbfb65ca9d5a/lark-1.2.2.tar.gz", hash = "sha256:ca807d0162cd16cef15a8feecb862d7319e7a09bdb13aef927968e45040fed80", size = 252132, upload-time = "2024-08-13T19:49:00.652Z" }
wheels = [
    { url = "https://files.pythonhosted.org/packages/2d/00/d90b10b962b4277f5e64a78b6609968859ff86889f5b898c1a778c06ec00/lark-1.2.2-py3-none-any.whl", hash = "sha256:c2276486b02f0f1b90be155f2c8ba4a8e194d42775786db622faccd652d8e80c", size = 111036, upload-time = "2024-08-13T19:48:58.603Z" },
]

[[package]]
name = "latex2sympy2-extended"
version = "1.10.2"
source = { registry = "https://pypi.org/simple" }
dependencies = [
    { name = "antlr4-python3-runtime" },
    { name = "sympy" },
]
sdist = { url = "https://files.pythonhosted.org/packages/f4/de/472f9115c14c6f6d8a5889cabe3418283d708bde62ce00402c29441deed4/latex2sympy2_extended-1.10.2.tar.gz", hash = "sha256:41a517ffcc5a140e910a7d1646ce6ff440817e5f9d48fc8279d88bd0925bc389", size = 206188, upload-time = "2025-07-02T15:26:06.225Z" }
wheels = [
    { url = "https://files.pythonhosted.org/packages/ab/60/dfbbf40e3a371388c0e03ff65b01319b7d4023e883df6d7261125772ffdc/latex2sympy2_extended-1.10.2-py3-none-any.whl", hash = "sha256:f910442c5b02a466c1046f47d05cc5285181068b882399281f30102715337fb7", size = 207855, upload-time = "2025-07-02T15:26:04.88Z" },
]

[[package]]
name = "liger-kernel"
version = "0.6.2"
source = { registry = "https://pypi.org/simple" }
dependencies = [
    { name = "torch" },
    { name = "triton", version = "3.3.1", source = { registry = "https://pypi.org/simple" }, marker = "sys_platform != 'linux'" },
    { name = "triton", version = "3.4.0", source = { registry = "https://pypi.org/simple" }, marker = "sys_platform == 'linux'" },
]
sdist = { url = "https://files.pythonhosted.org/packages/31/23/be0b4dcac42d77f99406c906567cde22a7a3d71b3f3ffdfda2ac6153ec36/liger_kernel-0.6.2.tar.gz", hash = "sha256:5c5bcffffa769bc26ae838f5a4954170dd5cacde036abb1b383039f39fa5fd69", size = 3679495, upload-time = "2025-08-22T00:15:28.456Z" }
wheels = [
    { url = "https://files.pythonhosted.org/packages/94/2c/68d992835e8630c1b94cdcb246ea7eecad790a955037ca3f19b6c01e8215/liger_kernel-0.6.2-py3-none-any.whl", hash = "sha256:303b9bbf5c10f9289c3139afb41e4d989e8c809516624a106b89b064163d971d", size = 192815, upload-time = "2025-08-22T00:15:27.04Z" },
]

[[package]]
name = "linkify-it-py"
version = "2.0.3"
source = { registry = "https://pypi.org/simple" }
dependencies = [
    { name = "uc-micro-py" },
]
sdist = { url = "https://files.pythonhosted.org/packages/2a/ae/bb56c6828e4797ba5a4821eec7c43b8bf40f69cda4d4f5f8c8a2810ec96a/linkify-it-py-2.0.3.tar.gz", hash = "sha256:68cda27e162e9215c17d786649d1da0021a451bdc436ef9e0fa0ba5234b9b048", size = 27946, upload-time = "2024-02-04T14:48:04.179Z" }
wheels = [
    { url = "https://files.pythonhosted.org/packages/04/1e/b832de447dee8b582cac175871d2f6c3d5077cc56d5575cadba1fd1cccfa/linkify_it_py-2.0.3-py3-none-any.whl", hash = "sha256:6bcbc417b0ac14323382aef5c5192c0075bf8a9d6b41820a2b66371eac6b6d79", size = 19820, upload-time = "2024-02-04T14:48:02.496Z" },
]

[[package]]
name = "llguidance"
version = "0.7.30"
source = { registry = "https://pypi.org/simple" }
sdist = { url = "https://files.pythonhosted.org/packages/bf/38/d1ef3ae08d8d857e5e0690c5b1e07bf7eb4a1cae5881d87215826dc6cadb/llguidance-0.7.30.tar.gz", hash = "sha256:e93bf75f2b6e48afb86a5cee23038746975e1654672bf5ba0ae75f7d4d4a2248", size = 1055528, upload-time = "2025-06-23T00:23:49.247Z" }
wheels = [
    { url = "https://files.pythonhosted.org/packages/b3/e1/694c89986fcae7777184fc8b22baa0976eba15a6847221763f6ad211fc1f/llguidance-0.7.30-cp39-abi3-macosx_10_12_x86_64.whl", hash = "sha256:c80af02c118d2b0526bcecaab389af2ed094537a069b0fc724cd2a2f2ba3990f", size = 3327974, upload-time = "2025-06-23T00:23:47.556Z" },
    { url = "https://files.pythonhosted.org/packages/fd/77/ab7a548ae189dc23900fdd37803c115c2339b1223af9e8eb1f4329b5935a/llguidance-0.7.30-cp39-abi3-macosx_11_0_arm64.whl", hash = "sha256:00a256d532911d2cf5ba4ef63e182944e767dd2402f38d63002016bc37755958", size = 3210709, upload-time = "2025-06-23T00:23:45.872Z" },
    { url = "https://files.pythonhosted.org/packages/9c/5b/6a166564b14f9f805f0ea01ec233a84f55789cb7eeffe1d6224ccd0e6cdd/llguidance-0.7.30-cp39-abi3-manylinux_2_17_aarch64.manylinux2014_aarch64.whl", hash = "sha256:af8741c867e4bc7e42f7cdc68350c076b4edd0ca10ecefbde75f15a9f6bc25d0", size = 14867038, upload-time = "2025-06-23T00:23:39.571Z" },
    { url = "https://files.pythonhosted.org/packages/af/80/5a40b9689f17612434b820854cba9b8cabd5142072c491b5280fe5f7a35e/llguidance-0.7.30-cp39-abi3-manylinux_2_17_x86_64.manylinux2014_x86_64.whl", hash = "sha256:9edc409b9decd6cffba5f5bf3b4fbd7541f95daa8cbc9510cbf96c6ab1ffc153", size = 15004926, upload-time = "2025-06-23T00:23:43.965Z" },
    { url = "https://files.pythonhosted.org/packages/99/47/58e49a118b514855b245f8a962c6aaf9a5cc95a0f61eac7e230e691c7b7e/llguidance-0.7.30-cp39-abi3-win_amd64.whl", hash = "sha256:05234ecceea7c9c6ff13b9739112043173a3bcb88cae860249b20335a07b3075", size = 2796878, upload-time = "2025-06-23T00:23:51Z" },
]

[[package]]
name = "llvmlite"
version = "0.44.0"
source = { registry = "https://pypi.org/simple" }
sdist = { url = "https://files.pythonhosted.org/packages/89/6a/95a3d3610d5c75293d5dbbb2a76480d5d4eeba641557b69fe90af6c5b84e/llvmlite-0.44.0.tar.gz", hash = "sha256:07667d66a5d150abed9157ab6c0b9393c9356f229784a4385c02f99e94fc94d4", size = 171880, upload-time = "2025-01-20T11:14:41.342Z" }
wheels = [
    { url = "https://files.pythonhosted.org/packages/15/86/e3c3195b92e6e492458f16d233e58a1a812aa2bfbef9bdd0fbafcec85c60/llvmlite-0.44.0-cp312-cp312-macosx_10_14_x86_64.whl", hash = "sha256:1d671a56acf725bf1b531d5ef76b86660a5ab8ef19bb6a46064a705c6ca80aad", size = 28132297, upload-time = "2025-01-20T11:13:32.57Z" },
    { url = "https://files.pythonhosted.org/packages/d6/53/373b6b8be67b9221d12b24125fd0ec56b1078b660eeae266ec388a6ac9a0/llvmlite-0.44.0-cp312-cp312-macosx_11_0_arm64.whl", hash = "sha256:5f79a728e0435493611c9f405168682bb75ffd1fbe6fc360733b850c80a026db", size = 26201105, upload-time = "2025-01-20T11:13:38.744Z" },
    { url = "https://files.pythonhosted.org/packages/cb/da/8341fd3056419441286c8e26bf436923021005ece0bff5f41906476ae514/llvmlite-0.44.0-cp312-cp312-manylinux_2_17_x86_64.manylinux2014_x86_64.whl", hash = "sha256:c0143a5ef336da14deaa8ec26c5449ad5b6a2b564df82fcef4be040b9cacfea9", size = 42361901, upload-time = "2025-01-20T11:13:46.711Z" },
    { url = "https://files.pythonhosted.org/packages/53/ad/d79349dc07b8a395a99153d7ce8b01d6fcdc9f8231355a5df55ded649b61/llvmlite-0.44.0-cp312-cp312-manylinux_2_27_aarch64.manylinux_2_28_aarch64.whl", hash = "sha256:d752f89e31b66db6f8da06df8b39f9b91e78c5feea1bf9e8c1fba1d1c24c065d", size = 41184247, upload-time = "2025-01-20T11:13:56.159Z" },
    { url = "https://files.pythonhosted.org/packages/e2/3b/a9a17366af80127bd09decbe2a54d8974b6d8b274b39bf47fbaedeec6307/llvmlite-0.44.0-cp312-cp312-win_amd64.whl", hash = "sha256:eae7e2d4ca8f88f89d315b48c6b741dcb925d6a1042da694aa16ab3dd4cbd3a1", size = 30332380, upload-time = "2025-01-20T11:14:02.442Z" },
]

[[package]]
name = "lm-format-enforcer"
version = "0.11.3"
source = { registry = "https://pypi.org/simple" }
dependencies = [
    { name = "interegular" },
    { name = "packaging" },
    { name = "pydantic" },
    { name = "pyyaml" },
]
sdist = { url = "https://files.pythonhosted.org/packages/84/d5/41cd417ba7dfdbbcfe46cebf81fb3dfd7c591b89897560ad05bb410a465d/lm_format_enforcer-0.11.3.tar.gz", hash = "sha256:e68081c108719cce284a9bcc889709b26ffb085a1945b5eba3a12cfa96d528da", size = 40258, upload-time = "2025-08-24T19:37:47.527Z" }
wheels = [
    { url = "https://files.pythonhosted.org/packages/a0/ef/11292bb0b85cf4c93447cab5a29f64576ed14d3ab4280e35ddd23486594a/lm_format_enforcer-0.11.3-py3-none-any.whl", hash = "sha256:cf586350875def1ae7a8fba84fcbbfc8371424b6c9d05c1fcba70aa233fbf06f", size = 45418, upload-time = "2025-08-24T19:37:46.325Z" },
]

[[package]]
name = "loguru"
version = "0.7.3"
source = { registry = "https://pypi.org/simple" }
dependencies = [
    { name = "colorama", marker = "sys_platform == 'win32'" },
    { name = "win32-setctime", marker = "sys_platform == 'win32'" },
]
sdist = { url = "https://files.pythonhosted.org/packages/3a/05/a1dae3dffd1116099471c643b8924f5aa6524411dc6c63fdae648c4f1aca/loguru-0.7.3.tar.gz", hash = "sha256:19480589e77d47b8d85b2c827ad95d49bf31b0dcde16593892eb51dd18706eb6", size = 63559, upload-time = "2024-12-06T11:20:56.608Z" }
wheels = [
    { url = "https://files.pythonhosted.org/packages/0c/29/0348de65b8cc732daa3e33e67806420b2ae89bdce2b04af740289c5c6c8c/loguru-0.7.3-py3-none-any.whl", hash = "sha256:31a33c10c8e1e10422bfd431aeb5d351c7cf7fa671e3c4df004162264b28220c", size = 61595, upload-time = "2024-12-06T11:20:54.538Z" },
]

[[package]]
name = "lovely-numpy"
version = "0.2.13"
source = { registry = "https://pypi.org/simple" }
dependencies = [
    { name = "fastcore" },
    { name = "ipython" },
    { name = "matplotlib" },
    { name = "numpy" },
]
sdist = { url = "https://files.pythonhosted.org/packages/f7/46/ba51024fbf97d8370afa8a764fe18bf5c663e64badf129dfb2949a7ccbdd/lovely_numpy-0.2.13.tar.gz", hash = "sha256:0ed56660986731db3d3d7ff130e85e8d162e96c96042a0bd9a3992d32a3b34e2", size = 23920, upload-time = "2024-06-28T06:37:27.63Z" }
wheels = [
    { url = "https://files.pythonhosted.org/packages/92/f7/a74742c9f9823a6a1fb18eb11fe77da61ea9426770ede6406f2f97a9622a/lovely_numpy-0.2.13-py3-none-any.whl", hash = "sha256:2e696d145d301264390f790cd602560ca5e525534d9059e0fcd3f313b63b5786", size = 24357, upload-time = "2024-06-28T06:37:25.206Z" },
]

[[package]]
name = "lovely-tensors"
version = "0.1.18"
source = { registry = "https://pypi.org/simple" }
dependencies = [
    { name = "lovely-numpy" },
    { name = "torch" },
]
sdist = { url = "https://files.pythonhosted.org/packages/20/c4/b109b6c912929a471cf03c6a2f02d8c5ab2889ec57177692d7b971c4ec70/lovely_tensors-0.1.18.tar.gz", hash = "sha256:afb07d52de9ec6e560e77d9b3e01758bbc921a6f25c661b1c51ebbb3f75ee0c5", size = 21962, upload-time = "2024-11-20T22:00:29.209Z" }
wheels = [
    { url = "https://files.pythonhosted.org/packages/71/fb/688604e72694c597cf236e5ccd9a4bcc34bacc5f8e5dbb2cf7d7ddccb25b/lovely_tensors-0.1.18-py3-none-any.whl", hash = "sha256:91dc30f0d6224364851e6f14497e1677076cd3a59bae4d92c78bbe8684f6f22b", size = 19303, upload-time = "2024-11-20T22:00:27.147Z" },
]

[[package]]
name = "lxml"
version = "6.0.1"
source = { registry = "https://pypi.org/simple" }
sdist = { url = "https://files.pythonhosted.org/packages/8f/bd/f9d01fd4132d81c6f43ab01983caea69ec9614b913c290a26738431a015d/lxml-6.0.1.tar.gz", hash = "sha256:2b3a882ebf27dd026df3801a87cf49ff791336e0f94b0fad195db77e01240690", size = 4070214, upload-time = "2025-08-22T10:37:53.525Z" }
wheels = [
    { url = "https://files.pythonhosted.org/packages/b0/a9/82b244c8198fcdf709532e39a1751943a36b3e800b420adc739d751e0299/lxml-6.0.1-cp312-cp312-macosx_10_13_universal2.whl", hash = "sha256:c03ac546adaabbe0b8e4a15d9ad815a281afc8d36249c246aecf1aaad7d6f200", size = 8422788, upload-time = "2025-08-22T10:32:56.612Z" },
    { url = "https://files.pythonhosted.org/packages/c9/8d/1ed2bc20281b0e7ed3e6c12b0a16e64ae2065d99be075be119ba88486e6d/lxml-6.0.1-cp312-cp312-macosx_10_13_x86_64.whl", hash = "sha256:33b862c7e3bbeb4ba2c96f3a039f925c640eeba9087a4dc7a572ec0f19d89392", size = 4593547, upload-time = "2025-08-22T10:32:59.016Z" },
    { url = "https://files.pythonhosted.org/packages/76/53/d7fd3af95b72a3493bf7fbe842a01e339d8f41567805cecfecd5c71aa5ee/lxml-6.0.1-cp312-cp312-manylinux2014_aarch64.manylinux_2_17_aarch64.whl", hash = "sha256:7a3ec1373f7d3f519de595032d4dcafae396c29407cfd5073f42d267ba32440d", size = 4948101, upload-time = "2025-08-22T10:33:00.765Z" },
    { url = "https://files.pythonhosted.org/packages/9d/51/4e57cba4d55273c400fb63aefa2f0d08d15eac021432571a7eeefee67bed/lxml-6.0.1-cp312-cp312-manylinux2014_x86_64.manylinux_2_17_x86_64.whl", hash = "sha256:03b12214fb1608f4cffa181ec3d046c72f7e77c345d06222144744c122ded870", size = 5108090, upload-time = "2025-08-22T10:33:03.108Z" },
    { url = "https://files.pythonhosted.org/packages/f6/6e/5f290bc26fcc642bc32942e903e833472271614e24d64ad28aaec09d5dae/lxml-6.0.1-cp312-cp312-manylinux_2_26_aarch64.manylinux_2_28_aarch64.whl", hash = "sha256:207ae0d5f0f03b30f95e649a6fa22aa73f5825667fee9c7ec6854d30e19f2ed8", size = 5021791, upload-time = "2025-08-22T10:33:06.972Z" },
    { url = "https://files.pythonhosted.org/packages/13/d4/2e7551a86992ece4f9a0f6eebd4fb7e312d30f1e372760e2109e721d4ce6/lxml-6.0.1-cp312-cp312-manylinux_2_26_i686.manylinux_2_28_i686.whl", hash = "sha256:32297b09ed4b17f7b3f448de87a92fb31bb8747496623483788e9f27c98c0f00", size = 5358861, upload-time = "2025-08-22T10:33:08.967Z" },
    { url = "https://files.pythonhosted.org/packages/8a/5f/cb49d727fc388bf5fd37247209bab0da11697ddc5e976ccac4826599939e/lxml-6.0.1-cp312-cp312-manylinux_2_26_ppc64le.manylinux_2_28_ppc64le.whl", hash = "sha256:7e18224ea241b657a157c85e9cac82c2b113ec90876e01e1f127312006233756", size = 5652569, upload-time = "2025-08-22T10:33:10.815Z" },
    { url = "https://files.pythonhosted.org/packages/ca/b8/66c1ef8c87ad0f958b0a23998851e610607c74849e75e83955d5641272e6/lxml-6.0.1-cp312-cp312-manylinux_2_26_x86_64.manylinux_2_28_x86_64.whl", hash = "sha256:a07a994d3c46cd4020c1ea566345cf6815af205b1e948213a4f0f1d392182072", size = 5252262, upload-time = "2025-08-22T10:33:12.673Z" },
    { url = "https://files.pythonhosted.org/packages/1a/ef/131d3d6b9590e64fdbb932fbc576b81fcc686289da19c7cb796257310e82/lxml-6.0.1-cp312-cp312-manylinux_2_31_armv7l.whl", hash = "sha256:2287fadaa12418a813b05095485c286c47ea58155930cfbd98c590d25770e225", size = 4710309, upload-time = "2025-08-22T10:33:14.952Z" },
    { url = "https://files.pythonhosted.org/packages/bc/3f/07f48ae422dce44902309aa7ed386c35310929dc592439c403ec16ef9137/lxml-6.0.1-cp312-cp312-manylinux_2_38_riscv64.manylinux_2_39_riscv64.whl", hash = "sha256:b4e597efca032ed99f418bd21314745522ab9fa95af33370dcee5533f7f70136", size = 5265786, upload-time = "2025-08-22T10:33:16.721Z" },
    { url = "https://files.pythonhosted.org/packages/11/c7/125315d7b14ab20d9155e8316f7d287a4956098f787c22d47560b74886c4/lxml-6.0.1-cp312-cp312-musllinux_1_2_aarch64.whl", hash = "sha256:9696d491f156226decdd95d9651c6786d43701e49f32bf23715c975539aa2b3b", size = 5062272, upload-time = "2025-08-22T10:33:18.478Z" },
    { url = "https://files.pythonhosted.org/packages/8b/c3/51143c3a5fc5168a7c3ee626418468ff20d30f5a59597e7b156c1e61fba8/lxml-6.0.1-cp312-cp312-musllinux_1_2_armv7l.whl", hash = "sha256:e4e3cd3585f3c6f87cdea44cda68e692cc42a012f0131d25957ba4ce755241a7", size = 4786955, upload-time = "2025-08-22T10:33:20.34Z" },
    { url = "https://files.pythonhosted.org/packages/11/86/73102370a420ec4529647b31c4a8ce8c740c77af3a5fae7a7643212d6f6e/lxml-6.0.1-cp312-cp312-musllinux_1_2_ppc64le.whl", hash = "sha256:45cbc92f9d22c28cd3b97f8d07fcefa42e569fbd587dfdac76852b16a4924277", size = 5673557, upload-time = "2025-08-22T10:33:22.282Z" },
    { url = "https://files.pythonhosted.org/packages/d7/2d/aad90afaec51029aef26ef773b8fd74a9e8706e5e2f46a57acd11a421c02/lxml-6.0.1-cp312-cp312-musllinux_1_2_riscv64.whl", hash = "sha256:f8c9bcfd2e12299a442fba94459adf0b0d001dbc68f1594439bfa10ad1ecb74b", size = 5254211, upload-time = "2025-08-22T10:33:24.15Z" },
    { url = "https://files.pythonhosted.org/packages/63/01/c9e42c8c2d8b41f4bdefa42ab05448852e439045f112903dd901b8fbea4d/lxml-6.0.1-cp312-cp312-musllinux_1_2_x86_64.whl", hash = "sha256:1e9dc2b9f1586e7cd77753eae81f8d76220eed9b768f337dc83a3f675f2f0cf9", size = 5275817, upload-time = "2025-08-22T10:33:26.007Z" },
    { url = "https://files.pythonhosted.org/packages/bc/1f/962ea2696759abe331c3b0e838bb17e92224f39c638c2068bf0d8345e913/lxml-6.0.1-cp312-cp312-win32.whl", hash = "sha256:987ad5c3941c64031f59c226167f55a04d1272e76b241bfafc968bdb778e07fb", size = 3610889, upload-time = "2025-08-22T10:33:28.169Z" },
    { url = "https://files.pythonhosted.org/packages/41/e2/22c86a990b51b44442b75c43ecb2f77b8daba8c4ba63696921966eac7022/lxml-6.0.1-cp312-cp312-win_amd64.whl", hash = "sha256:abb05a45394fd76bf4a60c1b7bec0e6d4e8dfc569fc0e0b1f634cd983a006ddc", size = 4010925, upload-time = "2025-08-22T10:33:29.874Z" },
    { url = "https://files.pythonhosted.org/packages/b2/21/dc0c73325e5eb94ef9c9d60dbb5dcdcb2e7114901ea9509735614a74e75a/lxml-6.0.1-cp312-cp312-win_arm64.whl", hash = "sha256:c4be29bce35020d8579d60aa0a4e95effd66fcfce31c46ffddf7e5422f73a299", size = 3671922, upload-time = "2025-08-22T10:33:31.535Z" },
]

[[package]]
name = "markdown"
version = "3.9"
source = { registry = "https://pypi.org/simple" }
sdist = { url = "https://files.pythonhosted.org/packages/8d/37/02347f6d6d8279247a5837082ebc26fc0d5aaeaf75aa013fcbb433c777ab/markdown-3.9.tar.gz", hash = "sha256:d2900fe1782bd33bdbbd56859defef70c2e78fc46668f8eb9df3128138f2cb6a", size = 364585, upload-time = "2025-09-04T20:25:22.885Z" }
wheels = [
    { url = "https://files.pythonhosted.org/packages/70/ae/44c4a6a4cbb496d93c6257954260fe3a6e91b7bed2240e5dad2a717f5111/markdown-3.9-py3-none-any.whl", hash = "sha256:9f4d91ed810864ea88a6f32c07ba8bee1346c0cc1f6b1f9f6c822f2a9667d280", size = 107441, upload-time = "2025-09-04T20:25:21.784Z" },
]

[[package]]
name = "markdown-it-py"
version = "4.0.0"
source = { registry = "https://pypi.org/simple" }
dependencies = [
    { name = "mdurl" },
]
sdist = { url = "https://files.pythonhosted.org/packages/5b/f5/4ec618ed16cc4f8fb3b701563655a69816155e79e24a17b651541804721d/markdown_it_py-4.0.0.tar.gz", hash = "sha256:cb0a2b4aa34f932c007117b194e945bd74e0ec24133ceb5bac59009cda1cb9f3", size = 73070, upload-time = "2025-08-11T12:57:52.854Z" }
wheels = [
    { url = "https://files.pythonhosted.org/packages/94/54/e7d793b573f298e1c9013b8c4dade17d481164aa517d1d7148619c2cedbf/markdown_it_py-4.0.0-py3-none-any.whl", hash = "sha256:87327c59b172c5011896038353a81343b6754500a08cd7a4973bb48c6d578147", size = 87321, upload-time = "2025-08-11T12:57:51.923Z" },
]

[package.optional-dependencies]
linkify = [
    { name = "linkify-it-py" },
]
plugins = [
    { name = "mdit-py-plugins" },
]

[[package]]
name = "markupsafe"
version = "3.0.2"
source = { registry = "https://pypi.org/simple" }
sdist = { url = "https://files.pythonhosted.org/packages/b2/97/5d42485e71dfc078108a86d6de8fa46db44a1a9295e89c5d6d4a06e23a62/markupsafe-3.0.2.tar.gz", hash = "sha256:ee55d3edf80167e48ea11a923c7386f4669df67d7994554387f84e7d8b0a2bf0", size = 20537, upload-time = "2024-10-18T15:21:54.129Z" }
wheels = [
    { url = "https://files.pythonhosted.org/packages/22/09/d1f21434c97fc42f09d290cbb6350d44eb12f09cc62c9476effdb33a18aa/MarkupSafe-3.0.2-cp312-cp312-macosx_10_13_universal2.whl", hash = "sha256:9778bd8ab0a994ebf6f84c2b949e65736d5575320a17ae8984a77fab08db94cf", size = 14274, upload-time = "2024-10-18T15:21:13.777Z" },
    { url = "https://files.pythonhosted.org/packages/6b/b0/18f76bba336fa5aecf79d45dcd6c806c280ec44538b3c13671d49099fdd0/MarkupSafe-3.0.2-cp312-cp312-macosx_11_0_arm64.whl", hash = "sha256:846ade7b71e3536c4e56b386c2a47adf5741d2d8b94ec9dc3e92e5e1ee1e2225", size = 12348, upload-time = "2024-10-18T15:21:14.822Z" },
    { url = "https://files.pythonhosted.org/packages/e0/25/dd5c0f6ac1311e9b40f4af06c78efde0f3b5cbf02502f8ef9501294c425b/MarkupSafe-3.0.2-cp312-cp312-manylinux_2_17_aarch64.manylinux2014_aarch64.whl", hash = "sha256:1c99d261bd2d5f6b59325c92c73df481e05e57f19837bdca8413b9eac4bd8028", size = 24149, upload-time = "2024-10-18T15:21:15.642Z" },
    { url = "https://files.pythonhosted.org/packages/f3/f0/89e7aadfb3749d0f52234a0c8c7867877876e0a20b60e2188e9850794c17/MarkupSafe-3.0.2-cp312-cp312-manylinux_2_17_x86_64.manylinux2014_x86_64.whl", hash = "sha256:e17c96c14e19278594aa4841ec148115f9c7615a47382ecb6b82bd8fea3ab0c8", size = 23118, upload-time = "2024-10-18T15:21:17.133Z" },
    { url = "https://files.pythonhosted.org/packages/d5/da/f2eeb64c723f5e3777bc081da884b414671982008c47dcc1873d81f625b6/MarkupSafe-3.0.2-cp312-cp312-manylinux_2_5_i686.manylinux1_i686.manylinux_2_17_i686.manylinux2014_i686.whl", hash = "sha256:88416bd1e65dcea10bc7569faacb2c20ce071dd1f87539ca2ab364bf6231393c", size = 22993, upload-time = "2024-10-18T15:21:18.064Z" },
    { url = "https://files.pythonhosted.org/packages/da/0e/1f32af846df486dce7c227fe0f2398dc7e2e51d4a370508281f3c1c5cddc/MarkupSafe-3.0.2-cp312-cp312-musllinux_1_2_aarch64.whl", hash = "sha256:2181e67807fc2fa785d0592dc2d6206c019b9502410671cc905d132a92866557", size = 24178, upload-time = "2024-10-18T15:21:18.859Z" },
    { url = "https://files.pythonhosted.org/packages/c4/f6/bb3ca0532de8086cbff5f06d137064c8410d10779c4c127e0e47d17c0b71/MarkupSafe-3.0.2-cp312-cp312-musllinux_1_2_i686.whl", hash = "sha256:52305740fe773d09cffb16f8ed0427942901f00adedac82ec8b67752f58a1b22", size = 23319, upload-time = "2024-10-18T15:21:19.671Z" },
    { url = "https://files.pythonhosted.org/packages/a2/82/8be4c96ffee03c5b4a034e60a31294daf481e12c7c43ab8e34a1453ee48b/MarkupSafe-3.0.2-cp312-cp312-musllinux_1_2_x86_64.whl", hash = "sha256:ad10d3ded218f1039f11a75f8091880239651b52e9bb592ca27de44eed242a48", size = 23352, upload-time = "2024-10-18T15:21:20.971Z" },
    { url = "https://files.pythonhosted.org/packages/51/ae/97827349d3fcffee7e184bdf7f41cd6b88d9919c80f0263ba7acd1bbcb18/MarkupSafe-3.0.2-cp312-cp312-win32.whl", hash = "sha256:0f4ca02bea9a23221c0182836703cbf8930c5e9454bacce27e767509fa286a30", size = 15097, upload-time = "2024-10-18T15:21:22.646Z" },
    { url = "https://files.pythonhosted.org/packages/c1/80/a61f99dc3a936413c3ee4e1eecac96c0da5ed07ad56fd975f1a9da5bc630/MarkupSafe-3.0.2-cp312-cp312-win_amd64.whl", hash = "sha256:8e06879fc22a25ca47312fbe7c8264eb0b662f6db27cb2d3bbbc74b1df4b9b87", size = 15601, upload-time = "2024-10-18T15:21:23.499Z" },
]

[[package]]
name = "math-verify"
version = "0.8.0"
source = { registry = "https://pypi.org/simple" }
dependencies = [
    { name = "latex2sympy2-extended" },
]
sdist = { url = "https://files.pythonhosted.org/packages/35/b5/b1db6fa6b6c28ebbe1889ee11a4703a72a2ca7750ec415f4559c758cf01a/math_verify-0.8.0.tar.gz", hash = "sha256:3295e0adb94bfe553ff6e3189c44f1916a85aa24ab5d1900f2086a706e28f7c4", size = 60191, upload-time = "2025-07-02T15:52:07.209Z" }
wheels = [
    { url = "https://files.pythonhosted.org/packages/fe/9f/59979f699b5c97334298f1295bc9fcdc9904d98d2276479bffff863d23b1/math_verify-0.8.0-py3-none-any.whl", hash = "sha256:31ca651296d817a9bb3fd58ca1fd0d192dcea709b1e5ecf2d0a4514c16f89087", size = 29994, upload-time = "2025-07-02T15:52:05.023Z" },
]

[[package]]
name = "matplotlib"
version = "3.10.6"
source = { registry = "https://pypi.org/simple" }
dependencies = [
    { name = "contourpy" },
    { name = "cycler" },
    { name = "fonttools" },
    { name = "kiwisolver" },
    { name = "numpy" },
    { name = "packaging" },
    { name = "pillow" },
    { name = "pyparsing" },
    { name = "python-dateutil" },
]
sdist = { url = "https://files.pythonhosted.org/packages/a0/59/c3e6453a9676ffba145309a73c462bb407f4400de7de3f2b41af70720a3c/matplotlib-3.10.6.tar.gz", hash = "sha256:ec01b645840dd1996df21ee37f208cd8ba57644779fa20464010638013d3203c", size = 34804264, upload-time = "2025-08-30T00:14:25.137Z" }
wheels = [
    { url = "https://files.pythonhosted.org/packages/ea/1a/7042f7430055d567cc3257ac409fcf608599ab27459457f13772c2d9778b/matplotlib-3.10.6-cp312-cp312-macosx_10_13_x86_64.whl", hash = "sha256:31ca662df6a80bd426f871105fdd69db7543e28e73a9f2afe80de7e531eb2347", size = 8272404, upload-time = "2025-08-30T00:12:59.112Z" },
    { url = "https://files.pythonhosted.org/packages/a9/5d/1d5f33f5b43f4f9e69e6a5fe1fb9090936ae7bc8e2ff6158e7a76542633b/matplotlib-3.10.6-cp312-cp312-macosx_11_0_arm64.whl", hash = "sha256:1678bb61d897bb4ac4757b5ecfb02bfb3fddf7f808000fb81e09c510712fda75", size = 8128262, upload-time = "2025-08-30T00:13:01.141Z" },
    { url = "https://files.pythonhosted.org/packages/67/c3/135fdbbbf84e0979712df58e5e22b4f257b3f5e52a3c4aacf1b8abec0d09/matplotlib-3.10.6-cp312-cp312-manylinux2014_x86_64.manylinux_2_17_x86_64.whl", hash = "sha256:56cd2d20842f58c03d2d6e6c1f1cf5548ad6f66b91e1e48f814e4fb5abd1cb95", size = 8697008, upload-time = "2025-08-30T00:13:03.24Z" },
    { url = "https://files.pythonhosted.org/packages/9c/be/c443ea428fb2488a3ea7608714b1bd85a82738c45da21b447dc49e2f8e5d/matplotlib-3.10.6-cp312-cp312-manylinux_2_27_aarch64.manylinux_2_28_aarch64.whl", hash = "sha256:662df55604a2f9a45435566d6e2660e41efe83cd94f4288dfbf1e6d1eae4b0bb", size = 9530166, upload-time = "2025-08-30T00:13:05.951Z" },
    { url = "https://files.pythonhosted.org/packages/a9/35/48441422b044d74034aea2a3e0d1a49023f12150ebc58f16600132b9bbaf/matplotlib-3.10.6-cp312-cp312-musllinux_1_2_x86_64.whl", hash = "sha256:08f141d55148cd1fc870c3387d70ca4df16dee10e909b3b038782bd4bda6ea07", size = 9593105, upload-time = "2025-08-30T00:13:08.356Z" },
    { url = "https://files.pythonhosted.org/packages/45/c3/994ef20eb4154ab84cc08d033834555319e4af970165e6c8894050af0b3c/matplotlib-3.10.6-cp312-cp312-win_amd64.whl", hash = "sha256:590f5925c2d650b5c9d813c5b3b5fc53f2929c3f8ef463e4ecfa7e052044fb2b", size = 8122784, upload-time = "2025-08-30T00:13:10.367Z" },
    { url = "https://files.pythonhosted.org/packages/57/b8/5c85d9ae0e40f04e71bedb053aada5d6bab1f9b5399a0937afb5d6b02d98/matplotlib-3.10.6-cp312-cp312-win_arm64.whl", hash = "sha256:f44c8d264a71609c79a78d50349e724f5d5fc3684ead7c2a473665ee63d868aa", size = 7992823, upload-time = "2025-08-30T00:13:12.24Z" },
]

[[package]]
name = "matplotlib-inline"
version = "0.1.7"
source = { registry = "https://pypi.org/simple" }
dependencies = [
    { name = "traitlets" },
]
sdist = { url = "https://files.pythonhosted.org/packages/99/5b/a36a337438a14116b16480db471ad061c36c3694df7c2084a0da7ba538b7/matplotlib_inline-0.1.7.tar.gz", hash = "sha256:8423b23ec666be3d16e16b60bdd8ac4e86e840ebd1dd11a30b9f117f2fa0ab90", size = 8159, upload-time = "2024-04-15T13:44:44.803Z" }
wheels = [
    { url = "https://files.pythonhosted.org/packages/8f/8e/9ad090d3553c280a8060fbf6e24dc1c0c29704ee7d1c372f0c174aa59285/matplotlib_inline-0.1.7-py3-none-any.whl", hash = "sha256:df192d39a4ff8f21b1895d72e6a13f5fcc5099f00fa84384e0ea28c2cc0653ca", size = 9899, upload-time = "2024-04-15T13:44:43.265Z" },
]

[[package]]
name = "mcp"
version = "1.13.1"
source = { registry = "https://pypi.org/simple" }
dependencies = [
    { name = "anyio" },
    { name = "httpx" },
    { name = "httpx-sse" },
    { name = "jsonschema" },
    { name = "pydantic" },
    { name = "pydantic-settings" },
    { name = "python-multipart" },
    { name = "pywin32", marker = "sys_platform == 'win32'" },
    { name = "sse-starlette" },
    { name = "starlette" },
    { name = "uvicorn", marker = "sys_platform != 'emscripten'" },
]
sdist = { url = "https://files.pythonhosted.org/packages/66/3c/82c400c2d50afdac4fbefb5b4031fd327e2ad1f23ccef8eee13c5909aa48/mcp-1.13.1.tar.gz", hash = "sha256:165306a8fd7991dc80334edd2de07798175a56461043b7ae907b279794a834c5", size = 438198, upload-time = "2025-08-22T09:22:16.061Z" }
wheels = [
    { url = "https://files.pythonhosted.org/packages/19/3f/d085c7f49ade6d273b185d61ec9405e672b6433f710ea64a90135a8dd445/mcp-1.13.1-py3-none-any.whl", hash = "sha256:c314e7c8bd477a23ba3ef472ee5a32880316c42d03e06dcfa31a1cc7a73b65df", size = 161494, upload-time = "2025-08-22T09:22:14.705Z" },
]

[[package]]
name = "mdit-py-plugins"
version = "0.5.0"
source = { registry = "https://pypi.org/simple" }
dependencies = [
    { name = "markdown-it-py" },
]
sdist = { url = "https://files.pythonhosted.org/packages/b2/fd/a756d36c0bfba5f6e39a1cdbdbfdd448dc02692467d83816dff4592a1ebc/mdit_py_plugins-0.5.0.tar.gz", hash = "sha256:f4918cb50119f50446560513a8e311d574ff6aaed72606ddae6d35716fe809c6", size = 44655, upload-time = "2025-08-11T07:25:49.083Z" }
wheels = [
    { url = "https://files.pythonhosted.org/packages/fb/86/dd6e5db36df29e76c7a7699123569a4a18c1623ce68d826ed96c62643cae/mdit_py_plugins-0.5.0-py3-none-any.whl", hash = "sha256:07a08422fc1936a5d26d146759e9155ea466e842f5ab2f7d2266dd084c8dab1f", size = 57205, upload-time = "2025-08-11T07:25:47.597Z" },
]

[[package]]
name = "mdurl"
version = "0.1.2"
source = { registry = "https://pypi.org/simple" }
sdist = { url = "https://files.pythonhosted.org/packages/d6/54/cfe61301667036ec958cb99bd3efefba235e65cdeb9c84d24a8293ba1d90/mdurl-0.1.2.tar.gz", hash = "sha256:bb413d29f5eea38f31dd4754dd7377d4465116fb207585f97bf925588687c1ba", size = 8729, upload-time = "2022-08-14T12:40:10.846Z" }
wheels = [
    { url = "https://files.pythonhosted.org/packages/b3/38/89ba8ad64ae25be8de66a6d463314cf1eb366222074cfda9ee839c56a4b4/mdurl-0.1.2-py3-none-any.whl", hash = "sha256:84008a41e51615a49fc9966191ff91509e3c40b939176e643fd50a5c2196b8f8", size = 9979, upload-time = "2022-08-14T12:40:09.779Z" },
]

[[package]]
name = "mistral-common"
version = "1.8.4"
source = { registry = "https://pypi.org/simple" }
dependencies = [
    { name = "jsonschema" },
    { name = "numpy" },
    { name = "pillow" },
    { name = "pydantic" },
    { name = "pydantic-extra-types", extra = ["pycountry"] },
    { name = "requests" },
    { name = "tiktoken" },
    { name = "typing-extensions" },
]
sdist = { url = "https://files.pythonhosted.org/packages/ba/dd/1beb1e3d56300f0e4b45ba975ffa7f4b07e6f96a6e06601483f58931893b/mistral_common-1.8.4.tar.gz", hash = "sha256:e611c16ef59c2b60ffdecef4d5e9158e1bf838fad6bad34aa050123601af703a", size = 6333167, upload-time = "2025-08-20T07:22:26.347Z" }
wheels = [
    { url = "https://files.pythonhosted.org/packages/d6/4f/756a66c608a767c7af7010b23992343e97558ce7f86c5c15929f1215f6ef/mistral_common-1.8.4-py3-none-any.whl", hash = "sha256:bfaf2550046cebe8289946adc267ba807ac266e5325647af4c4f67292124bc2f", size = 6517094, upload-time = "2025-08-20T07:22:23.686Z" },
]

[package.optional-dependencies]
audio = [
    { name = "soundfile" },
    { name = "soxr" },
]
image = [
    { name = "opencv-python-headless" },
]

[[package]]
name = "mlx"
version = "0.29.0"
source = { registry = "https://pypi.org/simple" }
dependencies = [
    { name = "mlx-metal", marker = "sys_platform == 'darwin'" },
]
wheels = [
    { url = "https://files.pythonhosted.org/packages/60/c0/a95f24f4b78fdf96f57aaa1a8919f5688603fd4fa0294c2f868f60bc98af/mlx-0.29.0-cp312-cp312-macosx_13_0_arm64.whl", hash = "sha256:a9f9f760a179d96fa7fecc0b31a9885a9ab4ce9e2914f7f34c2980edd7f012fa", size = 546443, upload-time = "2025-08-29T17:14:17.997Z" },
    { url = "https://files.pythonhosted.org/packages/61/c7/9f6a5cf1a0b0eb1ace3892c930f64fa84351cecc75221ce4ca5abd0ad64d/mlx-0.29.0-cp312-cp312-macosx_14_0_arm64.whl", hash = "sha256:446ea784a4717c9b06eee9c91ee038245ebb231760a2cf61b677dc3d256cbd83", size = 546442, upload-time = "2025-08-29T17:14:19.035Z" },
    { url = "https://files.pythonhosted.org/packages/85/40/32b1fe76d80f559ff3af18d104a22c4d07ecad62a88e3c313083722868e4/mlx-0.29.0-cp312-cp312-macosx_15_0_arm64.whl", hash = "sha256:593a3d71c5859f83bc55a9bdc612fe5f8b495c14112e0e7a96c027c11ce5ab52", size = 546444, upload-time = "2025-08-29T17:14:58.946Z" },
]

[[package]]
name = "mlx-lm"
version = "0.27.1"
source = { registry = "https://pypi.org/simple" }
dependencies = [
    { name = "jinja2", marker = "sys_platform != 'linux'" },
    { name = "mlx", marker = "sys_platform != 'linux'" },
    { name = "numpy", marker = "sys_platform != 'linux'" },
    { name = "protobuf", marker = "sys_platform != 'linux'" },
    { name = "pyyaml", marker = "sys_platform != 'linux'" },
    { name = "transformers", marker = "sys_platform != 'linux'" },
]
sdist = { url = "https://files.pythonhosted.org/packages/41/77/e8d3a82658a2070bc392a583dd08c8d24088433e920eac4905bf882255ad/mlx_lm-0.27.1.tar.gz", hash = "sha256:36640fb64c909cfd9baddf37b16e7d3b94a1a141033e6b7ea7a0ef5a965fb4ae", size = 185170, upload-time = "2025-09-04T16:06:57.949Z" }
wheels = [
    { url = "https://files.pythonhosted.org/packages/e1/54/5f35831d208cbf81572e9a0ae8ac6d595ca7c59f3e1da57c367894b0a75b/mlx_lm-0.27.1-py3-none-any.whl", hash = "sha256:300da6f63d8d392483b62b2abda794730fa04343dcb28a1f6a712f4c3ab60f3c", size = 255687, upload-time = "2025-09-04T16:06:54.904Z" },
]

[[package]]
name = "mlx-metal"
version = "0.29.0"
source = { registry = "https://pypi.org/simple" }
wheels = [
    { url = "https://files.pythonhosted.org/packages/08/28/3fb942b27d53061cacd12883629e5c48821f9e661f01210f55d89dabe3a6/mlx_metal-0.29.0-py3-none-macosx_13_0_arm64.whl", hash = "sha256:7e8279851504a8394122497d491276db37ef85d29f2f54d8a711ac90edfef7bf", size = 34964891, upload-time = "2025-08-29T17:16:35.72Z" },
    { url = "https://files.pythonhosted.org/packages/6d/82/582555232044bbdc0d74186077bcd79f1ce45f07a79e49b36afc25f9e313/mlx_metal-0.29.0-py3-none-macosx_14_0_arm64.whl", hash = "sha256:674fc7df4b9502dffe56c92cc95bae3a44950c70aa50f5b53291f228cfbbb631", size = 34694819, upload-time = "2025-08-29T17:16:32.636Z" },
    { url = "https://files.pythonhosted.org/packages/30/d6/b3fc6d07b9bc814551078e53438ebfae8e44c47e4e5f762df244150e4e3a/mlx_metal-0.29.0-py3-none-macosx_15_0_arm64.whl", hash = "sha256:f69eb71128dcc55b5d9baa7606c31641bdd214b859d809deac51be4248d6fddb", size = 34685946, upload-time = "2025-08-29T17:15:25.028Z" },
]

[[package]]
name = "mpmath"
version = "1.3.0"
source = { registry = "https://pypi.org/simple" }
sdist = { url = "https://files.pythonhosted.org/packages/e0/47/dd32fa426cc72114383ac549964eecb20ecfd886d1e5ccf5340b55b02f57/mpmath-1.3.0.tar.gz", hash = "sha256:7a28eb2a9774d00c7bc92411c19a89209d5da7c4c9a9e227be8330a23a25b91f", size = 508106, upload-time = "2023-03-07T16:47:11.061Z" }
wheels = [
    { url = "https://files.pythonhosted.org/packages/43/e3/7d92a15f894aa0c9c4b49b8ee9ac9850d6e63b03c9c32c0367a13ae62209/mpmath-1.3.0-py3-none-any.whl", hash = "sha256:a0b2b9fe80bbcd81a6647ff13108738cfb482d481d826cc0e02f5b35e5c88d2c", size = 536198, upload-time = "2023-03-07T16:47:09.197Z" },
]

[[package]]
name = "msgpack"
version = "1.1.1"
source = { registry = "https://pypi.org/simple" }
sdist = { url = "https://files.pythonhosted.org/packages/45/b1/ea4f68038a18c77c9467400d166d74c4ffa536f34761f7983a104357e614/msgpack-1.1.1.tar.gz", hash = "sha256:77b79ce34a2bdab2594f490c8e80dd62a02d650b91a75159a63ec413b8d104cd", size = 173555, upload-time = "2025-06-13T06:52:51.324Z" }
wheels = [
    { url = "https://files.pythonhosted.org/packages/e3/26/389b9c593eda2b8551b2e7126ad3a06af6f9b44274eb3a4f054d48ff7e47/msgpack-1.1.1-cp312-cp312-macosx_10_13_x86_64.whl", hash = "sha256:ae497b11f4c21558d95de9f64fff7053544f4d1a17731c866143ed6bb4591238", size = 82359, upload-time = "2025-06-13T06:52:03.909Z" },
    { url = "https://files.pythonhosted.org/packages/ab/65/7d1de38c8a22cf8b1551469159d4b6cf49be2126adc2482de50976084d78/msgpack-1.1.1-cp312-cp312-macosx_11_0_arm64.whl", hash = "sha256:33be9ab121df9b6b461ff91baac6f2731f83d9b27ed948c5b9d1978ae28bf157", size = 79172, upload-time = "2025-06-13T06:52:05.246Z" },
    { url = "https://files.pythonhosted.org/packages/0f/bd/cacf208b64d9577a62c74b677e1ada005caa9b69a05a599889d6fc2ab20a/msgpack-1.1.1-cp312-cp312-manylinux_2_17_aarch64.manylinux2014_aarch64.whl", hash = "sha256:6f64ae8fe7ffba251fecb8408540c34ee9df1c26674c50c4544d72dbf792e5ce", size = 425013, upload-time = "2025-06-13T06:52:06.341Z" },
    { url = "https://files.pythonhosted.org/packages/4d/ec/fd869e2567cc9c01278a736cfd1697941ba0d4b81a43e0aa2e8d71dab208/msgpack-1.1.1-cp312-cp312-manylinux_2_17_x86_64.manylinux2014_x86_64.whl", hash = "sha256:a494554874691720ba5891c9b0b39474ba43ffb1aaf32a5dac874effb1619e1a", size = 426905, upload-time = "2025-06-13T06:52:07.501Z" },
    { url = "https://files.pythonhosted.org/packages/55/2a/35860f33229075bce803a5593d046d8b489d7ba2fc85701e714fc1aaf898/msgpack-1.1.1-cp312-cp312-manylinux_2_5_i686.manylinux1_i686.manylinux_2_17_i686.manylinux2014_i686.whl", hash = "sha256:cb643284ab0ed26f6957d969fe0dd8bb17beb567beb8998140b5e38a90974f6c", size = 407336, upload-time = "2025-06-13T06:52:09.047Z" },
    { url = "https://files.pythonhosted.org/packages/8c/16/69ed8f3ada150bf92745fb4921bd621fd2cdf5a42e25eb50bcc57a5328f0/msgpack-1.1.1-cp312-cp312-musllinux_1_2_aarch64.whl", hash = "sha256:d275a9e3c81b1093c060c3837e580c37f47c51eca031f7b5fb76f7b8470f5f9b", size = 409485, upload-time = "2025-06-13T06:52:10.382Z" },
    { url = "https://files.pythonhosted.org/packages/c6/b6/0c398039e4c6d0b2e37c61d7e0e9d13439f91f780686deb8ee64ecf1ae71/msgpack-1.1.1-cp312-cp312-musllinux_1_2_i686.whl", hash = "sha256:4fd6b577e4541676e0cc9ddc1709d25014d3ad9a66caa19962c4f5de30fc09ef", size = 412182, upload-time = "2025-06-13T06:52:11.644Z" },
    { url = "https://files.pythonhosted.org/packages/b8/d0/0cf4a6ecb9bc960d624c93effaeaae75cbf00b3bc4a54f35c8507273cda1/msgpack-1.1.1-cp312-cp312-musllinux_1_2_x86_64.whl", hash = "sha256:bb29aaa613c0a1c40d1af111abf025f1732cab333f96f285d6a93b934738a68a", size = 419883, upload-time = "2025-06-13T06:52:12.806Z" },
    { url = "https://files.pythonhosted.org/packages/62/83/9697c211720fa71a2dfb632cad6196a8af3abea56eece220fde4674dc44b/msgpack-1.1.1-cp312-cp312-win32.whl", hash = "sha256:870b9a626280c86cff9c576ec0d9cbcc54a1e5ebda9cd26dab12baf41fee218c", size = 65406, upload-time = "2025-06-13T06:52:14.271Z" },
    { url = "https://files.pythonhosted.org/packages/c0/23/0abb886e80eab08f5e8c485d6f13924028602829f63b8f5fa25a06636628/msgpack-1.1.1-cp312-cp312-win_amd64.whl", hash = "sha256:5692095123007180dca3e788bb4c399cc26626da51629a31d40207cb262e67f4", size = 72558, upload-time = "2025-06-13T06:52:15.252Z" },
]

[[package]]
name = "msgspec"
version = "0.19.0"
source = { registry = "https://pypi.org/simple" }
sdist = { url = "https://files.pythonhosted.org/packages/cf/9b/95d8ce458462b8b71b8a70fa94563b2498b89933689f3a7b8911edfae3d7/msgspec-0.19.0.tar.gz", hash = "sha256:604037e7cd475345848116e89c553aa9a233259733ab51986ac924ab1b976f8e", size = 216934, upload-time = "2024-12-27T17:40:28.597Z" }
wheels = [
    { url = "https://files.pythonhosted.org/packages/b2/5f/a70c24f075e3e7af2fae5414c7048b0e11389685b7f717bb55ba282a34a7/msgspec-0.19.0-cp312-cp312-macosx_10_13_x86_64.whl", hash = "sha256:f98bd8962ad549c27d63845b50af3f53ec468b6318400c9f1adfe8b092d7b62f", size = 190485, upload-time = "2024-12-27T17:39:44.974Z" },
    { url = "https://files.pythonhosted.org/packages/89/b0/1b9763938cfae12acf14b682fcf05c92855974d921a5a985ecc197d1c672/msgspec-0.19.0-cp312-cp312-macosx_11_0_arm64.whl", hash = "sha256:43bbb237feab761b815ed9df43b266114203f53596f9b6e6f00ebd79d178cdf2", size = 183910, upload-time = "2024-12-27T17:39:46.401Z" },
    { url = "https://files.pythonhosted.org/packages/87/81/0c8c93f0b92c97e326b279795f9c5b956c5a97af28ca0fbb9fd86c83737a/msgspec-0.19.0-cp312-cp312-manylinux_2_17_aarch64.manylinux2014_aarch64.whl", hash = "sha256:4cfc033c02c3e0aec52b71710d7f84cb3ca5eb407ab2ad23d75631153fdb1f12", size = 210633, upload-time = "2024-12-27T17:39:49.099Z" },
    { url = "https://files.pythonhosted.org/packages/d0/ef/c5422ce8af73928d194a6606f8ae36e93a52fd5e8df5abd366903a5ca8da/msgspec-0.19.0-cp312-cp312-manylinux_2_17_x86_64.manylinux2014_x86_64.whl", hash = "sha256:d911c442571605e17658ca2b416fd8579c5050ac9adc5e00c2cb3126c97f73bc", size = 213594, upload-time = "2024-12-27T17:39:51.204Z" },
    { url = "https://files.pythonhosted.org/packages/19/2b/4137bc2ed45660444842d042be2cf5b18aa06efd2cda107cff18253b9653/msgspec-0.19.0-cp312-cp312-musllinux_1_2_aarch64.whl", hash = "sha256:757b501fa57e24896cf40a831442b19a864f56d253679f34f260dcb002524a6c", size = 214053, upload-time = "2024-12-27T17:39:52.866Z" },
    { url = "https://files.pythonhosted.org/packages/9d/e6/8ad51bdc806aac1dc501e8fe43f759f9ed7284043d722b53323ea421c360/msgspec-0.19.0-cp312-cp312-musllinux_1_2_x86_64.whl", hash = "sha256:5f0f65f29b45e2816d8bded36e6b837a4bf5fb60ec4bc3c625fa2c6da4124537", size = 219081, upload-time = "2024-12-27T17:39:55.142Z" },
    { url = "https://files.pythonhosted.org/packages/b1/ef/27dd35a7049c9a4f4211c6cd6a8c9db0a50647546f003a5867827ec45391/msgspec-0.19.0-cp312-cp312-win_amd64.whl", hash = "sha256:067f0de1c33cfa0b6a8206562efdf6be5985b988b53dd244a8e06f993f27c8c0", size = 187467, upload-time = "2024-12-27T17:39:56.531Z" },
]

[[package]]
name = "multidict"
version = "6.6.4"
source = { registry = "https://pypi.org/simple" }
sdist = { url = "https://files.pythonhosted.org/packages/69/7f/0652e6ed47ab288e3756ea9c0df8b14950781184d4bd7883f4d87dd41245/multidict-6.6.4.tar.gz", hash = "sha256:d2d4e4787672911b48350df02ed3fa3fffdc2f2e8ca06dd6afdf34189b76a9dd", size = 101843, upload-time = "2025-08-11T12:08:48.217Z" }
wheels = [
    { url = "https://files.pythonhosted.org/packages/05/f6/512ffd8fd8b37fb2680e5ac35d788f1d71bbaf37789d21a820bdc441e565/multidict-6.6.4-cp312-cp312-macosx_10_13_universal2.whl", hash = "sha256:0ffb87be160942d56d7b87b0fdf098e81ed565add09eaa1294268c7f3caac4c8", size = 76516, upload-time = "2025-08-11T12:06:53.393Z" },
    { url = "https://files.pythonhosted.org/packages/99/58/45c3e75deb8855c36bd66cc1658007589662ba584dbf423d01df478dd1c5/multidict-6.6.4-cp312-cp312-macosx_10_13_x86_64.whl", hash = "sha256:d191de6cbab2aff5de6c5723101705fd044b3e4c7cfd587a1929b5028b9714b3", size = 45394, upload-time = "2025-08-11T12:06:54.555Z" },
    { url = "https://files.pythonhosted.org/packages/fd/ca/e8c4472a93a26e4507c0b8e1f0762c0d8a32de1328ef72fd704ef9cc5447/multidict-6.6.4-cp312-cp312-macosx_11_0_arm64.whl", hash = "sha256:38a0956dd92d918ad5feff3db8fcb4a5eb7dba114da917e1a88475619781b57b", size = 43591, upload-time = "2025-08-11T12:06:55.672Z" },
    { url = "https://files.pythonhosted.org/packages/05/51/edf414f4df058574a7265034d04c935aa84a89e79ce90fcf4df211f47b16/multidict-6.6.4-cp312-cp312-manylinux1_i686.manylinux2014_i686.manylinux_2_17_i686.manylinux_2_5_i686.whl", hash = "sha256:6865f6d3b7900ae020b495d599fcf3765653bc927951c1abb959017f81ae8287", size = 237215, upload-time = "2025-08-11T12:06:57.213Z" },
    { url = "https://files.pythonhosted.org/packages/c8/45/8b3d6dbad8cf3252553cc41abea09ad527b33ce47a5e199072620b296902/multidict-6.6.4-cp312-cp312-manylinux2014_aarch64.manylinux_2_17_aarch64.manylinux_2_28_aarch64.whl", hash = "sha256:0a2088c126b6f72db6c9212ad827d0ba088c01d951cee25e758c450da732c138", size = 258299, upload-time = "2025-08-11T12:06:58.946Z" },
    { url = "https://files.pythonhosted.org/packages/3c/e8/8ca2e9a9f5a435fc6db40438a55730a4bf4956b554e487fa1b9ae920f825/multidict-6.6.4-cp312-cp312-manylinux2014_armv7l.manylinux_2_17_armv7l.manylinux_2_31_armv7l.whl", hash = "sha256:0f37bed7319b848097085d7d48116f545985db988e2256b2e6f00563a3416ee6", size = 242357, upload-time = "2025-08-11T12:07:00.301Z" },
    { url = "https://files.pythonhosted.org/packages/0f/84/80c77c99df05a75c28490b2af8f7cba2a12621186e0a8b0865d8e745c104/multidict-6.6.4-cp312-cp312-manylinux2014_ppc64le.manylinux_2_17_ppc64le.manylinux_2_28_ppc64le.whl", hash = "sha256:01368e3c94032ba6ca0b78e7ccb099643466cf24f8dc8eefcfdc0571d56e58f9", size = 268369, upload-time = "2025-08-11T12:07:01.638Z" },
    { url = "https://files.pythonhosted.org/packages/0d/e9/920bfa46c27b05fb3e1ad85121fd49f441492dca2449c5bcfe42e4565d8a/multidict-6.6.4-cp312-cp312-manylinux2014_s390x.manylinux_2_17_s390x.manylinux_2_28_s390x.whl", hash = "sha256:8fe323540c255db0bffee79ad7f048c909f2ab0edb87a597e1c17da6a54e493c", size = 269341, upload-time = "2025-08-11T12:07:02.943Z" },
    { url = "https://files.pythonhosted.org/packages/af/65/753a2d8b05daf496f4a9c367fe844e90a1b2cac78e2be2c844200d10cc4c/multidict-6.6.4-cp312-cp312-manylinux2014_x86_64.manylinux_2_17_x86_64.manylinux_2_28_x86_64.whl", hash = "sha256:b8eb3025f17b0a4c3cd08cda49acf312a19ad6e8a4edd9dbd591e6506d999402", size = 256100, upload-time = "2025-08-11T12:07:04.564Z" },
    { url = "https://files.pythonhosted.org/packages/09/54/655be13ae324212bf0bc15d665a4e34844f34c206f78801be42f7a0a8aaa/multidict-6.6.4-cp312-cp312-musllinux_1_2_aarch64.whl", hash = "sha256:bbc14f0365534d35a06970d6a83478b249752e922d662dc24d489af1aa0d1be7", size = 253584, upload-time = "2025-08-11T12:07:05.914Z" },
    { url = "https://files.pythonhosted.org/packages/5c/74/ab2039ecc05264b5cec73eb018ce417af3ebb384ae9c0e9ed42cb33f8151/multidict-6.6.4-cp312-cp312-musllinux_1_2_armv7l.whl", hash = "sha256:75aa52fba2d96bf972e85451b99d8e19cc37ce26fd016f6d4aa60da9ab2b005f", size = 251018, upload-time = "2025-08-11T12:07:08.301Z" },
    { url = "https://files.pythonhosted.org/packages/af/0a/ccbb244ac848e56c6427f2392741c06302bbfba49c0042f1eb3c5b606497/multidict-6.6.4-cp312-cp312-musllinux_1_2_i686.whl", hash = "sha256:4fefd4a815e362d4f011919d97d7b4a1e566f1dde83dc4ad8cfb5b41de1df68d", size = 251477, upload-time = "2025-08-11T12:07:10.248Z" },
    { url = "https://files.pythonhosted.org/packages/0e/b0/0ed49bba775b135937f52fe13922bc64a7eaf0a3ead84a36e8e4e446e096/multidict-6.6.4-cp312-cp312-musllinux_1_2_ppc64le.whl", hash = "sha256:db9801fe021f59a5b375ab778973127ca0ac52429a26e2fd86aa9508f4d26eb7", size = 263575, upload-time = "2025-08-11T12:07:11.928Z" },
    { url = "https://files.pythonhosted.org/packages/3e/d9/7fb85a85e14de2e44dfb6a24f03c41e2af8697a6df83daddb0e9b7569f73/multidict-6.6.4-cp312-cp312-musllinux_1_2_s390x.whl", hash = "sha256:a650629970fa21ac1fb06ba25dabfc5b8a2054fcbf6ae97c758aa956b8dba802", size = 259649, upload-time = "2025-08-11T12:07:13.244Z" },
    { url = "https://files.pythonhosted.org/packages/03/9e/b3a459bcf9b6e74fa461a5222a10ff9b544cb1cd52fd482fb1b75ecda2a2/multidict-6.6.4-cp312-cp312-musllinux_1_2_x86_64.whl", hash = "sha256:452ff5da78d4720d7516a3a2abd804957532dd69296cb77319c193e3ffb87e24", size = 251505, upload-time = "2025-08-11T12:07:14.57Z" },
    { url = "https://files.pythonhosted.org/packages/86/a2/8022f78f041dfe6d71e364001a5cf987c30edfc83c8a5fb7a3f0974cff39/multidict-6.6.4-cp312-cp312-win32.whl", hash = "sha256:8c2fcb12136530ed19572bbba61b407f655e3953ba669b96a35036a11a485793", size = 41888, upload-time = "2025-08-11T12:07:15.904Z" },
    { url = "https://files.pythonhosted.org/packages/c7/eb/d88b1780d43a56db2cba24289fa744a9d216c1a8546a0dc3956563fd53ea/multidict-6.6.4-cp312-cp312-win_amd64.whl", hash = "sha256:047d9425860a8c9544fed1b9584f0c8bcd31bcde9568b047c5e567a1025ecd6e", size = 46072, upload-time = "2025-08-11T12:07:17.045Z" },
    { url = "https://files.pythonhosted.org/packages/9f/16/b929320bf5750e2d9d4931835a4c638a19d2494a5b519caaaa7492ebe105/multidict-6.6.4-cp312-cp312-win_arm64.whl", hash = "sha256:14754eb72feaa1e8ae528468f24250dd997b8e2188c3d2f593f9eba259e4b364", size = 43222, upload-time = "2025-08-11T12:07:18.328Z" },
    { url = "https://files.pythonhosted.org/packages/fd/69/b547032297c7e63ba2af494edba695d781af8a0c6e89e4d06cf848b21d80/multidict-6.6.4-py3-none-any.whl", hash = "sha256:27d8f8e125c07cb954e54d75d04905a9bba8a439c1d84aca94949d4d03d8601c", size = 12313, upload-time = "2025-08-11T12:08:46.891Z" },
]

[[package]]
name = "multiprocess"
version = "0.70.16"
source = { registry = "https://pypi.org/simple" }
dependencies = [
    { name = "dill" },
]
sdist = { url = "https://files.pythonhosted.org/packages/b5/ae/04f39c5d0d0def03247c2893d6f2b83c136bf3320a2154d7b8858f2ba72d/multiprocess-0.70.16.tar.gz", hash = "sha256:161af703d4652a0e1410be6abccecde4a7ddffd19341be0a7011b94aeb171ac1", size = 1772603, upload-time = "2024-01-28T18:52:34.85Z" }
wheels = [
    { url = "https://files.pythonhosted.org/packages/bc/f7/7ec7fddc92e50714ea3745631f79bd9c96424cb2702632521028e57d3a36/multiprocess-0.70.16-py310-none-any.whl", hash = "sha256:c4a9944c67bd49f823687463660a2d6daae94c289adff97e0f9d696ba6371d02", size = 134824, upload-time = "2024-01-28T18:52:26.062Z" },
    { url = "https://files.pythonhosted.org/packages/50/15/b56e50e8debaf439f44befec5b2af11db85f6e0f344c3113ae0be0593a91/multiprocess-0.70.16-py311-none-any.whl", hash = "sha256:af4cabb0dac72abfb1e794fa7855c325fd2b55a10a44628a3c1ad3311c04127a", size = 143519, upload-time = "2024-01-28T18:52:28.115Z" },
    { url = "https://files.pythonhosted.org/packages/0a/7d/a988f258104dcd2ccf1ed40fdc97e26c4ac351eeaf81d76e266c52d84e2f/multiprocess-0.70.16-py312-none-any.whl", hash = "sha256:fc0544c531920dde3b00c29863377f87e1632601092ea2daca74e4beb40faa2e", size = 146741, upload-time = "2024-01-28T18:52:29.395Z" },
    { url = "https://files.pythonhosted.org/packages/ea/89/38df130f2c799090c978b366cfdf5b96d08de5b29a4a293df7f7429fa50b/multiprocess-0.70.16-py38-none-any.whl", hash = "sha256:a71d82033454891091a226dfc319d0cfa8019a4e888ef9ca910372a446de4435", size = 132628, upload-time = "2024-01-28T18:52:30.853Z" },
    { url = "https://files.pythonhosted.org/packages/da/d9/f7f9379981e39b8c2511c9e0326d212accacb82f12fbfdc1aa2ce2a7b2b6/multiprocess-0.70.16-py39-none-any.whl", hash = "sha256:a0bafd3ae1b732eac64be2e72038231c1ba97724b60b09400d68f229fcc2fbf3", size = 133351, upload-time = "2024-01-28T18:52:31.981Z" },
]

[[package]]
name = "nest-asyncio"
version = "1.6.0"
source = { registry = "https://pypi.org/simple" }
sdist = { url = "https://files.pythonhosted.org/packages/83/f8/51569ac65d696c8ecbee95938f89d4abf00f47d58d48f6fbabfe8f0baefe/nest_asyncio-1.6.0.tar.gz", hash = "sha256:6f172d5449aca15afd6c646851f4e31e02c598d553a667e38cafa997cfec55fe", size = 7418, upload-time = "2024-01-21T14:25:19.227Z" }
wheels = [
    { url = "https://files.pythonhosted.org/packages/a0/c4/c2971a3ba4c6103a3d10c4b0f24f461ddc027f0f09763220cf35ca1401b3/nest_asyncio-1.6.0-py3-none-any.whl", hash = "sha256:87af6efd6b5e897c81050477ef65c62e2b2f35d51703cae01aff2905b1852e1c", size = 5195, upload-time = "2024-01-21T14:25:17.223Z" },
]

[[package]]
name = "networkx"
version = "3.5"
source = { registry = "https://pypi.org/simple" }
sdist = { url = "https://files.pythonhosted.org/packages/6c/4f/ccdb8ad3a38e583f214547fd2f7ff1fc160c43a75af88e6aec213404b96a/networkx-3.5.tar.gz", hash = "sha256:d4c6f9cf81f52d69230866796b82afbccdec3db7ae4fbd1b65ea750feed50037", size = 2471065, upload-time = "2025-05-29T11:35:07.804Z" }
wheels = [
    { url = "https://files.pythonhosted.org/packages/eb/8d/776adee7bbf76365fdd7f2552710282c79a4ead5d2a46408c9043a2b70ba/networkx-3.5-py3-none-any.whl", hash = "sha256:0030d386a9a06dee3565298b4a734b68589749a544acbb6c412dc9e2489ec6ec", size = 2034406, upload-time = "2025-05-29T11:35:04.961Z" },
]

[[package]]
name = "ninja"
version = "1.13.0"
source = { registry = "https://pypi.org/simple" }
sdist = { url = "https://files.pythonhosted.org/packages/43/73/79a0b22fc731989c708068427579e840a6cf4e937fe7ae5c5d0b7356ac22/ninja-1.13.0.tar.gz", hash = "sha256:4a40ce995ded54d9dc24f8ea37ff3bf62ad192b547f6c7126e7e25045e76f978", size = 242558, upload-time = "2025-08-11T15:10:19.421Z" }
wheels = [
    { url = "https://files.pythonhosted.org/packages/3c/74/d02409ed2aa865e051b7edda22ad416a39d81a84980f544f8de717cab133/ninja-1.13.0-py3-none-macosx_10_9_universal2.whl", hash = "sha256:fa2a8bfc62e31b08f83127d1613d10821775a0eb334197154c4d6067b7068ff1", size = 310125, upload-time = "2025-08-11T15:09:50.971Z" },
    { url = "https://files.pythonhosted.org/packages/8e/de/6e1cd6b84b412ac1ef327b76f0641aeb5dcc01e9d3f9eee0286d0c34fd93/ninja-1.13.0-py3-none-manylinux2014_aarch64.manylinux_2_17_aarch64.whl", hash = "sha256:3d00c692fb717fd511abeb44b8c5d00340c36938c12d6538ba989fe764e79630", size = 177467, upload-time = "2025-08-11T15:09:52.767Z" },
    { url = "https://files.pythonhosted.org/packages/c8/83/49320fb6e58ae3c079381e333575fdbcf1cca3506ee160a2dcce775046fa/ninja-1.13.0-py3-none-manylinux2014_i686.manylinux_2_17_i686.whl", hash = "sha256:be7f478ff9f96a128b599a964fc60a6a87b9fa332ee1bd44fa243ac88d50291c", size = 187834, upload-time = "2025-08-11T15:09:54.115Z" },
    { url = "https://files.pythonhosted.org/packages/56/c7/ba22748fb59f7f896b609cd3e568d28a0a367a6d953c24c461fe04fc4433/ninja-1.13.0-py3-none-manylinux2014_ppc64le.manylinux_2_17_ppc64le.whl", hash = "sha256:60056592cf495e9a6a4bea3cd178903056ecb0943e4de45a2ea825edb6dc8d3e", size = 202736, upload-time = "2025-08-11T15:09:55.745Z" },
    { url = "https://files.pythonhosted.org/packages/79/22/d1de07632b78ac8e6b785f41fa9aad7a978ec8c0a1bf15772def36d77aac/ninja-1.13.0-py3-none-manylinux2014_s390x.manylinux_2_17_s390x.whl", hash = "sha256:1c97223cdda0417f414bf864cfb73b72d8777e57ebb279c5f6de368de0062988", size = 179034, upload-time = "2025-08-11T15:09:57.394Z" },
    { url = "https://files.pythonhosted.org/packages/ed/de/0e6edf44d6a04dabd0318a519125ed0415ce437ad5a1ec9b9be03d9048cf/ninja-1.13.0-py3-none-manylinux2014_x86_64.manylinux_2_17_x86_64.whl", hash = "sha256:fb46acf6b93b8dd0322adc3a4945452a4e774b75b91293bafcc7b7f8e6517dfa", size = 180716, upload-time = "2025-08-11T15:09:58.696Z" },
    { url = "https://files.pythonhosted.org/packages/54/28/938b562f9057aaa4d6bfbeaa05e81899a47aebb3ba6751e36c027a7f5ff7/ninja-1.13.0-py3-none-manylinux_2_28_armv7l.manylinux_2_31_armv7l.whl", hash = "sha256:4be9c1b082d244b1ad7ef41eb8ab088aae8c109a9f3f0b3e56a252d3e00f42c1", size = 146843, upload-time = "2025-08-11T15:10:00.046Z" },
    { url = "https://files.pythonhosted.org/packages/2a/fb/d06a3838de4f8ab866e44ee52a797b5491df823901c54943b2adb0389fbb/ninja-1.13.0-py3-none-manylinux_2_31_riscv64.whl", hash = "sha256:6739d3352073341ad284246f81339a384eec091d9851a886dfa5b00a6d48b3e2", size = 154402, upload-time = "2025-08-11T15:10:01.657Z" },
    { url = "https://files.pythonhosted.org/packages/31/bf/0d7808af695ceddc763cf251b84a9892cd7f51622dc8b4c89d5012779f06/ninja-1.13.0-py3-none-musllinux_1_2_aarch64.whl", hash = "sha256:11be2d22027bde06f14c343f01d31446747dbb51e72d00decca2eb99be911e2f", size = 552388, upload-time = "2025-08-11T15:10:03.349Z" },
    { url = "https://files.pythonhosted.org/packages/9d/70/c99d0c2c809f992752453cce312848abb3b1607e56d4cd1b6cded317351a/ninja-1.13.0-py3-none-musllinux_1_2_armv7l.whl", hash = "sha256:aa45b4037b313c2f698bc13306239b8b93b4680eb47e287773156ac9e9304714", size = 472501, upload-time = "2025-08-11T15:10:04.735Z" },
    { url = "https://files.pythonhosted.org/packages/9f/43/c217b1153f0e499652f5e0766da8523ce3480f0a951039c7af115e224d55/ninja-1.13.0-py3-none-musllinux_1_2_i686.whl", hash = "sha256:5f8e1e8a1a30835eeb51db05cf5a67151ad37542f5a4af2a438e9490915e5b72", size = 638280, upload-time = "2025-08-11T15:10:06.512Z" },
    { url = "https://files.pythonhosted.org/packages/8c/45/9151bba2c8d0ae2b6260f71696330590de5850e5574b7b5694dce6023e20/ninja-1.13.0-py3-none-musllinux_1_2_ppc64le.whl", hash = "sha256:3d7d7779d12cb20c6d054c61b702139fd23a7a964ec8f2c823f1ab1b084150db", size = 642420, upload-time = "2025-08-11T15:10:08.35Z" },
    { url = "https://files.pythonhosted.org/packages/3c/fb/95752eb635bb8ad27d101d71bef15bc63049de23f299e312878fc21cb2da/ninja-1.13.0-py3-none-musllinux_1_2_riscv64.whl", hash = "sha256:d741a5e6754e0bda767e3274a0f0deeef4807f1fec6c0d7921a0244018926ae5", size = 585106, upload-time = "2025-08-11T15:10:09.818Z" },
    { url = "https://files.pythonhosted.org/packages/c1/31/aa56a1a286703800c0cbe39fb4e82811c277772dc8cd084f442dd8e2938a/ninja-1.13.0-py3-none-musllinux_1_2_s390x.whl", hash = "sha256:e8bad11f8a00b64137e9b315b137d8bb6cbf3086fbdc43bf1f90fd33324d2e96", size = 707138, upload-time = "2025-08-11T15:10:11.366Z" },
    { url = "https://files.pythonhosted.org/packages/34/6f/5f5a54a1041af945130abdb2b8529cbef0cdcbbf9bcf3f4195378319d29a/ninja-1.13.0-py3-none-musllinux_1_2_x86_64.whl", hash = "sha256:b4f2a072db3c0f944c32793e91532d8948d20d9ab83da9c0c7c15b5768072200", size = 581758, upload-time = "2025-08-11T15:10:13.295Z" },
    { url = "https://files.pythonhosted.org/packages/95/97/51359c77527d45943fe7a94d00a3843b81162e6c4244b3579fe8fc54cb9c/ninja-1.13.0-py3-none-win32.whl", hash = "sha256:8cfbb80b4a53456ae8a39f90ae3d7a2129f45ea164f43fadfa15dc38c4aef1c9", size = 267201, upload-time = "2025-08-11T15:10:15.158Z" },
    { url = "https://files.pythonhosted.org/packages/29/45/c0adfbfb0b5895aa18cec400c535b4f7ff3e52536e0403602fc1a23f7de9/ninja-1.13.0-py3-none-win_amd64.whl", hash = "sha256:fb8ee8719f8af47fed145cced4a85f0755dd55d45b2bddaf7431fa89803c5f3e", size = 309975, upload-time = "2025-08-11T15:10:16.697Z" },
    { url = "https://files.pythonhosted.org/packages/df/93/a7b983643d1253bb223234b5b226e69de6cda02b76cdca7770f684b795f5/ninja-1.13.0-py3-none-win_arm64.whl", hash = "sha256:3c0b40b1f0bba764644385319028650087b4c1b18cdfa6f45cb39a3669b81aa9", size = 290806, upload-time = "2025-08-11T15:10:18.018Z" },
]

[[package]]
name = "nltk"
version = "3.9.1"
source = { registry = "https://pypi.org/simple" }
dependencies = [
    { name = "click" },
    { name = "joblib" },
    { name = "regex" },
    { name = "tqdm" },
]
sdist = { url = "https://files.pythonhosted.org/packages/3c/87/db8be88ad32c2d042420b6fd9ffd4a149f9a0d7f0e86b3f543be2eeeedd2/nltk-3.9.1.tar.gz", hash = "sha256:87d127bd3de4bd89a4f81265e5fa59cb1b199b27440175370f7417d2bc7ae868", size = 2904691, upload-time = "2024-08-18T19:48:37.769Z" }
wheels = [
    { url = "https://files.pythonhosted.org/packages/4d/66/7d9e26593edda06e8cb531874633f7c2372279c3b0f46235539fe546df8b/nltk-3.9.1-py3-none-any.whl", hash = "sha256:4fa26829c5b00715afe3061398a8989dc643b92ce7dd93fb4585a70930d168a1", size = 1505442, upload-time = "2024-08-18T19:48:21.909Z" },
]

[[package]]
name = "nodeenv"
version = "1.9.1"
source = { registry = "https://pypi.org/simple" }
sdist = { url = "https://files.pythonhosted.org/packages/43/16/fc88b08840de0e0a72a2f9d8c6bae36be573e475a6326ae854bcc549fc45/nodeenv-1.9.1.tar.gz", hash = "sha256:6ec12890a2dab7946721edbfbcd91f3319c6ccc9aec47be7c7e6b7011ee6645f", size = 47437, upload-time = "2024-06-04T18:44:11.171Z" }
wheels = [
    { url = "https://files.pythonhosted.org/packages/d2/1d/1b658dbd2b9fa9c4c9f32accbfc0205d532c8c6194dc0f2a4c0428e7128a/nodeenv-1.9.1-py2.py3-none-any.whl", hash = "sha256:ba11c9782d29c27c70ffbdda2d7415098754709be8a7056d79a737cd901155c9", size = 22314, upload-time = "2024-06-04T18:44:08.352Z" },
]

[[package]]
name = "numba"
version = "0.61.2"
source = { registry = "https://pypi.org/simple" }
dependencies = [
    { name = "llvmlite" },
    { name = "numpy" },
]
sdist = { url = "https://files.pythonhosted.org/packages/1c/a0/e21f57604304aa03ebb8e098429222722ad99176a4f979d34af1d1ee80da/numba-0.61.2.tar.gz", hash = "sha256:8750ee147940a6637b80ecf7f95062185ad8726c8c28a2295b8ec1160a196f7d", size = 2820615, upload-time = "2025-04-09T02:58:07.659Z" }
wheels = [
    { url = "https://files.pythonhosted.org/packages/b4/a0/c6b7b9c615cfa3b98c4c63f4316e3f6b3bbe2387740277006551784218cd/numba-0.61.2-cp312-cp312-macosx_10_14_x86_64.whl", hash = "sha256:34fba9406078bac7ab052efbf0d13939426c753ad72946baaa5bf9ae0ebb8dd2", size = 2776626, upload-time = "2025-04-09T02:57:51.857Z" },
    { url = "https://files.pythonhosted.org/packages/92/4a/fe4e3c2ecad72d88f5f8cd04e7f7cff49e718398a2fac02d2947480a00ca/numba-0.61.2-cp312-cp312-macosx_11_0_arm64.whl", hash = "sha256:4ddce10009bc097b080fc96876d14c051cc0c7679e99de3e0af59014dab7dfe8", size = 2779287, upload-time = "2025-04-09T02:57:53.658Z" },
    { url = "https://files.pythonhosted.org/packages/9a/2d/e518df036feab381c23a624dac47f8445ac55686ec7f11083655eb707da3/numba-0.61.2-cp312-cp312-manylinux2014_x86_64.manylinux_2_17_x86_64.whl", hash = "sha256:5b1bb509d01f23d70325d3a5a0e237cbc9544dd50e50588bc581ba860c213546", size = 3885928, upload-time = "2025-04-09T02:57:55.206Z" },
    { url = "https://files.pythonhosted.org/packages/10/0f/23cced68ead67b75d77cfcca3df4991d1855c897ee0ff3fe25a56ed82108/numba-0.61.2-cp312-cp312-manylinux_2_28_aarch64.whl", hash = "sha256:48a53a3de8f8793526cbe330f2a39fe9a6638efcbf11bd63f3d2f9757ae345cd", size = 3577115, upload-time = "2025-04-09T02:57:56.818Z" },
    { url = "https://files.pythonhosted.org/packages/68/1d/ddb3e704c5a8fb90142bf9dc195c27db02a08a99f037395503bfbc1d14b3/numba-0.61.2-cp312-cp312-win_amd64.whl", hash = "sha256:97cf4f12c728cf77c9c1d7c23707e4d8fb4632b46275f8f3397de33e5877af18", size = 2831929, upload-time = "2025-04-09T02:57:58.45Z" },
]

[[package]]
name = "numpy"
version = "2.2.6"
source = { registry = "https://pypi.org/simple" }
sdist = { url = "https://files.pythonhosted.org/packages/76/21/7d2a95e4bba9dc13d043ee156a356c0a8f0c6309dff6b21b4d71a073b8a8/numpy-2.2.6.tar.gz", hash = "sha256:e29554e2bef54a90aa5cc07da6ce955accb83f21ab5de01a62c8478897b264fd", size = 20276440, upload-time = "2025-05-17T22:38:04.611Z" }
wheels = [
    { url = "https://files.pythonhosted.org/packages/82/5d/c00588b6cf18e1da539b45d3598d3557084990dcc4331960c15ee776ee41/numpy-2.2.6-cp312-cp312-macosx_10_13_x86_64.whl", hash = "sha256:41c5a21f4a04fa86436124d388f6ed60a9343a6f767fced1a8a71c3fbca038ff", size = 20875348, upload-time = "2025-05-17T21:34:39.648Z" },
    { url = "https://files.pythonhosted.org/packages/66/ee/560deadcdde6c2f90200450d5938f63a34b37e27ebff162810f716f6a230/numpy-2.2.6-cp312-cp312-macosx_11_0_arm64.whl", hash = "sha256:de749064336d37e340f640b05f24e9e3dd678c57318c7289d222a8a2f543e90c", size = 14119362, upload-time = "2025-05-17T21:35:01.241Z" },
    { url = "https://files.pythonhosted.org/packages/3c/65/4baa99f1c53b30adf0acd9a5519078871ddde8d2339dc5a7fde80d9d87da/numpy-2.2.6-cp312-cp312-macosx_14_0_arm64.whl", hash = "sha256:894b3a42502226a1cac872f840030665f33326fc3dac8e57c607905773cdcde3", size = 5084103, upload-time = "2025-05-17T21:35:10.622Z" },
    { url = "https://files.pythonhosted.org/packages/cc/89/e5a34c071a0570cc40c9a54eb472d113eea6d002e9ae12bb3a8407fb912e/numpy-2.2.6-cp312-cp312-macosx_14_0_x86_64.whl", hash = "sha256:71594f7c51a18e728451bb50cc60a3ce4e6538822731b2933209a1f3614e9282", size = 6625382, upload-time = "2025-05-17T21:35:21.414Z" },
    { url = "https://files.pythonhosted.org/packages/f8/35/8c80729f1ff76b3921d5c9487c7ac3de9b2a103b1cd05e905b3090513510/numpy-2.2.6-cp312-cp312-manylinux_2_17_aarch64.manylinux2014_aarch64.whl", hash = "sha256:f2618db89be1b4e05f7a1a847a9c1c0abd63e63a1607d892dd54668dd92faf87", size = 14018462, upload-time = "2025-05-17T21:35:42.174Z" },
    { url = "https://files.pythonhosted.org/packages/8c/3d/1e1db36cfd41f895d266b103df00ca5b3cbe965184df824dec5c08c6b803/numpy-2.2.6-cp312-cp312-manylinux_2_17_x86_64.manylinux2014_x86_64.whl", hash = "sha256:fd83c01228a688733f1ded5201c678f0c53ecc1006ffbc404db9f7a899ac6249", size = 16527618, upload-time = "2025-05-17T21:36:06.711Z" },
    { url = "https://files.pythonhosted.org/packages/61/c6/03ed30992602c85aa3cd95b9070a514f8b3c33e31124694438d88809ae36/numpy-2.2.6-cp312-cp312-musllinux_1_2_aarch64.whl", hash = "sha256:37c0ca431f82cd5fa716eca9506aefcabc247fb27ba69c5062a6d3ade8cf8f49", size = 15505511, upload-time = "2025-05-17T21:36:29.965Z" },
    { url = "https://files.pythonhosted.org/packages/b7/25/5761d832a81df431e260719ec45de696414266613c9ee268394dd5ad8236/numpy-2.2.6-cp312-cp312-musllinux_1_2_x86_64.whl", hash = "sha256:fe27749d33bb772c80dcd84ae7e8df2adc920ae8297400dabec45f0dedb3f6de", size = 18313783, upload-time = "2025-05-17T21:36:56.883Z" },
    { url = "https://files.pythonhosted.org/packages/57/0a/72d5a3527c5ebffcd47bde9162c39fae1f90138c961e5296491ce778e682/numpy-2.2.6-cp312-cp312-win32.whl", hash = "sha256:4eeaae00d789f66c7a25ac5f34b71a7035bb474e679f410e5e1a94deb24cf2d4", size = 6246506, upload-time = "2025-05-17T21:37:07.368Z" },
    { url = "https://files.pythonhosted.org/packages/36/fa/8c9210162ca1b88529ab76b41ba02d433fd54fecaf6feb70ef9f124683f1/numpy-2.2.6-cp312-cp312-win_amd64.whl", hash = "sha256:c1f9540be57940698ed329904db803cf7a402f3fc200bfe599334c9bd84a40b2", size = 12614190, upload-time = "2025-05-17T21:37:26.213Z" },
]

[[package]]
name = "nvidia-cublas-cu12"
version = "12.8.4.1"
source = { registry = "https://pypi.org/simple" }
wheels = [
    { url = "https://files.pythonhosted.org/packages/dc/61/e24b560ab2e2eaeb3c839129175fb330dfcfc29e5203196e5541a4c44682/nvidia_cublas_cu12-12.8.4.1-py3-none-manylinux_2_27_x86_64.whl", hash = "sha256:8ac4e771d5a348c551b2a426eda6193c19aa630236b418086020df5ba9667142", size = 594346921, upload-time = "2025-03-07T01:44:31.254Z" },
]

[[package]]
name = "nvidia-cuda-cupti-cu12"
version = "12.8.90"
source = { registry = "https://pypi.org/simple" }
wheels = [
    { url = "https://files.pythonhosted.org/packages/f8/02/2adcaa145158bf1a8295d83591d22e4103dbfd821bcaf6f3f53151ca4ffa/nvidia_cuda_cupti_cu12-12.8.90-py3-none-manylinux2014_x86_64.manylinux_2_17_x86_64.whl", hash = "sha256:ea0cb07ebda26bb9b29ba82cda34849e73c166c18162d3913575b0c9db9a6182", size = 10248621, upload-time = "2025-03-07T01:40:21.213Z" },
]

[[package]]
name = "nvidia-cuda-nvrtc-cu12"
version = "12.8.93"
source = { registry = "https://pypi.org/simple" }
wheels = [
    { url = "https://files.pythonhosted.org/packages/05/6b/32f747947df2da6994e999492ab306a903659555dddc0fbdeb9d71f75e52/nvidia_cuda_nvrtc_cu12-12.8.93-py3-none-manylinux2010_x86_64.manylinux_2_12_x86_64.whl", hash = "sha256:a7756528852ef889772a84c6cd89d41dfa74667e24cca16bb31f8f061e3e9994", size = 88040029, upload-time = "2025-03-07T01:42:13.562Z" },
]

[[package]]
name = "nvidia-cuda-runtime-cu12"
version = "12.8.90"
source = { registry = "https://pypi.org/simple" }
wheels = [
    { url = "https://files.pythonhosted.org/packages/0d/9b/a997b638fcd068ad6e4d53b8551a7d30fe8b404d6f1804abf1df69838932/nvidia_cuda_runtime_cu12-12.8.90-py3-none-manylinux2014_x86_64.manylinux_2_17_x86_64.whl", hash = "sha256:adade8dcbd0edf427b7204d480d6066d33902cab2a4707dcfc48a2d0fd44ab90", size = 954765, upload-time = "2025-03-07T01:40:01.615Z" },
]

[[package]]
name = "nvidia-cudnn-cu12"
version = "9.10.2.21"
source = { registry = "https://pypi.org/simple" }
dependencies = [
    { name = "nvidia-cublas-cu12", marker = "sys_platform == 'linux'" },
]
wheels = [
    { url = "https://files.pythonhosted.org/packages/ba/51/e123d997aa098c61d029f76663dedbfb9bc8dcf8c60cbd6adbe42f76d049/nvidia_cudnn_cu12-9.10.2.21-py3-none-manylinux_2_27_x86_64.whl", hash = "sha256:949452be657fa16687d0930933f032835951ef0892b37d2d53824d1a84dc97a8", size = 706758467, upload-time = "2025-06-06T21:54:08.597Z" },
]

[[package]]
name = "nvidia-cufft-cu12"
version = "11.3.3.83"
source = { registry = "https://pypi.org/simple" }
dependencies = [
    { name = "nvidia-nvjitlink-cu12", marker = "sys_platform == 'linux'" },
]
wheels = [
    { url = "https://files.pythonhosted.org/packages/1f/13/ee4e00f30e676b66ae65b4f08cb5bcbb8392c03f54f2d5413ea99a5d1c80/nvidia_cufft_cu12-11.3.3.83-py3-none-manylinux2014_x86_64.manylinux_2_17_x86_64.whl", hash = "sha256:4d2dd21ec0b88cf61b62e6b43564355e5222e4a3fb394cac0db101f2dd0d4f74", size = 193118695, upload-time = "2025-03-07T01:45:27.821Z" },
]

[[package]]
name = "nvidia-cufile-cu12"
version = "1.13.1.3"
source = { registry = "https://pypi.org/simple" }
wheels = [
    { url = "https://files.pythonhosted.org/packages/bb/fe/1bcba1dfbfb8d01be8d93f07bfc502c93fa23afa6fd5ab3fc7c1df71038a/nvidia_cufile_cu12-1.13.1.3-py3-none-manylinux2014_x86_64.manylinux_2_17_x86_64.whl", hash = "sha256:1d069003be650e131b21c932ec3d8969c1715379251f8d23a1860554b1cb24fc", size = 1197834, upload-time = "2025-03-07T01:45:50.723Z" },
]

[[package]]
name = "nvidia-curand-cu12"
version = "10.3.9.90"
source = { registry = "https://pypi.org/simple" }
wheels = [
    { url = "https://files.pythonhosted.org/packages/fb/aa/6584b56dc84ebe9cf93226a5cde4d99080c8e90ab40f0c27bda7a0f29aa1/nvidia_curand_cu12-10.3.9.90-py3-none-manylinux_2_27_x86_64.whl", hash = "sha256:b32331d4f4df5d6eefa0554c565b626c7216f87a06a4f56fab27c3b68a830ec9", size = 63619976, upload-time = "2025-03-07T01:46:23.323Z" },
]

[[package]]
name = "nvidia-cusolver-cu12"
version = "11.7.3.90"
source = { registry = "https://pypi.org/simple" }
dependencies = [
    { name = "nvidia-cublas-cu12", marker = "sys_platform == 'linux'" },
    { name = "nvidia-cusparse-cu12", marker = "sys_platform == 'linux'" },
    { name = "nvidia-nvjitlink-cu12", marker = "sys_platform == 'linux'" },
]
wheels = [
    { url = "https://files.pythonhosted.org/packages/85/48/9a13d2975803e8cf2777d5ed57b87a0b6ca2cc795f9a4f59796a910bfb80/nvidia_cusolver_cu12-11.7.3.90-py3-none-manylinux_2_27_x86_64.whl", hash = "sha256:4376c11ad263152bd50ea295c05370360776f8c3427b30991df774f9fb26c450", size = 267506905, upload-time = "2025-03-07T01:47:16.273Z" },
]

[[package]]
name = "nvidia-cusparse-cu12"
version = "12.5.8.93"
source = { registry = "https://pypi.org/simple" }
dependencies = [
    { name = "nvidia-nvjitlink-cu12", marker = "sys_platform == 'linux'" },
]
wheels = [
    { url = "https://files.pythonhosted.org/packages/c2/f5/e1854cb2f2bcd4280c44736c93550cc300ff4b8c95ebe370d0aa7d2b473d/nvidia_cusparse_cu12-12.5.8.93-py3-none-manylinux2014_x86_64.manylinux_2_17_x86_64.whl", hash = "sha256:1ec05d76bbbd8b61b06a80e1eaf8cf4959c3d4ce8e711b65ebd0443bb0ebb13b", size = 288216466, upload-time = "2025-03-07T01:48:13.779Z" },
]

[[package]]
name = "nvidia-cusparselt-cu12"
version = "0.7.1"
source = { registry = "https://pypi.org/simple" }
wheels = [
    { url = "https://files.pythonhosted.org/packages/56/79/12978b96bd44274fe38b5dde5cfb660b1d114f70a65ef962bcbbed99b549/nvidia_cusparselt_cu12-0.7.1-py3-none-manylinux2014_x86_64.whl", hash = "sha256:f1bb701d6b930d5a7cea44c19ceb973311500847f81b634d802b7b539dc55623", size = 287193691, upload-time = "2025-02-26T00:15:44.104Z" },
]

[[package]]
name = "nvidia-nccl-cu12"
version = "2.27.3"
source = { registry = "https://pypi.org/simple" }
wheels = [
    { url = "https://files.pythonhosted.org/packages/5c/5b/4e4fff7bad39adf89f735f2bc87248c81db71205b62bcc0d5ca5b606b3c3/nvidia_nccl_cu12-2.27.3-py3-none-manylinux2014_x86_64.manylinux_2_17_x86_64.whl", hash = "sha256:adf27ccf4238253e0b826bce3ff5fa532d65fc42322c8bfdfaf28024c0fbe039", size = 322364134, upload-time = "2025-06-03T21:58:04.013Z" },
]

[[package]]
name = "nvidia-nvjitlink-cu12"
version = "12.8.93"
source = { registry = "https://pypi.org/simple" }
wheels = [
    { url = "https://files.pythonhosted.org/packages/f6/74/86a07f1d0f42998ca31312f998bd3b9a7eff7f52378f4f270c8679c77fb9/nvidia_nvjitlink_cu12-12.8.93-py3-none-manylinux2010_x86_64.manylinux_2_12_x86_64.whl", hash = "sha256:81ff63371a7ebd6e6451970684f916be2eab07321b73c9d244dc2b4da7f73b88", size = 39254836, upload-time = "2025-03-07T01:49:55.661Z" },
]

[[package]]
name = "nvidia-nvtx-cu12"
version = "12.8.90"
source = { registry = "https://pypi.org/simple" }
wheels = [
    { url = "https://files.pythonhosted.org/packages/a2/eb/86626c1bbc2edb86323022371c39aa48df6fd8b0a1647bc274577f72e90b/nvidia_nvtx_cu12-12.8.90-py3-none-manylinux2014_x86_64.manylinux_2_17_x86_64.whl", hash = "sha256:5b17e2001cc0d751a5bc2c6ec6d26ad95913324a4adb86788c944f8ce9ba441f", size = 89954, upload-time = "2025-03-07T01:42:44.131Z" },
]

[[package]]
name = "openai"
version = "2.3.0"
source = { registry = "https://pypi.org/simple" }
dependencies = [
    { name = "anyio" },
    { name = "distro" },
    { name = "httpx" },
    { name = "jiter" },
    { name = "pydantic" },
    { name = "sniffio" },
    { name = "tqdm" },
    { name = "typing-extensions" },
]
sdist = { url = "https://files.pythonhosted.org/packages/de/90/8f26554d24d63ed4f94d33c24271559863223a67e624f4d2e65ba8e48dca/openai-2.3.0.tar.gz", hash = "sha256:8d213ee5aaf91737faea2d7fc1cd608657a5367a18966372a3756ceaabfbd812", size = 589616, upload-time = "2025-10-10T01:12:50.851Z" }
wheels = [
    { url = "https://files.pythonhosted.org/packages/9c/5b/4be258ff072ed8ee15f6bfd8d5a1a4618aa4704b127c0c5959212ad177d6/openai-2.3.0-py3-none-any.whl", hash = "sha256:a7aa83be6f7b0ab2e4d4d7bcaf36e3d790874c0167380c5d0afd0ed99a86bd7b", size = 999768, upload-time = "2025-10-10T01:12:48.647Z" },
]

[[package]]
name = "openai-agents"
version = "0.1.0"
source = { registry = "https://pypi.org/simple" }
dependencies = [
    { name = "griffe" },
    { name = "mcp" },
    { name = "openai" },
    { name = "pydantic" },
    { name = "requests" },
    { name = "types-requests" },
    { name = "typing-extensions" },
]
sdist = { url = "https://files.pythonhosted.org/packages/99/f8/a292d8f506997355755d88db619966539ec838ce18f070c5a101e5a430ec/openai_agents-0.1.0.tar.gz", hash = "sha256:a697a4fdd881a7a16db8c0dcafba0f17d9e90b6236a4b79923bd043b6ae86d80", size = 1379588, upload-time = "2025-06-27T20:58:03.186Z" }
wheels = [
    { url = "https://files.pythonhosted.org/packages/31/5b/326e6b1b661dbef718977a8379f9702a4eec1df772450517870beeb3af35/openai_agents-0.1.0-py3-none-any.whl", hash = "sha256:6a8ef71d3f20aecba0f01bca2e059590d1c23f5adc02d780cb5921ea8a7ca774", size = 130620, upload-time = "2025-06-27T20:58:01.461Z" },
]

[[package]]
name = "openai-harmony"
version = "0.0.4"
source = { registry = "https://pypi.org/simple" }
dependencies = [
    { name = "pydantic" },
]
sdist = { url = "https://files.pythonhosted.org/packages/92/94/01509d510bebf6606614e51113e5a415ced15b8f34aa98a8bf2539314650/openai_harmony-0.0.4.tar.gz", hash = "sha256:5c67ac6df349236fb7b64f57c3dbb0273efcdca24314daa108f2a482c427106c", size = 279848, upload-time = "2025-08-09T01:43:24.974Z" }
wheels = [
    { url = "https://files.pythonhosted.org/packages/a2/3e/6bb75a4d15a6aad0ba1b23193ca0d2c202cc1f3364ba840833374b7c9c1a/openai_harmony-0.0.4-cp38-abi3-macosx_10_12_x86_64.whl", hash = "sha256:3586d90c899cd41f8624e7b82a48c289f6e4be56c66304ecaf3a0ba88963a73f", size = 2772770, upload-time = "2025-08-09T01:43:14.839Z" },
    { url = "https://files.pythonhosted.org/packages/34/41/2f256fba6762d028ed6f935f0015f71d81927a52b9a1c873679a409b72bf/openai_harmony-0.0.4-cp38-abi3-macosx_11_0_arm64.whl", hash = "sha256:ef21a1e2384a65c62d5ec5e1cded9fe026f1d032d5c5d725110d1a8d330d8f54", size = 2633682, upload-time = "2025-08-09T01:43:12.681Z" },
    { url = "https://files.pythonhosted.org/packages/05/88/ade63bd8f36603610040e7cc086bc134d57a99a742e05f7fcddfdf822ee1/openai_harmony-0.0.4-cp38-abi3-manylinux_2_17_aarch64.manylinux2014_aarch64.whl", hash = "sha256:3cf2344366f10981bbc0f6d9949a0b2bb87151d209ed295943ed6ad8eda37932", size = 2963206, upload-time = "2025-08-09T01:43:02.433Z" },
    { url = "https://files.pythonhosted.org/packages/8e/ef/a65a0ff177fdf67bc0afd18bb9e7ad690d1b553a8eb5ebf27f601b22dbd0/openai_harmony-0.0.4-cp38-abi3-manylinux_2_17_armv7l.manylinux2014_armv7l.whl", hash = "sha256:2d8d16d84702059833fb03b841b28c25600c54e83cadccef79af44e1c81166b1", size = 2724854, upload-time = "2025-08-09T01:43:04.606Z" },
    { url = "https://files.pythonhosted.org/packages/8a/a1/ebaf0f55601a98609641283884d52dbfe9a1cf34b04f1cf80acb1560ab74/openai_harmony-0.0.4-cp38-abi3-manylinux_2_17_i686.manylinux2014_i686.whl", hash = "sha256:97f1fe3909733212cc6b36f0f199b1421a9c57b79ec665f0322bd604cec47340", size = 2984312, upload-time = "2025-08-09T01:43:08.908Z" },
    { url = "https://files.pythonhosted.org/packages/45/24/246f6f470bfbc89a117714b68f27cdaee12b31166237a227cc657780cc1d/openai_harmony-0.0.4-cp38-abi3-manylinux_2_17_ppc64le.manylinux2014_ppc64le.whl", hash = "sha256:567cc568b6bf7b4d041b0c9aa7d6b2c9394f8af6065bc87fa6d23f207b5af9a7", size = 3447870, upload-time = "2025-08-09T01:43:06.734Z" },
    { url = "https://files.pythonhosted.org/packages/1f/ec/dcdcace0ffcf3a532cca910e0c351b62d3a7decf0b091ea8cf856d2a67a6/openai_harmony-0.0.4-cp38-abi3-manylinux_2_17_x86_64.manylinux2014_x86_64.whl", hash = "sha256:31e9bcac0902a309e2fc688e52f247eec7fffcd00d17e958b9a83a8fea6519c2", size = 3049306, upload-time = "2025-08-09T01:43:11.019Z" },
    { url = "https://files.pythonhosted.org/packages/ad/39/172f1048d935db1523a82b45fee5231ad6c622645e566706e6bcf3731da8/openai_harmony-0.0.4-cp38-abi3-musllinux_1_2_aarch64.whl", hash = "sha256:96a63199c0d81095b5d5d1ae8ca82b64c1c13d18d4e30323ae9e8ab31bc80a3d", size = 3121347, upload-time = "2025-08-09T01:43:16.705Z" },
    { url = "https://files.pythonhosted.org/packages/6b/36/8ee4ca5d0b25587121fd3621e6a6106fba80218cb6d159e1670aeb2b22ef/openai_harmony-0.0.4-cp38-abi3-musllinux_1_2_armv7l.whl", hash = "sha256:d38f2639f6bf7c3c34a5dfd79e29075811ae2fa9b895a63e76767f74a47a971e", size = 2952326, upload-time = "2025-08-09T01:43:18.841Z" },
    { url = "https://files.pythonhosted.org/packages/ae/a0/ec8906393968679e269e23e957e11ff419978d1d077fb9af9561b161c988/openai_harmony-0.0.4-cp38-abi3-musllinux_1_2_i686.whl", hash = "sha256:038f1d6772d1be5213b36ae76e5d042022395ec35c428a73ccb8b839b2cecf6a", size = 3015832, upload-time = "2025-08-09T01:43:21.076Z" },
    { url = "https://files.pythonhosted.org/packages/a8/bd/aa9e6e5cf140716dbcae17402fac2a81a9ebb3f934059ac0eec61cb447fc/openai_harmony-0.0.4-cp38-abi3-musllinux_1_2_x86_64.whl", hash = "sha256:15e6d53a66502491a3675a536df30e271f976e6c5efe68250a65191efcb85c4f", size = 3221129, upload-time = "2025-08-09T01:43:23.146Z" },
    { url = "https://files.pythonhosted.org/packages/5a/22/2c7e1728689c7fa98a259ca2d14e718ea7af964516a617a9784f0d35d88a/openai_harmony-0.0.4-cp38-abi3-win32.whl", hash = "sha256:b9ee9e9ab6a237cebbe16563c787a6e83f3fcc034075c3d321dab94448426282", size = 2077125, upload-time = "2025-08-09T01:43:28.91Z" },
    { url = "https://files.pythonhosted.org/packages/e7/93/3a08a06ff3bde7f4c264f86d437e6a5c49792a6e362383b3a669f39c9690/openai_harmony-0.0.4-cp38-abi3-win_amd64.whl", hash = "sha256:746f751de5033b3dbcfcd4a726a4c56ce452c593ad3d54472d8597ce8d8b6d44", size = 2444821, upload-time = "2025-08-09T01:43:26.846Z" },
]

[[package]]
name = "opencv-python-headless"
version = "4.12.0.88"
source = { registry = "https://pypi.org/simple" }
dependencies = [
    { name = "numpy" },
]
sdist = { url = "https://files.pythonhosted.org/packages/a4/63/6861102ec149c3cd298f4d1ea7ce9d6adbc7529221606ff1dab991a19adb/opencv-python-headless-4.12.0.88.tar.gz", hash = "sha256:cfdc017ddf2e59b6c2f53bc12d74b6b0be7ded4ec59083ea70763921af2b6c09", size = 95379675, upload-time = "2025-07-07T09:21:06.815Z" }
wheels = [
    { url = "https://files.pythonhosted.org/packages/f7/7d/414e243c5c8216a5277afd104a319cc1291c5e23f5eeef512db5629ee7f4/opencv_python_headless-4.12.0.88-cp37-abi3-macosx_13_0_arm64.whl", hash = "sha256:1e58d664809b3350c1123484dd441e1667cd7bed3086db1b9ea1b6f6cb20b50e", size = 37877864, upload-time = "2025-07-07T09:14:41.693Z" },
    { url = "https://files.pythonhosted.org/packages/05/14/7e162714beed1cd5e7b5eb66fcbcba2f065c51b1d9da2463024c84d2f7c0/opencv_python_headless-4.12.0.88-cp37-abi3-macosx_13_0_x86_64.whl", hash = "sha256:365bb2e486b50feffc2d07a405b953a8f3e8eaa63865bc650034e5c71e7a5154", size = 57326608, upload-time = "2025-07-07T09:14:51.885Z" },
    { url = "https://files.pythonhosted.org/packages/69/4e/116720df7f1f7f3b59abc608ca30fbec9d2b3ae810afe4e4d26483d9dfa0/opencv_python_headless-4.12.0.88-cp37-abi3-manylinux2014_aarch64.manylinux_2_17_aarch64.whl", hash = "sha256:aeb4b13ecb8b4a0beb2668ea07928160ea7c2cd2d9b5ef571bbee6bafe9cc8d0", size = 33145800, upload-time = "2025-07-07T09:15:00.367Z" },
    { url = "https://files.pythonhosted.org/packages/89/53/e19c21e0c4eb1275c3e2c97b081103b6dfb3938172264d283a519bf728b9/opencv_python_headless-4.12.0.88-cp37-abi3-manylinux2014_x86_64.manylinux_2_17_x86_64.whl", hash = "sha256:236c8df54a90f4d02076e6f9c1cc763d794542e886c576a6fee46ec8ff75a7a9", size = 54023419, upload-time = "2025-07-07T09:15:10.164Z" },
    { url = "https://files.pythonhosted.org/packages/bf/9c/a76fd5414de6ec9f21f763a600058a0c3e290053cea87e0275692b1375c0/opencv_python_headless-4.12.0.88-cp37-abi3-win32.whl", hash = "sha256:fde2cf5c51e4def5f2132d78e0c08f9c14783cd67356922182c6845b9af87dbd", size = 30225230, upload-time = "2025-07-07T09:15:17.045Z" },
    { url = "https://files.pythonhosted.org/packages/f2/35/0858e9e71b36948eafbc5e835874b63e515179dc3b742cbe3d76bc683439/opencv_python_headless-4.12.0.88-cp37-abi3-win_amd64.whl", hash = "sha256:86b413bdd6c6bf497832e346cd5371995de148e579b9774f8eba686dee3f5528", size = 38923559, upload-time = "2025-07-07T09:15:25.229Z" },
]

[[package]]
name = "opentelemetry-api"
version = "1.36.0"
source = { registry = "https://pypi.org/simple" }
dependencies = [
    { name = "importlib-metadata" },
    { name = "typing-extensions" },
]
sdist = { url = "https://files.pythonhosted.org/packages/27/d2/c782c88b8afbf961d6972428821c302bd1e9e7bc361352172f0ca31296e2/opentelemetry_api-1.36.0.tar.gz", hash = "sha256:9a72572b9c416d004d492cbc6e61962c0501eaf945ece9b5a0f56597d8348aa0", size = 64780, upload-time = "2025-07-29T15:12:06.02Z" }
wheels = [
    { url = "https://files.pythonhosted.org/packages/bb/ee/6b08dde0a022c463b88f55ae81149584b125a42183407dc1045c486cc870/opentelemetry_api-1.36.0-py3-none-any.whl", hash = "sha256:02f20bcacf666e1333b6b1f04e647dc1d5111f86b8e510238fcc56d7762cda8c", size = 65564, upload-time = "2025-07-29T15:11:47.998Z" },
]

[[package]]
name = "opentelemetry-sdk"
version = "1.36.0"
source = { registry = "https://pypi.org/simple" }
dependencies = [
    { name = "opentelemetry-api" },
    { name = "opentelemetry-semantic-conventions" },
    { name = "typing-extensions" },
]
sdist = { url = "https://files.pythonhosted.org/packages/4c/85/8567a966b85a2d3f971c4d42f781c305b2b91c043724fa08fd37d158e9dc/opentelemetry_sdk-1.36.0.tar.gz", hash = "sha256:19c8c81599f51b71670661ff7495c905d8fdf6976e41622d5245b791b06fa581", size = 162557, upload-time = "2025-07-29T15:12:16.76Z" }
wheels = [
    { url = "https://files.pythonhosted.org/packages/0b/59/7bed362ad1137ba5886dac8439e84cd2df6d087be7c09574ece47ae9b22c/opentelemetry_sdk-1.36.0-py3-none-any.whl", hash = "sha256:19fe048b42e98c5c1ffe85b569b7073576ad4ce0bcb6e9b4c6a39e890a6c45fb", size = 119995, upload-time = "2025-07-29T15:12:03.181Z" },
]

[[package]]
name = "opentelemetry-semantic-conventions"
version = "0.57b0"
source = { registry = "https://pypi.org/simple" }
dependencies = [
    { name = "opentelemetry-api" },
    { name = "typing-extensions" },
]
sdist = { url = "https://files.pythonhosted.org/packages/7e/31/67dfa252ee88476a29200b0255bda8dfc2cf07b56ad66dc9a6221f7dc787/opentelemetry_semantic_conventions-0.57b0.tar.gz", hash = "sha256:609a4a79c7891b4620d64c7aac6898f872d790d75f22019913a660756f27ff32", size = 124225, upload-time = "2025-07-29T15:12:17.873Z" }
wheels = [
    { url = "https://files.pythonhosted.org/packages/05/75/7d591371c6c39c73de5ce5da5a2cc7b72d1d1cd3f8f4638f553c01c37b11/opentelemetry_semantic_conventions-0.57b0-py3-none-any.whl", hash = "sha256:757f7e76293294f124c827e514c2a3144f191ef175b069ce8d1211e1e38e9e78", size = 201627, upload-time = "2025-07-29T15:12:04.174Z" },
]

[[package]]
name = "outlines-core"
version = "0.2.11"
source = { registry = "https://pypi.org/simple" }
sdist = { url = "https://files.pythonhosted.org/packages/1a/d3/e04e9145f8f806723dec9b9e5227ad695a3efcd3ced7794cf7c22b15df5e/outlines_core-0.2.11.tar.gz", hash = "sha256:dfce56f717ff5083e54cbcfdb66cad243365437fccbb5509adaa7e31e030f1d8", size = 197263, upload-time = "2025-05-19T10:12:51.719Z" }
wheels = [
    { url = "https://files.pythonhosted.org/packages/5f/2c/c7636823244c70e2960060bf9bd978248dffb55c5e7c91c46d18354b2a24/outlines_core-0.2.11-cp312-cp312-macosx_14_0_arm64.whl", hash = "sha256:4a9db4872bae083631d720994f4cee603bce0536b33d5a988814576863b657cf", size = 1957668, upload-time = "2025-05-19T10:12:18.29Z" },
    { url = "https://files.pythonhosted.org/packages/c7/09/5c62047da139d722317a444a4d01cd5f11943a8c2eaecce784341dd0844a/outlines_core-0.2.11-cp312-cp312-macosx_14_0_x86_64.whl", hash = "sha256:8359a45c59f6a8f2eb717245806501a59044c75f6ea8bd08faaa131cc8cdec45", size = 2130493, upload-time = "2025-05-19T10:12:19.537Z" },
    { url = "https://files.pythonhosted.org/packages/89/7a/d6a2810f90e37d550168e0c0a9a915086ea721444727e3ca2c630898d1ef/outlines_core-0.2.11-cp312-cp312-macosx_15_0_arm64.whl", hash = "sha256:5d26a46591377340e0b870b8a96ea8341058341a62ee0bded9098e0c88dd24f4", size = 1956804, upload-time = "2025-05-19T10:12:20.755Z" },
    { url = "https://files.pythonhosted.org/packages/ca/ea/339e6c273b5581128c3b7ca27d428d8993c3085912af1a467aa32ef0e9d1/outlines_core-0.2.11-cp312-cp312-macosx_15_0_x86_64.whl", hash = "sha256:ae460a34675fb11d92a5c605a480fbae4cd6c1b2d11b3698da64a7fcaba64dcf", size = 2127085, upload-time = "2025-05-19T10:12:22.02Z" },
    { url = "https://files.pythonhosted.org/packages/92/c7/a65d1fddf49830ebc41422294eacde35286d9f68994a8aa905cb14f5aade/outlines_core-0.2.11-cp312-cp312-manylinux_2_17_x86_64.manylinux2014_x86_64.whl", hash = "sha256:86df9740368866295077346440d911df4972da2b3f1f54b8125e6f329e8a8891", size = 2287677, upload-time = "2025-05-19T10:12:24.24Z" },
    { url = "https://files.pythonhosted.org/packages/23/79/8795aed8be9b77dd69d78e7cfbfcf28c179e6b08da6e56bbbf48a09fe55f/outlines_core-0.2.11-cp312-cp312-manylinux_2_28_aarch64.whl", hash = "sha256:96ce4dd78f106799be4a0a5795cefd1352806162973756a4b6fce4bb6eddd7e4", size = 2113000, upload-time = "2025-05-19T10:12:25.446Z" },
    { url = "https://files.pythonhosted.org/packages/59/e3/cbe9294b06d92ee1892dbb6f2125d833d68e8629d45d080d6daba54eec2d/outlines_core-0.2.11-cp312-cp312-win32.whl", hash = "sha256:358db161cce3650ba822e118dcf0a1efa571c7deb4864ab9d64ca2c9cca7425d", size = 1765703, upload-time = "2025-05-19T10:12:26.693Z" },
    { url = "https://files.pythonhosted.org/packages/1d/c9/ed3cf362515fac16e313368b9b2f2497051f4ded88679205830b6f889f54/outlines_core-0.2.11-cp312-cp312-win_amd64.whl", hash = "sha256:231f9d20d2630c70665345821780d7808b29539620a75c99f65113b518c51032", size = 2060945, upload-time = "2025-05-19T10:12:28.294Z" },
]

[[package]]
name = "packaging"
version = "25.0"
source = { registry = "https://pypi.org/simple" }
sdist = { url = "https://files.pythonhosted.org/packages/a1/d4/1fc4078c65507b51b96ca8f8c3ba19e6a61c8253c72794544580a7b6c24d/packaging-25.0.tar.gz", hash = "sha256:d443872c98d677bf60f6a1f2f8c1cb748e8fe762d2bf9d3148b5599295b0fc4f", size = 165727, upload-time = "2025-04-19T11:48:59.673Z" }
wheels = [
    { url = "https://files.pythonhosted.org/packages/20/12/38679034af332785aac8774540895e234f4d07f7545804097de4b666afd8/packaging-25.0-py3-none-any.whl", hash = "sha256:29572ef2b1f17581046b3a2227d5c611fb25ec70ca1ba8554b24b0e69331a484", size = 66469, upload-time = "2025-04-19T11:48:57.875Z" },
]

[[package]]
name = "pandas"
version = "2.3.2"
source = { registry = "https://pypi.org/simple" }
dependencies = [
    { name = "numpy" },
    { name = "python-dateutil" },
    { name = "pytz" },
    { name = "tzdata" },
]
sdist = { url = "https://files.pythonhosted.org/packages/79/8e/0e90233ac205ad182bd6b422532695d2b9414944a280488105d598c70023/pandas-2.3.2.tar.gz", hash = "sha256:ab7b58f8f82706890924ccdfb5f48002b83d2b5a3845976a9fb705d36c34dcdb", size = 4488684, upload-time = "2025-08-21T10:28:29.257Z" }
wheels = [
    { url = "https://files.pythonhosted.org/packages/ec/db/614c20fb7a85a14828edd23f1c02db58a30abf3ce76f38806155d160313c/pandas-2.3.2-cp312-cp312-macosx_10_13_x86_64.whl", hash = "sha256:3fbb977f802156e7a3f829e9d1d5398f6192375a3e2d1a9ee0803e35fe70a2b9", size = 11587652, upload-time = "2025-08-21T10:27:15.888Z" },
    { url = "https://files.pythonhosted.org/packages/99/b0/756e52f6582cade5e746f19bad0517ff27ba9c73404607c0306585c201b3/pandas-2.3.2-cp312-cp312-macosx_11_0_arm64.whl", hash = "sha256:1b9b52693123dd234b7c985c68b709b0b009f4521000d0525f2b95c22f15944b", size = 10717686, upload-time = "2025-08-21T10:27:18.486Z" },
    { url = "https://files.pythonhosted.org/packages/37/4c/dd5ccc1e357abfeee8353123282de17997f90ff67855f86154e5a13b81e5/pandas-2.3.2-cp312-cp312-manylinux_2_17_aarch64.manylinux2014_aarch64.whl", hash = "sha256:0bd281310d4f412733f319a5bc552f86d62cddc5f51d2e392c8787335c994175", size = 11278722, upload-time = "2025-08-21T10:27:21.149Z" },
    { url = "https://files.pythonhosted.org/packages/d3/a4/f7edcfa47e0a88cda0be8b068a5bae710bf264f867edfdf7b71584ace362/pandas-2.3.2-cp312-cp312-manylinux_2_17_x86_64.manylinux2014_x86_64.whl", hash = "sha256:96d31a6b4354e3b9b8a2c848af75d31da390657e3ac6f30c05c82068b9ed79b9", size = 11987803, upload-time = "2025-08-21T10:27:23.767Z" },
    { url = "https://files.pythonhosted.org/packages/f6/61/1bce4129f93ab66f1c68b7ed1c12bac6a70b1b56c5dab359c6bbcd480b52/pandas-2.3.2-cp312-cp312-musllinux_1_2_aarch64.whl", hash = "sha256:df4df0b9d02bb873a106971bb85d448378ef14b86ba96f035f50bbd3688456b4", size = 12766345, upload-time = "2025-08-21T10:27:26.6Z" },
    { url = "https://files.pythonhosted.org/packages/8e/46/80d53de70fee835531da3a1dae827a1e76e77a43ad22a8cd0f8142b61587/pandas-2.3.2-cp312-cp312-musllinux_1_2_x86_64.whl", hash = "sha256:213a5adf93d020b74327cb2c1b842884dbdd37f895f42dcc2f09d451d949f811", size = 13439314, upload-time = "2025-08-21T10:27:29.213Z" },
    { url = "https://files.pythonhosted.org/packages/28/30/8114832daff7489f179971dbc1d854109b7f4365a546e3ea75b6516cea95/pandas-2.3.2-cp312-cp312-win_amd64.whl", hash = "sha256:8c13b81a9347eb8c7548f53fd9a4f08d4dfe996836543f805c987bafa03317ae", size = 10983326, upload-time = "2025-08-21T10:27:31.901Z" },
]

[[package]]
name = "parso"
version = "0.8.5"
source = { registry = "https://pypi.org/simple" }
sdist = { url = "https://files.pythonhosted.org/packages/d4/de/53e0bcf53d13e005bd8c92e7855142494f41171b34c2536b86187474184d/parso-0.8.5.tar.gz", hash = "sha256:034d7354a9a018bdce352f48b2a8a450f05e9d6ee85db84764e9b6bd96dafe5a", size = 401205, upload-time = "2025-08-23T15:15:28.028Z" }
wheels = [
    { url = "https://files.pythonhosted.org/packages/16/32/f8e3c85d1d5250232a5d3477a2a28cc291968ff175caeadaf3cc19ce0e4a/parso-0.8.5-py2.py3-none-any.whl", hash = "sha256:646204b5ee239c396d040b90f9e272e9a8017c630092bf59980beb62fd033887", size = 106668, upload-time = "2025-08-23T15:15:25.663Z" },
]

[[package]]
name = "partial-json-parser"
version = "0.2.1.1.post6"
source = { registry = "https://pypi.org/simple" }
sdist = { url = "https://files.pythonhosted.org/packages/86/13/459e86c9c67a006651803a3df3d0b08f7708bc5483fdc482582d75562949/partial_json_parser-0.2.1.1.post6.tar.gz", hash = "sha256:43896b68929678224cbbe4884a6a5fe9251ded4b30b8b7d7eb569e5feea93afc", size = 10299, upload-time = "2025-06-23T17:51:45.372Z" }
wheels = [
    { url = "https://files.pythonhosted.org/packages/cb/40/1f922794af3dc7503f19319a8804b398a161a2cd54183cff8b12225b8d85/partial_json_parser-0.2.1.1.post6-py3-none-any.whl", hash = "sha256:abc332f09b13ef5233384dbfe7128a0e9ea3fa4b8f8be9b37ac1b433c810e99e", size = 10876, upload-time = "2025-06-23T17:51:44.332Z" },
]

[[package]]
name = "pexpect"
version = "4.9.0"
source = { registry = "https://pypi.org/simple" }
dependencies = [
    { name = "ptyprocess" },
]
sdist = { url = "https://files.pythonhosted.org/packages/42/92/cc564bf6381ff43ce1f4d06852fc19a2f11d180f23dc32d9588bee2f149d/pexpect-4.9.0.tar.gz", hash = "sha256:ee7d41123f3c9911050ea2c2dac107568dc43b2d3b0c7557a33212c398ead30f", size = 166450, upload-time = "2023-11-25T09:07:26.339Z" }
wheels = [
    { url = "https://files.pythonhosted.org/packages/9e/c3/059298687310d527a58bb01f3b1965787ee3b40dce76752eda8b44e9a2c5/pexpect-4.9.0-py2.py3-none-any.whl", hash = "sha256:7236d1e080e4936be2dc3e326cec0af72acf9212a7e1d060210e70a47e253523", size = 63772, upload-time = "2023-11-25T06:56:14.81Z" },
]

[[package]]
name = "pillow"
version = "11.3.0"
source = { registry = "https://pypi.org/simple" }
sdist = { url = "https://files.pythonhosted.org/packages/f3/0d/d0d6dea55cd152ce3d6767bb38a8fc10e33796ba4ba210cbab9354b6d238/pillow-11.3.0.tar.gz", hash = "sha256:3828ee7586cd0b2091b6209e5ad53e20d0649bbe87164a459d0676e035e8f523", size = 47113069, upload-time = "2025-07-01T09:16:30.666Z" }
wheels = [
    { url = "https://files.pythonhosted.org/packages/40/fe/1bc9b3ee13f68487a99ac9529968035cca2f0a51ec36892060edcc51d06a/pillow-11.3.0-cp312-cp312-macosx_10_13_x86_64.whl", hash = "sha256:fdae223722da47b024b867c1ea0be64e0df702c5e0a60e27daad39bf960dd1e4", size = 5278800, upload-time = "2025-07-01T09:14:17.648Z" },
    { url = "https://files.pythonhosted.org/packages/2c/32/7e2ac19b5713657384cec55f89065fb306b06af008cfd87e572035b27119/pillow-11.3.0-cp312-cp312-macosx_11_0_arm64.whl", hash = "sha256:921bd305b10e82b4d1f5e802b6850677f965d8394203d182f078873851dada69", size = 4686296, upload-time = "2025-07-01T09:14:19.828Z" },
    { url = "https://files.pythonhosted.org/packages/8e/1e/b9e12bbe6e4c2220effebc09ea0923a07a6da1e1f1bfbc8d7d29a01ce32b/pillow-11.3.0-cp312-cp312-manylinux2014_aarch64.manylinux_2_17_aarch64.whl", hash = "sha256:eb76541cba2f958032d79d143b98a3a6b3ea87f0959bbe256c0b5e416599fd5d", size = 5871726, upload-time = "2025-07-03T13:10:04.448Z" },
    { url = "https://files.pythonhosted.org/packages/8d/33/e9200d2bd7ba00dc3ddb78df1198a6e80d7669cce6c2bdbeb2530a74ec58/pillow-11.3.0-cp312-cp312-manylinux2014_x86_64.manylinux_2_17_x86_64.whl", hash = "sha256:67172f2944ebba3d4a7b54f2e95c786a3a50c21b88456329314caaa28cda70f6", size = 7644652, upload-time = "2025-07-03T13:10:10.391Z" },
    { url = "https://files.pythonhosted.org/packages/41/f1/6f2427a26fc683e00d985bc391bdd76d8dd4e92fac33d841127eb8fb2313/pillow-11.3.0-cp312-cp312-manylinux_2_27_aarch64.manylinux_2_28_aarch64.whl", hash = "sha256:97f07ed9f56a3b9b5f49d3661dc9607484e85c67e27f3e8be2c7d28ca032fec7", size = 5977787, upload-time = "2025-07-01T09:14:21.63Z" },
    { url = "https://files.pythonhosted.org/packages/e4/c9/06dd4a38974e24f932ff5f98ea3c546ce3f8c995d3f0985f8e5ba48bba19/pillow-11.3.0-cp312-cp312-manylinux_2_27_x86_64.manylinux_2_28_x86_64.whl", hash = "sha256:676b2815362456b5b3216b4fd5bd89d362100dc6f4945154ff172e206a22c024", size = 6645236, upload-time = "2025-07-01T09:14:23.321Z" },
    { url = "https://files.pythonhosted.org/packages/40/e7/848f69fb79843b3d91241bad658e9c14f39a32f71a301bcd1d139416d1be/pillow-11.3.0-cp312-cp312-musllinux_1_2_aarch64.whl", hash = "sha256:3e184b2f26ff146363dd07bde8b711833d7b0202e27d13540bfe2e35a323a809", size = 6086950, upload-time = "2025-07-01T09:14:25.237Z" },
    { url = "https://files.pythonhosted.org/packages/0b/1a/7cff92e695a2a29ac1958c2a0fe4c0b2393b60aac13b04a4fe2735cad52d/pillow-11.3.0-cp312-cp312-musllinux_1_2_x86_64.whl", hash = "sha256:6be31e3fc9a621e071bc17bb7de63b85cbe0bfae91bb0363c893cbe67247780d", size = 6723358, upload-time = "2025-07-01T09:14:27.053Z" },
    { url = "https://files.pythonhosted.org/packages/26/7d/73699ad77895f69edff76b0f332acc3d497f22f5d75e5360f78cbcaff248/pillow-11.3.0-cp312-cp312-win32.whl", hash = "sha256:7b161756381f0918e05e7cb8a371fff367e807770f8fe92ecb20d905d0e1c149", size = 6275079, upload-time = "2025-07-01T09:14:30.104Z" },
    { url = "https://files.pythonhosted.org/packages/8c/ce/e7dfc873bdd9828f3b6e5c2bbb74e47a98ec23cc5c74fc4e54462f0d9204/pillow-11.3.0-cp312-cp312-win_amd64.whl", hash = "sha256:a6444696fce635783440b7f7a9fc24b3ad10a9ea3f0ab66c5905be1c19ccf17d", size = 6986324, upload-time = "2025-07-01T09:14:31.899Z" },
    { url = "https://files.pythonhosted.org/packages/16/8f/b13447d1bf0b1f7467ce7d86f6e6edf66c0ad7cf44cf5c87a37f9bed9936/pillow-11.3.0-cp312-cp312-win_arm64.whl", hash = "sha256:2aceea54f957dd4448264f9bf40875da0415c83eb85f55069d89c0ed436e3542", size = 2423067, upload-time = "2025-07-01T09:14:33.709Z" },
]

[[package]]
name = "platformdirs"
version = "4.4.0"
source = { registry = "https://pypi.org/simple" }
sdist = { url = "https://files.pythonhosted.org/packages/23/e8/21db9c9987b0e728855bd57bff6984f67952bea55d6f75e055c46b5383e8/platformdirs-4.4.0.tar.gz", hash = "sha256:ca753cf4d81dc309bc67b0ea38fd15dc97bc30ce419a7f58d13eb3bf14c4febf", size = 21634, upload-time = "2025-08-26T14:32:04.268Z" }
wheels = [
    { url = "https://files.pythonhosted.org/packages/40/4b/2028861e724d3bd36227adfa20d3fd24c3fc6d52032f4a93c133be5d17ce/platformdirs-4.4.0-py3-none-any.whl", hash = "sha256:abd01743f24e5287cd7a5db3752faf1a2d65353f38ec26d98e25a6db65958c85", size = 18654, upload-time = "2025-08-26T14:32:02.735Z" },
]

[[package]]
name = "pluggy"
version = "1.6.0"
source = { registry = "https://pypi.org/simple" }
sdist = { url = "https://files.pythonhosted.org/packages/f9/e2/3e91f31a7d2b083fe6ef3fa267035b518369d9511ffab804f839851d2779/pluggy-1.6.0.tar.gz", hash = "sha256:7dcc130b76258d33b90f61b658791dede3486c3e6bfb003ee5c9bfb396dd22f3", size = 69412, upload-time = "2025-05-15T12:30:07.975Z" }
wheels = [
    { url = "https://files.pythonhosted.org/packages/54/20/4d324d65cc6d9205fabedc306948156824eb9f0ee1633355a8f7ec5c66bf/pluggy-1.6.0-py3-none-any.whl", hash = "sha256:e920276dd6813095e9377c0bc5566d94c932c33b27a3e3945d8389c374dd4746", size = 20538, upload-time = "2025-05-15T12:30:06.134Z" },
]

[[package]]
name = "pre-commit"
version = "4.3.0"
source = { registry = "https://pypi.org/simple" }
dependencies = [
    { name = "cfgv" },
    { name = "identify" },
    { name = "nodeenv" },
    { name = "pyyaml" },
    { name = "virtualenv" },
]
sdist = { url = "https://files.pythonhosted.org/packages/ff/29/7cf5bbc236333876e4b41f56e06857a87937ce4bf91e117a6991a2dbb02a/pre_commit-4.3.0.tar.gz", hash = "sha256:499fe450cc9d42e9d58e606262795ecb64dd05438943c62b66f6a8673da30b16", size = 193792, upload-time = "2025-08-09T18:56:14.651Z" }
wheels = [
    { url = "https://files.pythonhosted.org/packages/5b/a5/987a405322d78a73b66e39e4a90e4ef156fd7141bf71df987e50717c321b/pre_commit-4.3.0-py2.py3-none-any.whl", hash = "sha256:2b0747ad7e6e967169136edffee14c16e148a778a54e4f967921aa1ebf2308d8", size = 220965, upload-time = "2025-08-09T18:56:13.192Z" },
]

[[package]]
name = "prime-evals"
version = "0.1.2"
source = { registry = "https://pypi.org/simple" }
dependencies = [
    { name = "httpx" },
    { name = "pydantic" },
]
wheels = [
    { url = "https://files.pythonhosted.org/packages/6b/1e/433bde0e8f8de1d9ed35d30f96422fba9e30efdee16db584eaa3ec0aa4e7/prime_evals-0.1.2-py3-none-any.whl", hash = "sha256:f6e164b19beea7b5b5f2bec6bbcb9c8e371477e9ea698f09d88e907f7f253be3", size = 12795, upload-time = "2025-10-28T10:55:42.102Z" },
]

[[package]]
name = "prime-rl"
version = "0.1.0"
source = { editable = "." }
dependencies = [
    { name = "accelerate" },
    { name = "beartype" },
    { name = "blobfile" },
    { name = "cydifflib" },
    { name = "datasets" },
    { name = "dion" },
    { name = "flash-attn" },
    { name = "jaxtyping" },
    { name = "liger-kernel" },
    { name = "loguru" },
    { name = "lovely-tensors" },
    { name = "math-verify" },
    { name = "nltk" },
    { name = "numpy" },
    { name = "openai" },
    { name = "prime-evals" },
    { name = "pydantic" },
    { name = "pydantic-settings" },
    { name = "pylatexenc" },
    { name = "reverse-text" },
    { name = "rich" },
    { name = "textarena" },
    { name = "tomli" },
    { name = "tomli-w" },
    { name = "torch" },
    { name = "torchdata" },
    { name = "torchtitan" },
    { name = "transformers" },
    { name = "uvloop" },
    { name = "verifiers" },
    { name = "vllm" },
    { name = "wandb" },
]

[package.dev-dependencies]
dev = [
    { name = "ipykernel" },
    { name = "ipywidgets" },
    { name = "pre-commit" },
    { name = "pytest" },
    { name = "ruff" },
]

[package.metadata]
requires-dist = [
    { name = "accelerate", specifier = ">=1.10.1" },
    { name = "beartype", specifier = ">=0.21.0" },
    { name = "blobfile", specifier = ">=3.0.0" },
    { name = "cydifflib", specifier = ">=1.2.0" },
    { name = "datasets", specifier = ">=4.0.0" },
    { name = "dion", git = "https://github.com/samsja/dion.git?rev=main" },
    { name = "flash-attn", specifier = ">=2.8.3" },
    { name = "jaxtyping", specifier = ">=0.3.2" },
    { name = "liger-kernel", specifier = ">=0.5.10" },
    { name = "loguru", specifier = ">=0.7.3" },
    { name = "lovely-tensors", specifier = ">=0.1.18" },
    { name = "math-verify", specifier = ">=0.8.0" },
    { name = "nltk", specifier = ">=3.9.1" },
    { name = "numpy", specifier = ">=2.2.6" },
    { name = "openai", specifier = ">=1.106.1" },
    { name = "prime-evals", specifier = ">=0.1.2" },
    { name = "pydantic", specifier = ">=1.10.13" },
    { name = "pydantic-settings", specifier = ">=2.10.1" },
    { name = "pylatexenc", specifier = ">=2.10" },
    { name = "reverse-text", index = "https://hub.primeintellect.ai/primeintellect/simple/" },
    { name = "reverse-text", specifier = ">=0.1.4", index = "https://hub.primeintellect.ai/primeintellect/simple/" },
    { name = "rich", specifier = ">=14.0.0" },
    { name = "textarena", specifier = ">=0.6.16" },
    { name = "tomli", specifier = ">=2.2.1" },
    { name = "tomli-w", specifier = ">=1.2.0" },
    { name = "torch", specifier = ">=2.8.0", index = "https://download.pytorch.org/whl/test/cu128" },
    { name = "torchdata", specifier = ">=0.11.0" },
    { name = "torchtitan", git = "https://github.com/pytorch/torchtitan?rev=a1fdd7e43694bbfeff5d6ad8ac738c067bb90d41" },
    { name = "transformers", specifier = ">=4.56.0" },
    { name = "uvloop", specifier = ">=0.21.0" },
<<<<<<< HEAD
    { name = "verifiers", git = "https://github.com/PrimeIntellect-ai/verifiers.git?rev=799f3350af7bcb383eb9807a67bf61190d1672e7" },
=======
    { name = "verifiers", git = "https://github.com/PrimeIntellect-ai/verifiers.git?rev=af3a25d1c14d2d3887d22186832986ff4c850056" },
>>>>>>> c53fa7fe
    { name = "vllm", specifier = "==0.10.2" },
    { name = "wandb", specifier = ">=0.20.1" },
]

[package.metadata.requires-dev]
dev = [
    { name = "ipykernel", specifier = ">=6.29.5" },
    { name = "ipywidgets", specifier = ">=8.1.7" },
    { name = "pre-commit", specifier = ">=4.2.0" },
    { name = "pytest", specifier = ">=8.4.1" },
    { name = "ruff", specifier = ">=0.12.1" },
]

[[package]]
name = "prime-sandboxes"
version = "0.1.0"
source = { registry = "https://pypi.org/simple" }
dependencies = [
    { name = "httpx" },
    { name = "pydantic" },
]
sdist = { url = "https://files.pythonhosted.org/packages/4d/bb/f7c8b0f3dd73651b456a6e2dbb6b7154c19aa7ed699b1faacd88dd82b9fa/prime_sandboxes-0.1.0.tar.gz", hash = "sha256:99d7c0a799aba8685a9583446886eb258a579be2b741066708a9afab6737212e", size = 34581, upload-time = "2025-10-09T01:06:50.71Z" }
wheels = [
    { url = "https://files.pythonhosted.org/packages/e7/6b/bfaa9d100a398c227e6af790452fd818f210a2f070e62391e7648da77009/prime_sandboxes-0.1.0-py3-none-any.whl", hash = "sha256:67a408d2bc4f96d73f8266f01582ab402d566b96ad941f031d4c37bf95753767", size = 14798, upload-time = "2025-10-09T01:06:49.403Z" },
]

[[package]]
name = "prometheus-client"
version = "0.22.1"
source = { registry = "https://pypi.org/simple" }
sdist = { url = "https://files.pythonhosted.org/packages/5e/cf/40dde0a2be27cc1eb41e333d1a674a74ce8b8b0457269cc640fd42b07cf7/prometheus_client-0.22.1.tar.gz", hash = "sha256:190f1331e783cf21eb60bca559354e0a4d4378facecf78f5428c39b675d20d28", size = 69746, upload-time = "2025-06-02T14:29:01.152Z" }
wheels = [
    { url = "https://files.pythonhosted.org/packages/32/ae/ec06af4fe3ee72d16973474f122541746196aaa16cea6f66d18b963c6177/prometheus_client-0.22.1-py3-none-any.whl", hash = "sha256:cca895342e308174341b2cbf99a56bef291fbc0ef7b9e5412a0f26d653ba7094", size = 58694, upload-time = "2025-06-02T14:29:00.068Z" },
]

[[package]]
name = "prometheus-fastapi-instrumentator"
version = "7.1.0"
source = { registry = "https://pypi.org/simple" }
dependencies = [
    { name = "prometheus-client" },
    { name = "starlette" },
]
sdist = { url = "https://files.pythonhosted.org/packages/69/6d/24d53033cf93826aa7857699a4450c1c67e5b9c710e925b1ed2b320c04df/prometheus_fastapi_instrumentator-7.1.0.tar.gz", hash = "sha256:be7cd61eeea4e5912aeccb4261c6631b3f227d8924542d79eaf5af3f439cbe5e", size = 20220, upload-time = "2025-03-19T19:35:05.351Z" }
wheels = [
    { url = "https://files.pythonhosted.org/packages/27/72/0824c18f3bc75810f55dacc2dd933f6ec829771180245ae3cc976195dec0/prometheus_fastapi_instrumentator-7.1.0-py3-none-any.whl", hash = "sha256:978130f3c0bb7b8ebcc90d35516a6fe13e02d2eb358c8f83887cdef7020c31e9", size = 19296, upload-time = "2025-03-19T19:35:04.323Z" },
]

[[package]]
name = "prompt-toolkit"
version = "3.0.52"
source = { registry = "https://pypi.org/simple" }
dependencies = [
    { name = "wcwidth" },
]
sdist = { url = "https://files.pythonhosted.org/packages/a1/96/06e01a7b38dce6fe1db213e061a4602dd6032a8a97ef6c1a862537732421/prompt_toolkit-3.0.52.tar.gz", hash = "sha256:28cde192929c8e7321de85de1ddbe736f1375148b02f2e17edd840042b1be855", size = 434198, upload-time = "2025-08-27T15:24:02.057Z" }
wheels = [
    { url = "https://files.pythonhosted.org/packages/84/03/0d3ce49e2505ae70cf43bc5bb3033955d2fc9f932163e84dc0779cc47f48/prompt_toolkit-3.0.52-py3-none-any.whl", hash = "sha256:9aac639a3bbd33284347de5ad8d68ecc044b91a762dc39b7c21095fcd6a19955", size = 391431, upload-time = "2025-08-27T15:23:59.498Z" },
]

[[package]]
name = "propcache"
version = "0.3.2"
source = { registry = "https://pypi.org/simple" }
sdist = { url = "https://files.pythonhosted.org/packages/a6/16/43264e4a779dd8588c21a70f0709665ee8f611211bdd2c87d952cfa7c776/propcache-0.3.2.tar.gz", hash = "sha256:20d7d62e4e7ef05f221e0db2856b979540686342e7dd9973b815599c7057e168", size = 44139, upload-time = "2025-06-09T22:56:06.081Z" }
wheels = [
    { url = "https://files.pythonhosted.org/packages/a8/42/9ca01b0a6f48e81615dca4765a8f1dd2c057e0540f6116a27dc5ee01dfb6/propcache-0.3.2-cp312-cp312-macosx_10_13_universal2.whl", hash = "sha256:8de106b6c84506b31c27168582cd3cb3000a6412c16df14a8628e5871ff83c10", size = 73674, upload-time = "2025-06-09T22:54:30.551Z" },
    { url = "https://files.pythonhosted.org/packages/af/6e/21293133beb550f9c901bbece755d582bfaf2176bee4774000bd4dd41884/propcache-0.3.2-cp312-cp312-macosx_10_13_x86_64.whl", hash = "sha256:28710b0d3975117239c76600ea351934ac7b5ff56e60953474342608dbbb6154", size = 43570, upload-time = "2025-06-09T22:54:32.296Z" },
    { url = "https://files.pythonhosted.org/packages/0c/c8/0393a0a3a2b8760eb3bde3c147f62b20044f0ddac81e9d6ed7318ec0d852/propcache-0.3.2-cp312-cp312-macosx_11_0_arm64.whl", hash = "sha256:ce26862344bdf836650ed2487c3d724b00fbfec4233a1013f597b78c1cb73615", size = 43094, upload-time = "2025-06-09T22:54:33.929Z" },
    { url = "https://files.pythonhosted.org/packages/37/2c/489afe311a690399d04a3e03b069225670c1d489eb7b044a566511c1c498/propcache-0.3.2-cp312-cp312-manylinux_2_17_aarch64.manylinux2014_aarch64.whl", hash = "sha256:bca54bd347a253af2cf4544bbec232ab982f4868de0dd684246b67a51bc6b1db", size = 226958, upload-time = "2025-06-09T22:54:35.186Z" },
    { url = "https://files.pythonhosted.org/packages/9d/ca/63b520d2f3d418c968bf596839ae26cf7f87bead026b6192d4da6a08c467/propcache-0.3.2-cp312-cp312-manylinux_2_17_ppc64le.manylinux2014_ppc64le.whl", hash = "sha256:55780d5e9a2ddc59711d727226bb1ba83a22dd32f64ee15594b9392b1f544eb1", size = 234894, upload-time = "2025-06-09T22:54:36.708Z" },
    { url = "https://files.pythonhosted.org/packages/11/60/1d0ed6fff455a028d678df30cc28dcee7af77fa2b0e6962ce1df95c9a2a9/propcache-0.3.2-cp312-cp312-manylinux_2_17_s390x.manylinux2014_s390x.whl", hash = "sha256:035e631be25d6975ed87ab23153db6a73426a48db688070d925aa27e996fe93c", size = 233672, upload-time = "2025-06-09T22:54:38.062Z" },
    { url = "https://files.pythonhosted.org/packages/37/7c/54fd5301ef38505ab235d98827207176a5c9b2aa61939b10a460ca53e123/propcache-0.3.2-cp312-cp312-manylinux_2_17_x86_64.manylinux2014_x86_64.whl", hash = "sha256:ee6f22b6eaa39297c751d0e80c0d3a454f112f5c6481214fcf4c092074cecd67", size = 224395, upload-time = "2025-06-09T22:54:39.634Z" },
    { url = "https://files.pythonhosted.org/packages/ee/1a/89a40e0846f5de05fdc6779883bf46ba980e6df4d2ff8fb02643de126592/propcache-0.3.2-cp312-cp312-manylinux_2_5_i686.manylinux1_i686.manylinux_2_17_i686.manylinux2014_i686.whl", hash = "sha256:7ca3aee1aa955438c4dba34fc20a9f390e4c79967257d830f137bd5a8a32ed3b", size = 212510, upload-time = "2025-06-09T22:54:41.565Z" },
    { url = "https://files.pythonhosted.org/packages/5e/33/ca98368586c9566a6b8d5ef66e30484f8da84c0aac3f2d9aec6d31a11bd5/propcache-0.3.2-cp312-cp312-musllinux_1_2_aarch64.whl", hash = "sha256:7a4f30862869fa2b68380d677cc1c5fcf1e0f2b9ea0cf665812895c75d0ca3b8", size = 222949, upload-time = "2025-06-09T22:54:43.038Z" },
    { url = "https://files.pythonhosted.org/packages/ba/11/ace870d0aafe443b33b2f0b7efdb872b7c3abd505bfb4890716ad7865e9d/propcache-0.3.2-cp312-cp312-musllinux_1_2_armv7l.whl", hash = "sha256:b77ec3c257d7816d9f3700013639db7491a434644c906a2578a11daf13176251", size = 217258, upload-time = "2025-06-09T22:54:44.376Z" },
    { url = "https://files.pythonhosted.org/packages/5b/d2/86fd6f7adffcfc74b42c10a6b7db721d1d9ca1055c45d39a1a8f2a740a21/propcache-0.3.2-cp312-cp312-musllinux_1_2_i686.whl", hash = "sha256:cab90ac9d3f14b2d5050928483d3d3b8fb6b4018893fc75710e6aa361ecb2474", size = 213036, upload-time = "2025-06-09T22:54:46.243Z" },
    { url = "https://files.pythonhosted.org/packages/07/94/2d7d1e328f45ff34a0a284cf5a2847013701e24c2a53117e7c280a4316b3/propcache-0.3.2-cp312-cp312-musllinux_1_2_ppc64le.whl", hash = "sha256:0b504d29f3c47cf6b9e936c1852246c83d450e8e063d50562115a6be6d3a2535", size = 227684, upload-time = "2025-06-09T22:54:47.63Z" },
    { url = "https://files.pythonhosted.org/packages/b7/05/37ae63a0087677e90b1d14710e532ff104d44bc1efa3b3970fff99b891dc/propcache-0.3.2-cp312-cp312-musllinux_1_2_s390x.whl", hash = "sha256:ce2ac2675a6aa41ddb2a0c9cbff53780a617ac3d43e620f8fd77ba1c84dcfc06", size = 234562, upload-time = "2025-06-09T22:54:48.982Z" },
    { url = "https://files.pythonhosted.org/packages/a4/7c/3f539fcae630408d0bd8bf3208b9a647ccad10976eda62402a80adf8fc34/propcache-0.3.2-cp312-cp312-musllinux_1_2_x86_64.whl", hash = "sha256:62b4239611205294cc433845b914131b2a1f03500ff3c1ed093ed216b82621e1", size = 222142, upload-time = "2025-06-09T22:54:50.424Z" },
    { url = "https://files.pythonhosted.org/packages/7c/d2/34b9eac8c35f79f8a962546b3e97e9d4b990c420ee66ac8255d5d9611648/propcache-0.3.2-cp312-cp312-win32.whl", hash = "sha256:df4a81b9b53449ebc90cc4deefb052c1dd934ba85012aa912c7ea7b7e38b60c1", size = 37711, upload-time = "2025-06-09T22:54:52.072Z" },
    { url = "https://files.pythonhosted.org/packages/19/61/d582be5d226cf79071681d1b46b848d6cb03d7b70af7063e33a2787eaa03/propcache-0.3.2-cp312-cp312-win_amd64.whl", hash = "sha256:7046e79b989d7fe457bb755844019e10f693752d169076138abf17f31380800c", size = 41479, upload-time = "2025-06-09T22:54:53.234Z" },
    { url = "https://files.pythonhosted.org/packages/cc/35/cc0aaecf278bb4575b8555f2b137de5ab821595ddae9da9d3cd1da4072c7/propcache-0.3.2-py3-none-any.whl", hash = "sha256:98f1ec44fb675f5052cccc8e609c46ed23a35a1cfd18545ad4e29002d858a43f", size = 12663, upload-time = "2025-06-09T22:56:04.484Z" },
]

[[package]]
name = "protobuf"
version = "6.32.0"
source = { registry = "https://pypi.org/simple" }
sdist = { url = "https://files.pythonhosted.org/packages/c0/df/fb4a8eeea482eca989b51cffd274aac2ee24e825f0bf3cbce5281fa1567b/protobuf-6.32.0.tar.gz", hash = "sha256:a81439049127067fc49ec1d36e25c6ee1d1a2b7be930675f919258d03c04e7d2", size = 440614, upload-time = "2025-08-14T21:21:25.015Z" }
wheels = [
    { url = "https://files.pythonhosted.org/packages/33/18/df8c87da2e47f4f1dcc5153a81cd6bca4e429803f4069a299e236e4dd510/protobuf-6.32.0-cp310-abi3-win32.whl", hash = "sha256:84f9e3c1ff6fb0308dbacb0950d8aa90694b0d0ee68e75719cb044b7078fe741", size = 424409, upload-time = "2025-08-14T21:21:12.366Z" },
    { url = "https://files.pythonhosted.org/packages/e1/59/0a820b7310f8139bd8d5a9388e6a38e1786d179d6f33998448609296c229/protobuf-6.32.0-cp310-abi3-win_amd64.whl", hash = "sha256:a8bdbb2f009cfc22a36d031f22a625a38b615b5e19e558a7b756b3279723e68e", size = 435735, upload-time = "2025-08-14T21:21:15.046Z" },
    { url = "https://files.pythonhosted.org/packages/cc/5b/0d421533c59c789e9c9894683efac582c06246bf24bb26b753b149bd88e4/protobuf-6.32.0-cp39-abi3-macosx_10_9_universal2.whl", hash = "sha256:d52691e5bee6c860fff9a1c86ad26a13afbeb4b168cd4445c922b7e2cf85aaf0", size = 426449, upload-time = "2025-08-14T21:21:16.687Z" },
    { url = "https://files.pythonhosted.org/packages/ec/7b/607764ebe6c7a23dcee06e054fd1de3d5841b7648a90fd6def9a3bb58c5e/protobuf-6.32.0-cp39-abi3-manylinux2014_aarch64.whl", hash = "sha256:501fe6372fd1c8ea2a30b4d9be8f87955a64d6be9c88a973996cef5ef6f0abf1", size = 322869, upload-time = "2025-08-14T21:21:18.282Z" },
    { url = "https://files.pythonhosted.org/packages/40/01/2e730bd1c25392fc32e3268e02446f0d77cb51a2c3a8486b1798e34d5805/protobuf-6.32.0-cp39-abi3-manylinux2014_x86_64.whl", hash = "sha256:75a2aab2bd1aeb1f5dc7c5f33bcb11d82ea8c055c9becbb41c26a8c43fd7092c", size = 322009, upload-time = "2025-08-14T21:21:19.893Z" },
    { url = "https://files.pythonhosted.org/packages/9c/f2/80ffc4677aac1bc3519b26bc7f7f5de7fce0ee2f7e36e59e27d8beb32dd1/protobuf-6.32.0-py3-none-any.whl", hash = "sha256:ba377e5b67b908c8f3072a57b63e2c6a4cbd18aea4ed98d2584350dbf46f2783", size = 169287, upload-time = "2025-08-14T21:21:23.515Z" },
]

[[package]]
name = "psutil"
version = "7.0.0"
source = { registry = "https://pypi.org/simple" }
sdist = { url = "https://files.pythonhosted.org/packages/2a/80/336820c1ad9286a4ded7e845b2eccfcb27851ab8ac6abece774a6ff4d3de/psutil-7.0.0.tar.gz", hash = "sha256:7be9c3eba38beccb6495ea33afd982a44074b78f28c434a1f51cc07fd315c456", size = 497003, upload-time = "2025-02-13T21:54:07.946Z" }
wheels = [
    { url = "https://files.pythonhosted.org/packages/ed/e6/2d26234410f8b8abdbf891c9da62bee396583f713fb9f3325a4760875d22/psutil-7.0.0-cp36-abi3-macosx_10_9_x86_64.whl", hash = "sha256:101d71dc322e3cffd7cea0650b09b3d08b8e7c4109dd6809fe452dfd00e58b25", size = 238051, upload-time = "2025-02-13T21:54:12.36Z" },
    { url = "https://files.pythonhosted.org/packages/04/8b/30f930733afe425e3cbfc0e1468a30a18942350c1a8816acfade80c005c4/psutil-7.0.0-cp36-abi3-macosx_11_0_arm64.whl", hash = "sha256:39db632f6bb862eeccf56660871433e111b6ea58f2caea825571951d4b6aa3da", size = 239535, upload-time = "2025-02-13T21:54:16.07Z" },
    { url = "https://files.pythonhosted.org/packages/2a/ed/d362e84620dd22876b55389248e522338ed1bf134a5edd3b8231d7207f6d/psutil-7.0.0-cp36-abi3-manylinux_2_12_i686.manylinux2010_i686.manylinux_2_17_i686.manylinux2014_i686.whl", hash = "sha256:1fcee592b4c6f146991ca55919ea3d1f8926497a713ed7faaf8225e174581e91", size = 275004, upload-time = "2025-02-13T21:54:18.662Z" },
    { url = "https://files.pythonhosted.org/packages/bf/b9/b0eb3f3cbcb734d930fdf839431606844a825b23eaf9a6ab371edac8162c/psutil-7.0.0-cp36-abi3-manylinux_2_12_x86_64.manylinux2010_x86_64.manylinux_2_17_x86_64.manylinux2014_x86_64.whl", hash = "sha256:4b1388a4f6875d7e2aff5c4ca1cc16c545ed41dd8bb596cefea80111db353a34", size = 277986, upload-time = "2025-02-13T21:54:21.811Z" },
    { url = "https://files.pythonhosted.org/packages/eb/a2/709e0fe2f093556c17fbafda93ac032257242cabcc7ff3369e2cb76a97aa/psutil-7.0.0-cp36-abi3-manylinux_2_17_aarch64.manylinux2014_aarch64.whl", hash = "sha256:a5f098451abc2828f7dc6b58d44b532b22f2088f4999a937557b603ce72b1993", size = 279544, upload-time = "2025-02-13T21:54:24.68Z" },
    { url = "https://files.pythonhosted.org/packages/50/e6/eecf58810b9d12e6427369784efe814a1eec0f492084ce8eb8f4d89d6d61/psutil-7.0.0-cp37-abi3-win32.whl", hash = "sha256:ba3fcef7523064a6c9da440fc4d6bd07da93ac726b5733c29027d7dc95b39d99", size = 241053, upload-time = "2025-02-13T21:54:34.31Z" },
    { url = "https://files.pythonhosted.org/packages/50/1b/6921afe68c74868b4c9fa424dad3be35b095e16687989ebbb50ce4fceb7c/psutil-7.0.0-cp37-abi3-win_amd64.whl", hash = "sha256:4cf3d4eb1aa9b348dec30105c55cd9b7d4629285735a102beb4441e38db90553", size = 244885, upload-time = "2025-02-13T21:54:37.486Z" },
]

[[package]]
name = "ptyprocess"
version = "0.7.0"
source = { registry = "https://pypi.org/simple" }
sdist = { url = "https://files.pythonhosted.org/packages/20/e5/16ff212c1e452235a90aeb09066144d0c5a6a8c0834397e03f5224495c4e/ptyprocess-0.7.0.tar.gz", hash = "sha256:5c5d0a3b48ceee0b48485e0c26037c0acd7d29765ca3fbb5cb3831d347423220", size = 70762, upload-time = "2020-12-28T15:15:30.155Z" }
wheels = [
    { url = "https://files.pythonhosted.org/packages/22/a6/858897256d0deac81a172289110f31629fc4cee19b6f01283303e18c8db3/ptyprocess-0.7.0-py2.py3-none-any.whl", hash = "sha256:4b41f3967fce3af57cc7e94b888626c18bf37a083e3651ca8feeb66d492fef35", size = 13993, upload-time = "2020-12-28T15:15:28.35Z" },
]

[[package]]
name = "pure-eval"
version = "0.2.3"
source = { registry = "https://pypi.org/simple" }
sdist = { url = "https://files.pythonhosted.org/packages/cd/05/0a34433a064256a578f1783a10da6df098ceaa4a57bbeaa96a6c0352786b/pure_eval-0.2.3.tar.gz", hash = "sha256:5f4e983f40564c576c7c8635ae88db5956bb2229d7e9237d03b3c0b0190eaf42", size = 19752, upload-time = "2024-07-21T12:58:21.801Z" }
wheels = [
    { url = "https://files.pythonhosted.org/packages/8e/37/efad0257dc6e593a18957422533ff0f87ede7c9c6ea010a2177d738fb82f/pure_eval-0.2.3-py3-none-any.whl", hash = "sha256:1db8e35b67b3d218d818ae653e27f06c3aa420901fa7b081ca98cbedc874e0d0", size = 11842, upload-time = "2024-07-21T12:58:20.04Z" },
]

[[package]]
name = "py-cpuinfo"
version = "9.0.0"
source = { registry = "https://pypi.org/simple" }
sdist = { url = "https://files.pythonhosted.org/packages/37/a8/d832f7293ebb21690860d2e01d8115e5ff6f2ae8bbdc953f0eb0fa4bd2c7/py-cpuinfo-9.0.0.tar.gz", hash = "sha256:3cdbbf3fac90dc6f118bfd64384f309edeadd902d7c8fb17f02ffa1fc3f49690", size = 104716, upload-time = "2022-10-25T20:38:06.303Z" }
wheels = [
    { url = "https://files.pythonhosted.org/packages/e0/a9/023730ba63db1e494a271cb018dcd361bd2c917ba7004c3e49d5daf795a2/py_cpuinfo-9.0.0-py3-none-any.whl", hash = "sha256:859625bc251f64e21f077d099d4162689c762b5d6a4c3c97553d56241c9674d5", size = 22335, upload-time = "2022-10-25T20:38:27.636Z" },
]

[[package]]
name = "pyarrow"
version = "21.0.0"
source = { registry = "https://pypi.org/simple" }
sdist = { url = "https://files.pythonhosted.org/packages/ef/c2/ea068b8f00905c06329a3dfcd40d0fcc2b7d0f2e355bdb25b65e0a0e4cd4/pyarrow-21.0.0.tar.gz", hash = "sha256:5051f2dccf0e283ff56335760cbc8622cf52264d67e359d5569541ac11b6d5bc", size = 1133487, upload-time = "2025-07-18T00:57:31.761Z" }
wheels = [
    { url = "https://files.pythonhosted.org/packages/ca/d4/d4f817b21aacc30195cf6a46ba041dd1be827efa4a623cc8bf39a1c2a0c0/pyarrow-21.0.0-cp312-cp312-macosx_12_0_arm64.whl", hash = "sha256:3a302f0e0963db37e0a24a70c56cf91a4faa0bca51c23812279ca2e23481fccd", size = 31160305, upload-time = "2025-07-18T00:55:35.373Z" },
    { url = "https://files.pythonhosted.org/packages/a2/9c/dcd38ce6e4b4d9a19e1d36914cb8e2b1da4e6003dd075474c4cfcdfe0601/pyarrow-21.0.0-cp312-cp312-macosx_12_0_x86_64.whl", hash = "sha256:b6b27cf01e243871390474a211a7922bfbe3bda21e39bc9160daf0da3fe48876", size = 32684264, upload-time = "2025-07-18T00:55:39.303Z" },
    { url = "https://files.pythonhosted.org/packages/4f/74/2a2d9f8d7a59b639523454bec12dba35ae3d0a07d8ab529dc0809f74b23c/pyarrow-21.0.0-cp312-cp312-manylinux_2_28_aarch64.whl", hash = "sha256:e72a8ec6b868e258a2cd2672d91f2860ad532d590ce94cdf7d5e7ec674ccf03d", size = 41108099, upload-time = "2025-07-18T00:55:42.889Z" },
    { url = "https://files.pythonhosted.org/packages/ad/90/2660332eeb31303c13b653ea566a9918484b6e4d6b9d2d46879a33ab0622/pyarrow-21.0.0-cp312-cp312-manylinux_2_28_x86_64.whl", hash = "sha256:b7ae0bbdc8c6674259b25bef5d2a1d6af5d39d7200c819cf99e07f7dfef1c51e", size = 42829529, upload-time = "2025-07-18T00:55:47.069Z" },
    { url = "https://files.pythonhosted.org/packages/33/27/1a93a25c92717f6aa0fca06eb4700860577d016cd3ae51aad0e0488ac899/pyarrow-21.0.0-cp312-cp312-musllinux_1_2_aarch64.whl", hash = "sha256:58c30a1729f82d201627c173d91bd431db88ea74dcaa3885855bc6203e433b82", size = 43367883, upload-time = "2025-07-18T00:55:53.069Z" },
    { url = "https://files.pythonhosted.org/packages/05/d9/4d09d919f35d599bc05c6950095e358c3e15148ead26292dfca1fb659b0c/pyarrow-21.0.0-cp312-cp312-musllinux_1_2_x86_64.whl", hash = "sha256:072116f65604b822a7f22945a7a6e581cfa28e3454fdcc6939d4ff6090126623", size = 45133802, upload-time = "2025-07-18T00:55:57.714Z" },
    { url = "https://files.pythonhosted.org/packages/71/30/f3795b6e192c3ab881325ffe172e526499eb3780e306a15103a2764916a2/pyarrow-21.0.0-cp312-cp312-win_amd64.whl", hash = "sha256:cf56ec8b0a5c8c9d7021d6fd754e688104f9ebebf1bf4449613c9531f5346a18", size = 26203175, upload-time = "2025-07-18T00:56:01.364Z" },
]

[[package]]
name = "pybase64"
version = "1.4.2"
source = { registry = "https://pypi.org/simple" }
sdist = { url = "https://files.pythonhosted.org/packages/04/14/43297a7b7f0c1bf0c00b596f754ee3ac946128c64d21047ccf9c9bbc5165/pybase64-1.4.2.tar.gz", hash = "sha256:46cdefd283ed9643315d952fe44de80dc9b9a811ce6e3ec97fd1827af97692d0", size = 137246, upload-time = "2025-07-27T13:08:57.808Z" }
wheels = [
    { url = "https://files.pythonhosted.org/packages/28/6d/11ede991e800797b9f5ebd528013b34eee5652df93de61ffb24503393fa5/pybase64-1.4.2-cp312-cp312-macosx_10_13_x86_64.whl", hash = "sha256:db2c75d1388855b5a1015b65096d7dbcc708e7de3245dcbedeb872ec05a09326", size = 38326, upload-time = "2025-07-27T13:03:09.065Z" },
    { url = "https://files.pythonhosted.org/packages/fe/84/87f1f565f42e2397e2aaa2477c86419f5173c3699881c42325c090982f0a/pybase64-1.4.2-cp312-cp312-macosx_11_0_arm64.whl", hash = "sha256:6b621a972a01841368fdb9dedc55fd3c6e0c7217d0505ba3b1ebe95e7ef1b493", size = 31661, upload-time = "2025-07-27T13:03:10.295Z" },
    { url = "https://files.pythonhosted.org/packages/cb/2a/a24c810e7a61d2cc6f73fe9ee4872a03030887fa8654150901b15f376f65/pybase64-1.4.2-cp312-cp312-manylinux1_i686.manylinux2014_i686.manylinux_2_17_i686.manylinux_2_5_i686.whl", hash = "sha256:f48c32ac6a16cbf57a5a96a073fef6ff7e3526f623cd49faa112b7f9980bafba", size = 68192, upload-time = "2025-07-27T13:03:11.467Z" },
    { url = "https://files.pythonhosted.org/packages/ee/87/d9baf98cbfc37b8657290ad4421f3a3c36aa0eafe4872c5859cfb52f3448/pybase64-1.4.2-cp312-cp312-manylinux1_x86_64.manylinux2014_x86_64.manylinux_2_17_x86_64.manylinux_2_5_x86_64.whl", hash = "sha256:ace8b23093a6bb862477080d9059b784096ab2f97541e8bfc40d42f062875149", size = 71587, upload-time = "2025-07-27T13:03:12.719Z" },
    { url = "https://files.pythonhosted.org/packages/0b/89/3df043cc56ef3b91b7aa0c26ae822a2d7ec8da0b0fd7c309c879b0eb5988/pybase64-1.4.2-cp312-cp312-manylinux2014_aarch64.manylinux_2_17_aarch64.whl", hash = "sha256:1772c7532a7fb6301baea3dd3e010148dbf70cd1136a83c2f5f91bdc94822145", size = 59910, upload-time = "2025-07-27T13:03:14.266Z" },
    { url = "https://files.pythonhosted.org/packages/75/4f/6641e9edf37aeb4d4524dc7ba2168eff8d96c90e77f6283c2be3400ab380/pybase64-1.4.2-cp312-cp312-manylinux2014_armv7l.manylinux_2_17_armv7l.whl", hash = "sha256:f86f7faddcba5cbfea475f8ab96567834c28bf09ca6c7c3d66ee445adac80d8f", size = 56701, upload-time = "2025-07-27T13:03:15.6Z" },
    { url = "https://files.pythonhosted.org/packages/2d/7f/20d8ac1046f12420a0954a45a13033e75f98aade36eecd00c64e3549b071/pybase64-1.4.2-cp312-cp312-manylinux2014_ppc64le.manylinux_2_17_ppc64le.whl", hash = "sha256:0b8c8e275b5294089f314814b4a50174ab90af79d6a4850f6ae11261ff6a7372", size = 59288, upload-time = "2025-07-27T13:03:16.823Z" },
    { url = "https://files.pythonhosted.org/packages/17/ea/9c0ca570e3e50b3c6c3442e280c83b321a0464c86a9db1f982a4ff531550/pybase64-1.4.2-cp312-cp312-manylinux2014_s390x.manylinux_2_17_s390x.whl", hash = "sha256:864d85a0470c615807ae8b97d724d068b940a2d10ac13a5f1b9e75a3ce441758", size = 60267, upload-time = "2025-07-27T13:03:18.132Z" },
    { url = "https://files.pythonhosted.org/packages/f9/ac/46894929d71ccedebbfb0284173b0fea96bc029cd262654ba8451a7035d6/pybase64-1.4.2-cp312-cp312-manylinux_2_31_riscv64.whl", hash = "sha256:47254d97ed2d8351e30ecfdb9e2414547f66ba73f8a09f932c9378ff75cd10c5", size = 54801, upload-time = "2025-07-27T13:03:19.669Z" },
    { url = "https://files.pythonhosted.org/packages/6a/1e/02c95218ea964f0b2469717c2c69b48e63f4ca9f18af01a5b2a29e4c1216/pybase64-1.4.2-cp312-cp312-musllinux_1_2_aarch64.whl", hash = "sha256:264b65ecc4f0ee73f3298ab83bbd8008f7f9578361b8df5b448f985d8c63e02a", size = 58599, upload-time = "2025-07-27T13:03:20.951Z" },
    { url = "https://files.pythonhosted.org/packages/15/45/ccc21004930789b8fb439d43e3212a6c260ccddb2bf450c39a20db093f33/pybase64-1.4.2-cp312-cp312-musllinux_1_2_armv7l.whl", hash = "sha256:fbcc2b30cd740c16c9699f596f22c7a9e643591311ae72b1e776f2d539e9dd9d", size = 52388, upload-time = "2025-07-27T13:03:23.064Z" },
    { url = "https://files.pythonhosted.org/packages/c4/45/22e46e549710c4c237d77785b6fb1bc4c44c288a5c44237ba9daf5c34b82/pybase64-1.4.2-cp312-cp312-musllinux_1_2_i686.whl", hash = "sha256:cda9f79c22d51ee4508f5a43b673565f1d26af4330c99f114e37e3186fdd3607", size = 68802, upload-time = "2025-07-27T13:03:24.673Z" },
    { url = "https://files.pythonhosted.org/packages/55/0c/232c6261b81296e5593549b36e6e7884a5da008776d12665923446322c36/pybase64-1.4.2-cp312-cp312-musllinux_1_2_ppc64le.whl", hash = "sha256:0c91c6d2a7232e2a1cd10b3b75a8bb657defacd4295a1e5e80455df2dfc84d4f", size = 57841, upload-time = "2025-07-27T13:03:25.948Z" },
    { url = "https://files.pythonhosted.org/packages/20/8a/b35a615ae6f04550d696bb179c414538b3b477999435fdd4ad75b76139e4/pybase64-1.4.2-cp312-cp312-musllinux_1_2_riscv64.whl", hash = "sha256:a370dea7b1cee2a36a4d5445d4e09cc243816c5bc8def61f602db5a6f5438e52", size = 54320, upload-time = "2025-07-27T13:03:27.495Z" },
    { url = "https://files.pythonhosted.org/packages/d3/a9/8bd4f9bcc53689f1b457ecefed1eaa080e4949d65a62c31a38b7253d5226/pybase64-1.4.2-cp312-cp312-musllinux_1_2_s390x.whl", hash = "sha256:9aa4de83f02e462a6f4e066811c71d6af31b52d7484de635582d0e3ec3d6cc3e", size = 56482, upload-time = "2025-07-27T13:03:28.942Z" },
    { url = "https://files.pythonhosted.org/packages/75/e5/4a7735b54a1191f61c3f5c2952212c85c2d6b06eb5fb3671c7603395f70c/pybase64-1.4.2-cp312-cp312-musllinux_1_2_x86_64.whl", hash = "sha256:83a1c2f9ed00fee8f064d548c8654a480741131f280e5750bb32475b7ec8ee38", size = 70959, upload-time = "2025-07-27T13:03:30.171Z" },
    { url = "https://files.pythonhosted.org/packages/d3/67/e2b6cb32c782e12304d467418e70da0212567f42bd4d3b5eb1fdf64920ad/pybase64-1.4.2-cp312-cp312-win32.whl", hash = "sha256:a6e5688b18d558e8c6b8701cc8560836c4bbeba61d33c836b4dba56b19423716", size = 33683, upload-time = "2025-07-27T13:03:31.775Z" },
    { url = "https://files.pythonhosted.org/packages/4f/bc/d5c277496063a09707486180f17abbdbdebbf2f5c4441b20b11d3cb7dc7c/pybase64-1.4.2-cp312-cp312-win_amd64.whl", hash = "sha256:c995d21b8bd08aa179cd7dd4db0695c185486ecc72da1e8f6c37ec86cadb8182", size = 35817, upload-time = "2025-07-27T13:03:32.99Z" },
    { url = "https://files.pythonhosted.org/packages/e6/69/e4be18ae685acff0ae77f75d4586590f29d2cd187bf603290cf1d635cad4/pybase64-1.4.2-cp312-cp312-win_arm64.whl", hash = "sha256:e254b9258c40509c2ea063a7784f6994988f3f26099d6e08704e3c15dfed9a55", size = 30900, upload-time = "2025-07-27T13:03:34.499Z" },
]

[[package]]
name = "pycountry"
version = "24.6.1"
source = { registry = "https://pypi.org/simple" }
sdist = { url = "https://files.pythonhosted.org/packages/76/57/c389fa68c50590881a75b7883eeb3dc15e9e73a0fdc001cdd45c13290c92/pycountry-24.6.1.tar.gz", hash = "sha256:b61b3faccea67f87d10c1f2b0fc0be714409e8fcdcc1315613174f6466c10221", size = 6043910, upload-time = "2024-06-01T04:12:15.05Z" }
wheels = [
    { url = "https://files.pythonhosted.org/packages/b1/ec/1fb891d8a2660716aadb2143235481d15ed1cbfe3ad669194690b0604492/pycountry-24.6.1-py3-none-any.whl", hash = "sha256:f1a4fb391cd7214f8eefd39556d740adcc233c778a27f8942c8dca351d6ce06f", size = 6335189, upload-time = "2024-06-01T04:11:49.711Z" },
]

[[package]]
name = "pycparser"
version = "2.23"
source = { registry = "https://pypi.org/simple" }
sdist = { url = "https://files.pythonhosted.org/packages/fe/cf/d2d3b9f5699fb1e4615c8e32ff220203e43b248e1dfcc6736ad9057731ca/pycparser-2.23.tar.gz", hash = "sha256:78816d4f24add8f10a06d6f05b4d424ad9e96cfebf68a4ddc99c65c0720d00c2", size = 173734, upload-time = "2025-09-09T13:23:47.91Z" }
wheels = [
    { url = "https://files.pythonhosted.org/packages/a0/e3/59cd50310fc9b59512193629e1984c1f95e5c8ae6e5d8c69532ccc65a7fe/pycparser-2.23-py3-none-any.whl", hash = "sha256:e5c6e8d3fbad53479cab09ac03729e0a9faf2bee3db8208a550daf5af81a5934", size = 118140, upload-time = "2025-09-09T13:23:46.651Z" },
]

[[package]]
name = "pycryptodomex"
version = "3.23.0"
source = { registry = "https://pypi.org/simple" }
sdist = { url = "https://files.pythonhosted.org/packages/c9/85/e24bf90972a30b0fcd16c73009add1d7d7cd9140c2498a68252028899e41/pycryptodomex-3.23.0.tar.gz", hash = "sha256:71909758f010c82bc99b0abf4ea12012c98962fbf0583c2164f8b84533c2e4da", size = 4922157, upload-time = "2025-05-17T17:23:41.434Z" }
wheels = [
    { url = "https://files.pythonhosted.org/packages/dd/9c/1a8f35daa39784ed8adf93a694e7e5dc15c23c741bbda06e1d45f8979e9e/pycryptodomex-3.23.0-cp37-abi3-macosx_10_9_universal2.whl", hash = "sha256:06698f957fe1ab229a99ba2defeeae1c09af185baa909a31a5d1f9d42b1aaed6", size = 2499240, upload-time = "2025-05-17T17:22:46.953Z" },
    { url = "https://files.pythonhosted.org/packages/7a/62/f5221a191a97157d240cf6643747558759126c76ee92f29a3f4aee3197a5/pycryptodomex-3.23.0-cp37-abi3-macosx_10_9_x86_64.whl", hash = "sha256:b2c2537863eccef2d41061e82a881dcabb04944c5c06c5aa7110b577cc487545", size = 1644042, upload-time = "2025-05-17T17:22:49.098Z" },
    { url = "https://files.pythonhosted.org/packages/8c/fd/5a054543c8988d4ed7b612721d7e78a4b9bf36bc3c5ad45ef45c22d0060e/pycryptodomex-3.23.0-cp37-abi3-manylinux_2_17_aarch64.manylinux2014_aarch64.whl", hash = "sha256:43c446e2ba8df8889e0e16f02211c25b4934898384c1ec1ec04d7889c0333587", size = 2186227, upload-time = "2025-05-17T17:22:51.139Z" },
    { url = "https://files.pythonhosted.org/packages/c8/a9/8862616a85cf450d2822dbd4fff1fcaba90877907a6ff5bc2672cafe42f8/pycryptodomex-3.23.0-cp37-abi3-manylinux_2_17_x86_64.manylinux2014_x86_64.whl", hash = "sha256:f489c4765093fb60e2edafdf223397bc716491b2b69fe74367b70d6999257a5c", size = 2272578, upload-time = "2025-05-17T17:22:53.676Z" },
    { url = "https://files.pythonhosted.org/packages/46/9f/bda9c49a7c1842820de674ab36c79f4fbeeee03f8ff0e4f3546c3889076b/pycryptodomex-3.23.0-cp37-abi3-manylinux_2_5_i686.manylinux1_i686.manylinux_2_17_i686.manylinux2014_i686.whl", hash = "sha256:bdc69d0d3d989a1029df0eed67cc5e8e5d968f3724f4519bd03e0ec68df7543c", size = 2312166, upload-time = "2025-05-17T17:22:56.585Z" },
    { url = "https://files.pythonhosted.org/packages/03/cc/870b9bf8ca92866ca0186534801cf8d20554ad2a76ca959538041b7a7cf4/pycryptodomex-3.23.0-cp37-abi3-musllinux_1_2_aarch64.whl", hash = "sha256:6bbcb1dd0f646484939e142462d9e532482bc74475cecf9c4903d4e1cd21f003", size = 2185467, upload-time = "2025-05-17T17:22:59.237Z" },
    { url = "https://files.pythonhosted.org/packages/96/e3/ce9348236d8e669fea5dd82a90e86be48b9c341210f44e25443162aba187/pycryptodomex-3.23.0-cp37-abi3-musllinux_1_2_i686.whl", hash = "sha256:8a4fcd42ccb04c31268d1efeecfccfd1249612b4de6374205376b8f280321744", size = 2346104, upload-time = "2025-05-17T17:23:02.112Z" },
    { url = "https://files.pythonhosted.org/packages/a5/e9/e869bcee87beb89040263c416a8a50204f7f7a83ac11897646c9e71e0daf/pycryptodomex-3.23.0-cp37-abi3-musllinux_1_2_x86_64.whl", hash = "sha256:55ccbe27f049743a4caf4f4221b166560d3438d0b1e5ab929e07ae1702a4d6fd", size = 2271038, upload-time = "2025-05-17T17:23:04.872Z" },
    { url = "https://files.pythonhosted.org/packages/8d/67/09ee8500dd22614af5fbaa51a4aee6e342b5fa8aecf0a6cb9cbf52fa6d45/pycryptodomex-3.23.0-cp37-abi3-win32.whl", hash = "sha256:189afbc87f0b9f158386bf051f720e20fa6145975f1e76369303d0f31d1a8d7c", size = 1771969, upload-time = "2025-05-17T17:23:07.115Z" },
    { url = "https://files.pythonhosted.org/packages/69/96/11f36f71a865dd6df03716d33bd07a67e9d20f6b8d39820470b766af323c/pycryptodomex-3.23.0-cp37-abi3-win_amd64.whl", hash = "sha256:52e5ca58c3a0b0bd5e100a9fbc8015059b05cffc6c66ce9d98b4b45e023443b9", size = 1803124, upload-time = "2025-05-17T17:23:09.267Z" },
    { url = "https://files.pythonhosted.org/packages/f9/93/45c1cdcbeb182ccd2e144c693eaa097763b08b38cded279f0053ed53c553/pycryptodomex-3.23.0-cp37-abi3-win_arm64.whl", hash = "sha256:02d87b80778c171445d67e23d1caef279bf4b25c3597050ccd2e13970b57fd51", size = 1707161, upload-time = "2025-05-17T17:23:11.414Z" },
]

[[package]]
name = "pydantic"
version = "2.11.9"
source = { registry = "https://pypi.org/simple" }
dependencies = [
    { name = "annotated-types" },
    { name = "pydantic-core" },
    { name = "typing-extensions" },
    { name = "typing-inspection" },
]
sdist = { url = "https://files.pythonhosted.org/packages/ff/5d/09a551ba512d7ca404d785072700d3f6727a02f6f3c24ecfd081c7cf0aa8/pydantic-2.11.9.tar.gz", hash = "sha256:6b8ffda597a14812a7975c90b82a8a2e777d9257aba3453f973acd3c032a18e2", size = 788495, upload-time = "2025-09-13T11:26:39.325Z" }
wheels = [
    { url = "https://files.pythonhosted.org/packages/3e/d3/108f2006987c58e76691d5ae5d200dd3e0f532cb4e5fa3560751c3a1feba/pydantic-2.11.9-py3-none-any.whl", hash = "sha256:c42dd626f5cfc1c6950ce6205ea58c93efa406da65f479dcb4029d5934857da2", size = 444855, upload-time = "2025-09-13T11:26:36.909Z" },
]

[package.optional-dependencies]
email = [
    { name = "email-validator" },
]

[[package]]
name = "pydantic-core"
version = "2.33.2"
source = { registry = "https://pypi.org/simple" }
dependencies = [
    { name = "typing-extensions" },
]
sdist = { url = "https://files.pythonhosted.org/packages/ad/88/5f2260bdfae97aabf98f1778d43f69574390ad787afb646292a638c923d4/pydantic_core-2.33.2.tar.gz", hash = "sha256:7cb8bc3605c29176e1b105350d2e6474142d7c1bd1d9327c4a9bdb46bf827acc", size = 435195, upload-time = "2025-04-23T18:33:52.104Z" }
wheels = [
    { url = "https://files.pythonhosted.org/packages/18/8a/2b41c97f554ec8c71f2a8a5f85cb56a8b0956addfe8b0efb5b3d77e8bdc3/pydantic_core-2.33.2-cp312-cp312-macosx_10_12_x86_64.whl", hash = "sha256:a7ec89dc587667f22b6a0b6579c249fca9026ce7c333fc142ba42411fa243cdc", size = 2009000, upload-time = "2025-04-23T18:31:25.863Z" },
    { url = "https://files.pythonhosted.org/packages/a1/02/6224312aacb3c8ecbaa959897af57181fb6cf3a3d7917fd44d0f2917e6f2/pydantic_core-2.33.2-cp312-cp312-macosx_11_0_arm64.whl", hash = "sha256:3c6db6e52c6d70aa0d00d45cdb9b40f0433b96380071ea80b09277dba021ddf7", size = 1847996, upload-time = "2025-04-23T18:31:27.341Z" },
    { url = "https://files.pythonhosted.org/packages/d6/46/6dcdf084a523dbe0a0be59d054734b86a981726f221f4562aed313dbcb49/pydantic_core-2.33.2-cp312-cp312-manylinux_2_17_aarch64.manylinux2014_aarch64.whl", hash = "sha256:4e61206137cbc65e6d5256e1166f88331d3b6238e082d9f74613b9b765fb9025", size = 1880957, upload-time = "2025-04-23T18:31:28.956Z" },
    { url = "https://files.pythonhosted.org/packages/ec/6b/1ec2c03837ac00886ba8160ce041ce4e325b41d06a034adbef11339ae422/pydantic_core-2.33.2-cp312-cp312-manylinux_2_17_armv7l.manylinux2014_armv7l.whl", hash = "sha256:eb8c529b2819c37140eb51b914153063d27ed88e3bdc31b71198a198e921e011", size = 1964199, upload-time = "2025-04-23T18:31:31.025Z" },
    { url = "https://files.pythonhosted.org/packages/2d/1d/6bf34d6adb9debd9136bd197ca72642203ce9aaaa85cfcbfcf20f9696e83/pydantic_core-2.33.2-cp312-cp312-manylinux_2_17_ppc64le.manylinux2014_ppc64le.whl", hash = "sha256:c52b02ad8b4e2cf14ca7b3d918f3eb0ee91e63b3167c32591e57c4317e134f8f", size = 2120296, upload-time = "2025-04-23T18:31:32.514Z" },
    { url = "https://files.pythonhosted.org/packages/e0/94/2bd0aaf5a591e974b32a9f7123f16637776c304471a0ab33cf263cf5591a/pydantic_core-2.33.2-cp312-cp312-manylinux_2_17_s390x.manylinux2014_s390x.whl", hash = "sha256:96081f1605125ba0855dfda83f6f3df5ec90c61195421ba72223de35ccfb2f88", size = 2676109, upload-time = "2025-04-23T18:31:33.958Z" },
    { url = "https://files.pythonhosted.org/packages/f9/41/4b043778cf9c4285d59742281a769eac371b9e47e35f98ad321349cc5d61/pydantic_core-2.33.2-cp312-cp312-manylinux_2_17_x86_64.manylinux2014_x86_64.whl", hash = "sha256:8f57a69461af2a5fa6e6bbd7a5f60d3b7e6cebb687f55106933188e79ad155c1", size = 2002028, upload-time = "2025-04-23T18:31:39.095Z" },
    { url = "https://files.pythonhosted.org/packages/cb/d5/7bb781bf2748ce3d03af04d5c969fa1308880e1dca35a9bd94e1a96a922e/pydantic_core-2.33.2-cp312-cp312-manylinux_2_5_i686.manylinux1_i686.whl", hash = "sha256:572c7e6c8bb4774d2ac88929e3d1f12bc45714ae5ee6d9a788a9fb35e60bb04b", size = 2100044, upload-time = "2025-04-23T18:31:41.034Z" },
    { url = "https://files.pythonhosted.org/packages/fe/36/def5e53e1eb0ad896785702a5bbfd25eed546cdcf4087ad285021a90ed53/pydantic_core-2.33.2-cp312-cp312-musllinux_1_1_aarch64.whl", hash = "sha256:db4b41f9bd95fbe5acd76d89920336ba96f03e149097365afe1cb092fceb89a1", size = 2058881, upload-time = "2025-04-23T18:31:42.757Z" },
    { url = "https://files.pythonhosted.org/packages/01/6c/57f8d70b2ee57fc3dc8b9610315949837fa8c11d86927b9bb044f8705419/pydantic_core-2.33.2-cp312-cp312-musllinux_1_1_armv7l.whl", hash = "sha256:fa854f5cf7e33842a892e5c73f45327760bc7bc516339fda888c75ae60edaeb6", size = 2227034, upload-time = "2025-04-23T18:31:44.304Z" },
    { url = "https://files.pythonhosted.org/packages/27/b9/9c17f0396a82b3d5cbea4c24d742083422639e7bb1d5bf600e12cb176a13/pydantic_core-2.33.2-cp312-cp312-musllinux_1_1_x86_64.whl", hash = "sha256:5f483cfb75ff703095c59e365360cb73e00185e01aaea067cd19acffd2ab20ea", size = 2234187, upload-time = "2025-04-23T18:31:45.891Z" },
    { url = "https://files.pythonhosted.org/packages/b0/6a/adf5734ffd52bf86d865093ad70b2ce543415e0e356f6cacabbc0d9ad910/pydantic_core-2.33.2-cp312-cp312-win32.whl", hash = "sha256:9cb1da0f5a471435a7bc7e439b8a728e8b61e59784b2af70d7c169f8dd8ae290", size = 1892628, upload-time = "2025-04-23T18:31:47.819Z" },
    { url = "https://files.pythonhosted.org/packages/43/e4/5479fecb3606c1368d496a825d8411e126133c41224c1e7238be58b87d7e/pydantic_core-2.33.2-cp312-cp312-win_amd64.whl", hash = "sha256:f941635f2a3d96b2973e867144fde513665c87f13fe0e193c158ac51bfaaa7b2", size = 1955866, upload-time = "2025-04-23T18:31:49.635Z" },
    { url = "https://files.pythonhosted.org/packages/0d/24/8b11e8b3e2be9dd82df4b11408a67c61bb4dc4f8e11b5b0fc888b38118b5/pydantic_core-2.33.2-cp312-cp312-win_arm64.whl", hash = "sha256:cca3868ddfaccfbc4bfb1d608e2ccaaebe0ae628e1416aeb9c4d88c001bb45ab", size = 1888894, upload-time = "2025-04-23T18:31:51.609Z" },
]

[[package]]
name = "pydantic-extra-types"
version = "2.10.5"
source = { registry = "https://pypi.org/simple" }
dependencies = [
    { name = "pydantic" },
    { name = "typing-extensions" },
]
sdist = { url = "https://files.pythonhosted.org/packages/7e/ba/4178111ec4116c54e1dc7ecd2a1ff8f54256cdbd250e576882911e8f710a/pydantic_extra_types-2.10.5.tar.gz", hash = "sha256:1dcfa2c0cf741a422f088e0dbb4690e7bfadaaf050da3d6f80d6c3cf58a2bad8", size = 138429, upload-time = "2025-06-02T09:31:52.713Z" }
wheels = [
    { url = "https://files.pythonhosted.org/packages/70/1a/5f4fd9e7285f10c44095a4f9fe17d0f358d1702a7c74a9278c794e8a7537/pydantic_extra_types-2.10.5-py3-none-any.whl", hash = "sha256:b60c4e23d573a69a4f1a16dd92888ecc0ef34fb0e655b4f305530377fa70e7a8", size = 38315, upload-time = "2025-06-02T09:31:51.229Z" },
]

[package.optional-dependencies]
pycountry = [
    { name = "pycountry" },
]

[[package]]
name = "pydantic-settings"
version = "2.10.1"
source = { registry = "https://pypi.org/simple" }
dependencies = [
    { name = "pydantic" },
    { name = "python-dotenv" },
    { name = "typing-inspection" },
]
sdist = { url = "https://files.pythonhosted.org/packages/68/85/1ea668bbab3c50071ca613c6ab30047fb36ab0da1b92fa8f17bbc38fd36c/pydantic_settings-2.10.1.tar.gz", hash = "sha256:06f0062169818d0f5524420a360d632d5857b83cffd4d42fe29597807a1614ee", size = 172583, upload-time = "2025-06-24T13:26:46.841Z" }
wheels = [
    { url = "https://files.pythonhosted.org/packages/58/f0/427018098906416f580e3cf1366d3b1abfb408a0652e9f31600c24a1903c/pydantic_settings-2.10.1-py3-none-any.whl", hash = "sha256:a60952460b99cf661dc25c29c0ef171721f98bfcb52ef8d9ea4c943d7c8cc796", size = 45235, upload-time = "2025-06-24T13:26:45.485Z" },
]

[[package]]
name = "pygments"
version = "2.19.2"
source = { registry = "https://pypi.org/simple" }
sdist = { url = "https://files.pythonhosted.org/packages/b0/77/a5b8c569bf593b0140bde72ea885a803b82086995367bf2037de0159d924/pygments-2.19.2.tar.gz", hash = "sha256:636cb2477cec7f8952536970bc533bc43743542f70392ae026374600add5b887", size = 4968631, upload-time = "2025-06-21T13:39:12.283Z" }
wheels = [
    { url = "https://files.pythonhosted.org/packages/c7/21/705964c7812476f378728bdf590ca4b771ec72385c533964653c68e86bdc/pygments-2.19.2-py3-none-any.whl", hash = "sha256:86540386c03d588bb81d44bc3928634ff26449851e99741617ecb9037ee5ec0b", size = 1225217, upload-time = "2025-06-21T13:39:07.939Z" },
]

[[package]]
name = "pylatexenc"
version = "3.0a33"
source = { registry = "https://pypi.org/simple" }
sdist = { url = "https://files.pythonhosted.org/packages/97/6c/37cf2bfa76f122885acec21d62018fd9503ece009a05ea5d32dd348133e2/pylatexenc-3.0a33.tar.gz", hash = "sha256:087c9d6d280ba1242e01caf0a6436b18e9790e07148eb9430aeaa51b68d2c114", size = 205228, upload-time = "2025-08-26T09:09:26.385Z" }
wheels = [
    { url = "https://files.pythonhosted.org/packages/c6/43/0a8a0b4b42b9b38f01f255b777bd4697099eb75ea7201444b528794a2a4f/pylatexenc-3.0a33-py3-none-any.whl", hash = "sha256:71221905d8e731c0600cde10af08f16f539723b6ffe17f478e56f5c0208c507a", size = 267673, upload-time = "2025-08-26T09:09:24.832Z" },
]

[[package]]
name = "pyparsing"
version = "3.2.3"
source = { registry = "https://pypi.org/simple" }
sdist = { url = "https://files.pythonhosted.org/packages/bb/22/f1129e69d94ffff626bdb5c835506b3a5b4f3d070f17ea295e12c2c6f60f/pyparsing-3.2.3.tar.gz", hash = "sha256:b9c13f1ab8b3b542f72e28f634bad4de758ab3ce4546e4301970ad6fa77c38be", size = 1088608, upload-time = "2025-03-25T05:01:28.114Z" }
wheels = [
    { url = "https://files.pythonhosted.org/packages/05/e7/df2285f3d08fee213f2d041540fa4fc9ca6c2d44cf36d3a035bf2a8d2bcc/pyparsing-3.2.3-py3-none-any.whl", hash = "sha256:a749938e02d6fd0b59b356ca504a24982314bb090c383e3cf201c95ef7e2bfcf", size = 111120, upload-time = "2025-03-25T05:01:24.908Z" },
]

[[package]]
name = "pytest"
version = "8.4.2"
source = { registry = "https://pypi.org/simple" }
dependencies = [
    { name = "colorama", marker = "sys_platform == 'win32'" },
    { name = "iniconfig" },
    { name = "packaging" },
    { name = "pluggy" },
    { name = "pygments" },
]
sdist = { url = "https://files.pythonhosted.org/packages/a3/5c/00a0e072241553e1a7496d638deababa67c5058571567b92a7eaa258397c/pytest-8.4.2.tar.gz", hash = "sha256:86c0d0b93306b961d58d62a4db4879f27fe25513d4b969df351abdddb3c30e01", size = 1519618, upload-time = "2025-09-04T14:34:22.711Z" }
wheels = [
    { url = "https://files.pythonhosted.org/packages/a8/a4/20da314d277121d6534b3a980b29035dcd51e6744bd79075a6ce8fa4eb8d/pytest-8.4.2-py3-none-any.whl", hash = "sha256:872f880de3fc3a5bdc88a11b39c9710c3497a547cfa9320bc3c5e62fbf272e79", size = 365750, upload-time = "2025-09-04T14:34:20.226Z" },
]

[[package]]
name = "python-dateutil"
version = "2.9.0.post0"
source = { registry = "https://pypi.org/simple" }
dependencies = [
    { name = "six" },
]
sdist = { url = "https://files.pythonhosted.org/packages/66/c0/0c8b6ad9f17a802ee498c46e004a0eb49bc148f2fd230864601a86dcf6db/python-dateutil-2.9.0.post0.tar.gz", hash = "sha256:37dd54208da7e1cd875388217d5e00ebd4179249f90fb72437e91a35459a0ad3", size = 342432, upload-time = "2024-03-01T18:36:20.211Z" }
wheels = [
    { url = "https://files.pythonhosted.org/packages/ec/57/56b9bcc3c9c6a792fcbaf139543cee77261f3651ca9da0c93f5c1221264b/python_dateutil-2.9.0.post0-py2.py3-none-any.whl", hash = "sha256:a8b2bc7bffae282281c8140a97d3aa9c14da0b136dfe83f850eea9a5f7470427", size = 229892, upload-time = "2024-03-01T18:36:18.57Z" },
]

[[package]]
name = "python-dotenv"
version = "1.1.1"
source = { registry = "https://pypi.org/simple" }
sdist = { url = "https://files.pythonhosted.org/packages/f6/b0/4bc07ccd3572a2f9df7e6782f52b0c6c90dcbb803ac4a167702d7d0dfe1e/python_dotenv-1.1.1.tar.gz", hash = "sha256:a8a6399716257f45be6a007360200409fce5cda2661e3dec71d23dc15f6189ab", size = 41978, upload-time = "2025-06-24T04:21:07.341Z" }
wheels = [
    { url = "https://files.pythonhosted.org/packages/5f/ed/539768cf28c661b5b068d66d96a2f155c4971a5d55684a514c1a0e0dec2f/python_dotenv-1.1.1-py3-none-any.whl", hash = "sha256:31f23644fe2602f88ff55e1f5c79ba497e01224ee7737937930c448e4d0e24dc", size = 20556, upload-time = "2025-06-24T04:21:06.073Z" },
]

[[package]]
name = "python-json-logger"
version = "4.0.0rc1"
source = { registry = "https://pypi.org/simple" }
sdist = { url = "https://files.pythonhosted.org/packages/d7/98/fa01e777038b50810cd351a8f00168001a8107585c6d94e8a95ed7fcb47e/python_json_logger-4.0.0rc1.tar.gz", hash = "sha256:5101446c99c2430f0ed15db5714a8380a2ea01ae687044a2877f58b8708bec31", size = 17679, upload-time = "2025-09-07T03:24:06.884Z" }
wheels = [
    { url = "https://files.pythonhosted.org/packages/c0/7b/2a5f9252c8d4fd7c961b815edcd5e44d32cf9b4d7c7506ccb136dfe2bdf0/python_json_logger-4.0.0rc1-py3-none-any.whl", hash = "sha256:bc94a9eb63c070cb9b34b474eba1148d558cfb85c222a8b8f685e9d30a00f876", size = 15591, upload-time = "2025-09-07T03:24:05.013Z" },
]

[[package]]
name = "python-multipart"
version = "0.0.20"
source = { registry = "https://pypi.org/simple" }
sdist = { url = "https://files.pythonhosted.org/packages/f3/87/f44d7c9f274c7ee665a29b885ec97089ec5dc034c7f3fafa03da9e39a09e/python_multipart-0.0.20.tar.gz", hash = "sha256:8dd0cab45b8e23064ae09147625994d090fa46f5b0d1e13af944c331a7fa9d13", size = 37158, upload-time = "2024-12-16T19:45:46.972Z" }
wheels = [
    { url = "https://files.pythonhosted.org/packages/45/58/38b5afbc1a800eeea951b9285d3912613f2603bdf897a4ab0f4bd7f405fc/python_multipart-0.0.20-py3-none-any.whl", hash = "sha256:8a62d3a8335e06589fe01f2a3e178cdcc632f3fbe0d492ad9ee0ec35aab1f104", size = 24546, upload-time = "2024-12-16T19:45:44.423Z" },
]

[[package]]
name = "pytz"
version = "2025.2"
source = { registry = "https://pypi.org/simple" }
sdist = { url = "https://files.pythonhosted.org/packages/f8/bf/abbd3cdfb8fbc7fb3d4d38d320f2441b1e7cbe29be4f23797b4a2b5d8aac/pytz-2025.2.tar.gz", hash = "sha256:360b9e3dbb49a209c21ad61809c7fb453643e048b38924c765813546746e81c3", size = 320884, upload-time = "2025-03-25T02:25:00.538Z" }
wheels = [
    { url = "https://files.pythonhosted.org/packages/81/c4/34e93fe5f5429d7570ec1fa436f1986fb1f00c3e0f43a589fe2bbcd22c3f/pytz-2025.2-py2.py3-none-any.whl", hash = "sha256:5ddf76296dd8c44c26eb8f4b6f35488f3ccbf6fbbd7adee0b7262d43f0ec2f00", size = 509225, upload-time = "2025-03-25T02:24:58.468Z" },
]

[[package]]
name = "pywin32"
version = "311"
source = { registry = "https://pypi.org/simple" }
wheels = [
    { url = "https://files.pythonhosted.org/packages/e7/ab/01ea1943d4eba0f850c3c61e78e8dd59757ff815ff3ccd0a84de5f541f42/pywin32-311-cp312-cp312-win32.whl", hash = "sha256:750ec6e621af2b948540032557b10a2d43b0cee2ae9758c54154d711cc852d31", size = 8706543, upload-time = "2025-07-14T20:13:20.765Z" },
    { url = "https://files.pythonhosted.org/packages/d1/a8/a0e8d07d4d051ec7502cd58b291ec98dcc0c3fff027caad0470b72cfcc2f/pywin32-311-cp312-cp312-win_amd64.whl", hash = "sha256:b8c095edad5c211ff31c05223658e71bf7116daa0ecf3ad85f3201ea3190d067", size = 9495040, upload-time = "2025-07-14T20:13:22.543Z" },
    { url = "https://files.pythonhosted.org/packages/ba/3a/2ae996277b4b50f17d61f0603efd8253cb2d79cc7ae159468007b586396d/pywin32-311-cp312-cp312-win_arm64.whl", hash = "sha256:e286f46a9a39c4a18b319c28f59b61de793654af2f395c102b4f819e584b5852", size = 8710102, upload-time = "2025-07-14T20:13:24.682Z" },
]

[[package]]
name = "pyyaml"
version = "6.0.2"
source = { registry = "https://pypi.org/simple" }
sdist = { url = "https://files.pythonhosted.org/packages/54/ed/79a089b6be93607fa5cdaedf301d7dfb23af5f25c398d5ead2525b063e17/pyyaml-6.0.2.tar.gz", hash = "sha256:d584d9ec91ad65861cc08d42e834324ef890a082e591037abe114850ff7bbc3e", size = 130631, upload-time = "2024-08-06T20:33:50.674Z" }
wheels = [
    { url = "https://files.pythonhosted.org/packages/86/0c/c581167fc46d6d6d7ddcfb8c843a4de25bdd27e4466938109ca68492292c/PyYAML-6.0.2-cp312-cp312-macosx_10_9_x86_64.whl", hash = "sha256:c70c95198c015b85feafc136515252a261a84561b7b1d51e3384e0655ddf25ab", size = 183873, upload-time = "2024-08-06T20:32:25.131Z" },
    { url = "https://files.pythonhosted.org/packages/a8/0c/38374f5bb272c051e2a69281d71cba6fdb983413e6758b84482905e29a5d/PyYAML-6.0.2-cp312-cp312-macosx_11_0_arm64.whl", hash = "sha256:ce826d6ef20b1bc864f0a68340c8b3287705cae2f8b4b1d932177dcc76721725", size = 173302, upload-time = "2024-08-06T20:32:26.511Z" },
    { url = "https://files.pythonhosted.org/packages/c3/93/9916574aa8c00aa06bbac729972eb1071d002b8e158bd0e83a3b9a20a1f7/PyYAML-6.0.2-cp312-cp312-manylinux_2_17_aarch64.manylinux2014_aarch64.whl", hash = "sha256:1f71ea527786de97d1a0cc0eacd1defc0985dcf6b3f17bb77dcfc8c34bec4dc5", size = 739154, upload-time = "2024-08-06T20:32:28.363Z" },
    { url = "https://files.pythonhosted.org/packages/95/0f/b8938f1cbd09739c6da569d172531567dbcc9789e0029aa070856f123984/PyYAML-6.0.2-cp312-cp312-manylinux_2_17_s390x.manylinux2014_s390x.whl", hash = "sha256:9b22676e8097e9e22e36d6b7bda33190d0d400f345f23d4065d48f4ca7ae0425", size = 766223, upload-time = "2024-08-06T20:32:30.058Z" },
    { url = "https://files.pythonhosted.org/packages/b9/2b/614b4752f2e127db5cc206abc23a8c19678e92b23c3db30fc86ab731d3bd/PyYAML-6.0.2-cp312-cp312-manylinux_2_17_x86_64.manylinux2014_x86_64.whl", hash = "sha256:80bab7bfc629882493af4aa31a4cfa43a4c57c83813253626916b8c7ada83476", size = 767542, upload-time = "2024-08-06T20:32:31.881Z" },
    { url = "https://files.pythonhosted.org/packages/d4/00/dd137d5bcc7efea1836d6264f049359861cf548469d18da90cd8216cf05f/PyYAML-6.0.2-cp312-cp312-musllinux_1_1_aarch64.whl", hash = "sha256:0833f8694549e586547b576dcfaba4a6b55b9e96098b36cdc7ebefe667dfed48", size = 731164, upload-time = "2024-08-06T20:32:37.083Z" },
    { url = "https://files.pythonhosted.org/packages/c9/1f/4f998c900485e5c0ef43838363ba4a9723ac0ad73a9dc42068b12aaba4e4/PyYAML-6.0.2-cp312-cp312-musllinux_1_1_x86_64.whl", hash = "sha256:8b9c7197f7cb2738065c481a0461e50ad02f18c78cd75775628afb4d7137fb3b", size = 756611, upload-time = "2024-08-06T20:32:38.898Z" },
    { url = "https://files.pythonhosted.org/packages/df/d1/f5a275fdb252768b7a11ec63585bc38d0e87c9e05668a139fea92b80634c/PyYAML-6.0.2-cp312-cp312-win32.whl", hash = "sha256:ef6107725bd54b262d6dedcc2af448a266975032bc85ef0172c5f059da6325b4", size = 140591, upload-time = "2024-08-06T20:32:40.241Z" },
    { url = "https://files.pythonhosted.org/packages/0c/e8/4f648c598b17c3d06e8753d7d13d57542b30d56e6c2dedf9c331ae56312e/PyYAML-6.0.2-cp312-cp312-win_amd64.whl", hash = "sha256:7e7401d0de89a9a855c839bc697c079a4af81cf878373abd7dc625847d25cbd8", size = 156338, upload-time = "2024-08-06T20:32:41.93Z" },
]

[[package]]
name = "pyzmq"
version = "27.1.0"
source = { registry = "https://pypi.org/simple" }
dependencies = [
    { name = "cffi", marker = "implementation_name == 'pypy'" },
]
sdist = { url = "https://files.pythonhosted.org/packages/04/0b/3c9baedbdf613ecaa7aa07027780b8867f57b6293b6ee50de316c9f3222b/pyzmq-27.1.0.tar.gz", hash = "sha256:ac0765e3d44455adb6ddbf4417dcce460fc40a05978c08efdf2948072f6db540", size = 281750, upload-time = "2025-09-08T23:10:18.157Z" }
wheels = [
    { url = "https://files.pythonhosted.org/packages/92/e7/038aab64a946d535901103da16b953c8c9cc9c961dadcbf3609ed6428d23/pyzmq-27.1.0-cp312-abi3-macosx_10_15_universal2.whl", hash = "sha256:452631b640340c928fa343801b0d07eb0c3789a5ffa843f6e1a9cee0ba4eb4fc", size = 1306279, upload-time = "2025-09-08T23:08:03.807Z" },
    { url = "https://files.pythonhosted.org/packages/e8/5e/c3c49fdd0f535ef45eefcc16934648e9e59dace4a37ee88fc53f6cd8e641/pyzmq-27.1.0-cp312-abi3-manylinux2014_i686.manylinux_2_17_i686.whl", hash = "sha256:1c179799b118e554b66da67d88ed66cd37a169f1f23b5d9f0a231b4e8d44a113", size = 895645, upload-time = "2025-09-08T23:08:05.301Z" },
    { url = "https://files.pythonhosted.org/packages/f8/e5/b0b2504cb4e903a74dcf1ebae157f9e20ebb6ea76095f6cfffea28c42ecd/pyzmq-27.1.0-cp312-abi3-manylinux_2_26_aarch64.manylinux_2_28_aarch64.whl", hash = "sha256:3837439b7f99e60312f0c926a6ad437b067356dc2bc2ec96eb395fd0fe804233", size = 652574, upload-time = "2025-09-08T23:08:06.828Z" },
    { url = "https://files.pythonhosted.org/packages/f8/9b/c108cdb55560eaf253f0cbdb61b29971e9fb34d9c3499b0e96e4e60ed8a5/pyzmq-27.1.0-cp312-abi3-manylinux_2_26_x86_64.manylinux_2_28_x86_64.whl", hash = "sha256:43ad9a73e3da1fab5b0e7e13402f0b2fb934ae1c876c51d0afff0e7c052eca31", size = 840995, upload-time = "2025-09-08T23:08:08.396Z" },
    { url = "https://files.pythonhosted.org/packages/c2/bb/b79798ca177b9eb0825b4c9998c6af8cd2a7f15a6a1a4272c1d1a21d382f/pyzmq-27.1.0-cp312-abi3-musllinux_1_2_aarch64.whl", hash = "sha256:0de3028d69d4cdc475bfe47a6128eb38d8bc0e8f4d69646adfbcd840facbac28", size = 1642070, upload-time = "2025-09-08T23:08:09.989Z" },
    { url = "https://files.pythonhosted.org/packages/9c/80/2df2e7977c4ede24c79ae39dcef3899bfc5f34d1ca7a5b24f182c9b7a9ca/pyzmq-27.1.0-cp312-abi3-musllinux_1_2_i686.whl", hash = "sha256:cf44a7763aea9298c0aa7dbf859f87ed7012de8bda0f3977b6fb1d96745df856", size = 2021121, upload-time = "2025-09-08T23:08:11.907Z" },
    { url = "https://files.pythonhosted.org/packages/46/bd/2d45ad24f5f5ae7e8d01525eb76786fa7557136555cac7d929880519e33a/pyzmq-27.1.0-cp312-abi3-musllinux_1_2_x86_64.whl", hash = "sha256:f30f395a9e6fbca195400ce833c731e7b64c3919aa481af4d88c3759e0cb7496", size = 1878550, upload-time = "2025-09-08T23:08:13.513Z" },
    { url = "https://files.pythonhosted.org/packages/e6/2f/104c0a3c778d7c2ab8190e9db4f62f0b6957b53c9d87db77c284b69f33ea/pyzmq-27.1.0-cp312-abi3-win32.whl", hash = "sha256:250e5436a4ba13885494412b3da5d518cd0d3a278a1ae640e113c073a5f88edd", size = 559184, upload-time = "2025-09-08T23:08:15.163Z" },
    { url = "https://files.pythonhosted.org/packages/fc/7f/a21b20d577e4100c6a41795842028235998a643b1ad406a6d4163ea8f53e/pyzmq-27.1.0-cp312-abi3-win_amd64.whl", hash = "sha256:9ce490cf1d2ca2ad84733aa1d69ce6855372cb5ce9223802450c9b2a7cba0ccf", size = 619480, upload-time = "2025-09-08T23:08:17.192Z" },
    { url = "https://files.pythonhosted.org/packages/78/c2/c012beae5f76b72f007a9e91ee9401cb88c51d0f83c6257a03e785c81cc2/pyzmq-27.1.0-cp312-abi3-win_arm64.whl", hash = "sha256:75a2f36223f0d535a0c919e23615fc85a1e23b71f40c7eb43d7b1dedb4d8f15f", size = 552993, upload-time = "2025-09-08T23:08:18.926Z" },
]

[[package]]
name = "ray"
version = "2.49.1"
source = { registry = "https://pypi.org/simple" }
dependencies = [
    { name = "click" },
    { name = "filelock" },
    { name = "jsonschema" },
    { name = "msgpack" },
    { name = "packaging" },
    { name = "protobuf" },
    { name = "pyyaml" },
    { name = "requests" },
]
wheels = [
    { url = "https://files.pythonhosted.org/packages/27/3d/bcfab305bbbb18b47071fc03688bfeb50460dd9b43fa0c18bbdb65712aa8/ray-2.49.1-cp312-cp312-macosx_12_0_arm64.whl", hash = "sha256:f7a715855d179c1dd6ae2e8b5f8919638cde379a5b157963a0bd74d1178b8b5a", size = 66857611, upload-time = "2025-09-03T00:25:37.096Z" },
    { url = "https://files.pythonhosted.org/packages/ed/76/8530d5fc58cf73aef433567db5df5b703436e4891bc16c6cd66bee7125c8/ray-2.49.1-cp312-cp312-macosx_12_0_x86_64.whl", hash = "sha256:f9365de3a9a661ccf089dfaac01c8b68ba00c98443330ef678e0c0248272c722", size = 69262881, upload-time = "2025-09-03T00:25:42.633Z" },
    { url = "https://files.pythonhosted.org/packages/c6/ba/77eae921fc2595087516df6efc0ca03caacc14d16592341985916f1aed13/ray-2.49.1-cp312-cp312-manylinux2014_aarch64.whl", hash = "sha256:cf63b916e399c2a4d484249611a96cee283cef32e544126115a4ad3e872c34eb", size = 69287149, upload-time = "2025-09-03T00:25:47.605Z" },
    { url = "https://files.pythonhosted.org/packages/00/02/c81260c0f94bd34a1442ea488bdd433dfc9e6ed6211c9a59bc4157b8e00e/ray-2.49.1-cp312-cp312-manylinux2014_x86_64.whl", hash = "sha256:484064fca02732e0b6f4a09dad0d1fb6abd4ca4b6d9bf7c26ab7a17a2887cd09", size = 70114899, upload-time = "2025-09-03T00:25:53.144Z" },
    { url = "https://files.pythonhosted.org/packages/f4/fe/049ec402bccf0fa38f648834b496fc9c707b7593273cf9bdaf085c72b071/ray-2.49.1-cp312-cp312-win_amd64.whl", hash = "sha256:96bfdc301f38ce626fd638396cd2f52c6e3c6ba751b475f54db17152c4bdf5ab", size = 26223630, upload-time = "2025-09-03T00:25:59.965Z" },
]

[package.optional-dependencies]
cgraph = [
    { name = "cupy-cuda12x", marker = "sys_platform != 'darwin'" },
]

[[package]]
name = "referencing"
version = "0.36.2"
source = { registry = "https://pypi.org/simple" }
dependencies = [
    { name = "attrs" },
    { name = "rpds-py" },
    { name = "typing-extensions" },
]
sdist = { url = "https://files.pythonhosted.org/packages/2f/db/98b5c277be99dd18bfd91dd04e1b759cad18d1a338188c936e92f921c7e2/referencing-0.36.2.tar.gz", hash = "sha256:df2e89862cd09deabbdba16944cc3f10feb6b3e6f18e902f7cc25609a34775aa", size = 74744, upload-time = "2025-01-25T08:48:16.138Z" }
wheels = [
    { url = "https://files.pythonhosted.org/packages/c1/b1/3baf80dc6d2b7bc27a95a67752d0208e410351e3feb4eb78de5f77454d8d/referencing-0.36.2-py3-none-any.whl", hash = "sha256:e8699adbbf8b5c7de96d8ffa0eb5c158b3beafce084968e2ea8bb08c6794dcd0", size = 26775, upload-time = "2025-01-25T08:48:14.241Z" },
]

[[package]]
name = "regex"
version = "2025.9.1"
source = { registry = "https://pypi.org/simple" }
sdist = { url = "https://files.pythonhosted.org/packages/b2/5a/4c63457fbcaf19d138d72b2e9b39405954f98c0349b31c601bfcb151582c/regex-2025.9.1.tar.gz", hash = "sha256:88ac07b38d20b54d79e704e38aa3bd2c0f8027432164226bdee201a1c0c9c9ff", size = 400852, upload-time = "2025-09-01T22:10:10.479Z" }
wheels = [
    { url = "https://files.pythonhosted.org/packages/39/ef/a0372febc5a1d44c1be75f35d7e5aff40c659ecde864d7fa10e138f75e74/regex-2025.9.1-cp312-cp312-macosx_10_13_universal2.whl", hash = "sha256:84a25164bd8dcfa9f11c53f561ae9766e506e580b70279d05a7946510bdd6f6a", size = 486317, upload-time = "2025-09-01T22:08:34.529Z" },
    { url = "https://files.pythonhosted.org/packages/b5/25/d64543fb7eb41a1024786d518cc57faf1ce64aa6e9ddba097675a0c2f1d2/regex-2025.9.1-cp312-cp312-macosx_10_13_x86_64.whl", hash = "sha256:645e88a73861c64c1af558dd12294fb4e67b5c1eae0096a60d7d8a2143a611c7", size = 289698, upload-time = "2025-09-01T22:08:36.162Z" },
    { url = "https://files.pythonhosted.org/packages/d8/dc/fbf31fc60be317bd9f6f87daa40a8a9669b3b392aa8fe4313df0a39d0722/regex-2025.9.1-cp312-cp312-macosx_11_0_arm64.whl", hash = "sha256:10a450cba5cd5409526ee1d4449f42aad38dd83ac6948cbd6d7f71ca7018f7db", size = 287242, upload-time = "2025-09-01T22:08:37.794Z" },
    { url = "https://files.pythonhosted.org/packages/0f/74/f933a607a538f785da5021acf5323961b4620972e2c2f1f39b6af4b71db7/regex-2025.9.1-cp312-cp312-manylinux2014_aarch64.manylinux_2_17_aarch64.manylinux_2_28_aarch64.whl", hash = "sha256:e9dc5991592933a4192c166eeb67b29d9234f9c86344481173d1bc52f73a7104", size = 797441, upload-time = "2025-09-01T22:08:39.108Z" },
    { url = "https://files.pythonhosted.org/packages/89/d0/71fc49b4f20e31e97f199348b8c4d6e613e7b6a54a90eb1b090c2b8496d7/regex-2025.9.1-cp312-cp312-manylinux2014_ppc64le.manylinux_2_17_ppc64le.manylinux_2_28_ppc64le.whl", hash = "sha256:a32291add816961aab472f4fad344c92871a2ee33c6c219b6598e98c1f0108f2", size = 862654, upload-time = "2025-09-01T22:08:40.586Z" },
    { url = "https://files.pythonhosted.org/packages/59/05/984edce1411a5685ba9abbe10d42cdd9450aab4a022271f9585539788150/regex-2025.9.1-cp312-cp312-manylinux2014_s390x.manylinux_2_17_s390x.manylinux_2_28_s390x.whl", hash = "sha256:588c161a68a383478e27442a678e3b197b13c5ba51dbba40c1ccb8c4c7bee9e9", size = 910862, upload-time = "2025-09-01T22:08:42.416Z" },
    { url = "https://files.pythonhosted.org/packages/b2/02/5c891bb5fe0691cc1bad336e3a94b9097fbcf9707ec8ddc1dce9f0397289/regex-2025.9.1-cp312-cp312-manylinux2014_x86_64.manylinux_2_17_x86_64.manylinux_2_28_x86_64.whl", hash = "sha256:47829ffaf652f30d579534da9085fe30c171fa2a6744a93d52ef7195dc38218b", size = 801991, upload-time = "2025-09-01T22:08:44.072Z" },
    { url = "https://files.pythonhosted.org/packages/f1/ae/fd10d6ad179910f7a1b3e0a7fde1ef8bb65e738e8ac4fd6ecff3f52252e4/regex-2025.9.1-cp312-cp312-musllinux_1_2_aarch64.whl", hash = "sha256:1e978e5a35b293ea43f140c92a3269b6ab13fe0a2bf8a881f7ac740f5a6ade85", size = 786651, upload-time = "2025-09-01T22:08:46.079Z" },
    { url = "https://files.pythonhosted.org/packages/30/cf/9d686b07bbc5bf94c879cc168db92542d6bc9fb67088d03479fef09ba9d3/regex-2025.9.1-cp312-cp312-musllinux_1_2_ppc64le.whl", hash = "sha256:4cf09903e72411f4bf3ac1eddd624ecfd423f14b2e4bf1c8b547b72f248b7bf7", size = 856556, upload-time = "2025-09-01T22:08:48.376Z" },
    { url = "https://files.pythonhosted.org/packages/91/9d/302f8a29bb8a49528abbab2d357a793e2a59b645c54deae0050f8474785b/regex-2025.9.1-cp312-cp312-musllinux_1_2_s390x.whl", hash = "sha256:d016b0f77be63e49613c9e26aaf4a242f196cd3d7a4f15898f5f0ab55c9b24d2", size = 849001, upload-time = "2025-09-01T22:08:50.067Z" },
    { url = "https://files.pythonhosted.org/packages/93/fa/b4c6dbdedc85ef4caec54c817cd5f4418dbfa2453214119f2538082bf666/regex-2025.9.1-cp312-cp312-musllinux_1_2_x86_64.whl", hash = "sha256:656563e620de6908cd1c9d4f7b9e0777e3341ca7db9d4383bcaa44709c90281e", size = 788138, upload-time = "2025-09-01T22:08:51.933Z" },
    { url = "https://files.pythonhosted.org/packages/4a/1b/91ee17a3cbf87f81e8c110399279d0e57f33405468f6e70809100f2ff7d8/regex-2025.9.1-cp312-cp312-win32.whl", hash = "sha256:df33f4ef07b68f7ab637b1dbd70accbf42ef0021c201660656601e8a9835de45", size = 264524, upload-time = "2025-09-01T22:08:53.75Z" },
    { url = "https://files.pythonhosted.org/packages/92/28/6ba31cce05b0f1ec6b787921903f83bd0acf8efde55219435572af83c350/regex-2025.9.1-cp312-cp312-win_amd64.whl", hash = "sha256:5aba22dfbc60cda7c0853516104724dc904caa2db55f2c3e6e984eb858d3edf3", size = 275489, upload-time = "2025-09-01T22:08:55.037Z" },
    { url = "https://files.pythonhosted.org/packages/bd/ed/ea49f324db00196e9ef7fe00dd13c6164d5173dd0f1bbe495e61bb1fb09d/regex-2025.9.1-cp312-cp312-win_arm64.whl", hash = "sha256:ec1efb4c25e1849c2685fa95da44bfde1b28c62d356f9c8d861d4dad89ed56e9", size = 268589, upload-time = "2025-09-01T22:08:56.369Z" },
]

[[package]]
name = "requests"
version = "2.32.5"
source = { registry = "https://pypi.org/simple" }
dependencies = [
    { name = "certifi" },
    { name = "charset-normalizer" },
    { name = "idna" },
    { name = "urllib3" },
]
sdist = { url = "https://files.pythonhosted.org/packages/c9/74/b3ff8e6c8446842c3f5c837e9c3dfcfe2018ea6ecef224c710c85ef728f4/requests-2.32.5.tar.gz", hash = "sha256:dbba0bac56e100853db0ea71b82b4dfd5fe2bf6d3754a8893c3af500cec7d7cf", size = 134517, upload-time = "2025-08-18T20:46:02.573Z" }
wheels = [
    { url = "https://files.pythonhosted.org/packages/1e/db/4254e3eabe8020b458f1a747140d32277ec7a271daf1d235b70dc0b4e6e3/requests-2.32.5-py3-none-any.whl", hash = "sha256:2462f94637a34fd532264295e186976db0f5d453d1cdd31473c85a6a161affb6", size = 64738, upload-time = "2025-08-18T20:46:00.542Z" },
]

[[package]]
name = "reverse-text"
version = "0.1.4"
source = { registry = "https://hub.primeintellect.ai/primeintellect/simple/" }
dependencies = [
    { name = "verifiers" },
]
wheels = [
    { url = "https://hub.primeintellect.ai/primeintellect/reverse-text/@7b177065/reverse_text-0.1.4-py2.py3-none-any.whl", hash = "sha256:56c2996dfaa85048469a24f78e3e007ffbbf8ce64710ad3dccc5ca2f27e648bf" },
]

[[package]]
name = "rich"
version = "14.1.0"
source = { registry = "https://pypi.org/simple" }
dependencies = [
    { name = "markdown-it-py" },
    { name = "pygments" },
]
sdist = { url = "https://files.pythonhosted.org/packages/fe/75/af448d8e52bf1d8fa6a9d089ca6c07ff4453d86c65c145d0a300bb073b9b/rich-14.1.0.tar.gz", hash = "sha256:e497a48b844b0320d45007cdebfeaeed8db2a4f4bcf49f15e455cfc4af11eaa8", size = 224441, upload-time = "2025-07-25T07:32:58.125Z" }
wheels = [
    { url = "https://files.pythonhosted.org/packages/e3/30/3c4d035596d3cf444529e0b2953ad0466f6049528a879d27534700580395/rich-14.1.0-py3-none-any.whl", hash = "sha256:536f5f1785986d6dbdea3c75205c473f970777b4a0d6c6dd1b696aa05a3fa04f", size = 243368, upload-time = "2025-07-25T07:32:56.73Z" },
]

[[package]]
name = "rich-toolkit"
version = "0.15.1"
source = { registry = "https://pypi.org/simple" }
dependencies = [
    { name = "click" },
    { name = "rich" },
    { name = "typing-extensions" },
]
sdist = { url = "https://files.pythonhosted.org/packages/67/33/1a18839aaa8feef7983590c05c22c9c09d245ada6017d118325bbfcc7651/rich_toolkit-0.15.1.tar.gz", hash = "sha256:6f9630eb29f3843d19d48c3bd5706a086d36d62016687f9d0efa027ddc2dd08a", size = 115322, upload-time = "2025-09-04T09:28:11.789Z" }
wheels = [
    { url = "https://files.pythonhosted.org/packages/c8/49/42821d55ead7b5a87c8d121edf323cb393d8579f63e933002ade900b784f/rich_toolkit-0.15.1-py3-none-any.whl", hash = "sha256:36a0b1d9a135d26776e4b78f1d5c2655da6e0ef432380b5c6b523c8d8ab97478", size = 29412, upload-time = "2025-09-04T09:28:10.587Z" },
]

[[package]]
name = "rignore"
version = "0.6.4"
source = { registry = "https://pypi.org/simple" }
sdist = { url = "https://files.pythonhosted.org/packages/73/46/05a94dc55ac03cf931d18e43b86ecee5ee054cb88b7853fffd741e35009c/rignore-0.6.4.tar.gz", hash = "sha256:e893fdd2d7fdcfa9407d0b7600ef2c2e2df97f55e1c45d4a8f54364829ddb0ab", size = 11633, upload-time = "2025-07-19T19:24:46.219Z" }
wheels = [
    { url = "https://files.pythonhosted.org/packages/ec/6c/e5af4383cdd7829ef9aa63ac82a6507983e02dbc7c2e7b9aa64b7b8e2c7a/rignore-0.6.4-cp312-cp312-macosx_10_12_x86_64.whl", hash = "sha256:74720d074b79f32449d5d212ce732e0144a294a184246d1f1e7bcc1fc5c83b69", size = 885885, upload-time = "2025-07-19T19:23:53.236Z" },
    { url = "https://files.pythonhosted.org/packages/89/3e/1b02a868830e464769aa417ee195ac352fe71ff818df8ce50c4b998edb9c/rignore-0.6.4-cp312-cp312-macosx_11_0_arm64.whl", hash = "sha256:0a8184fcf567bd6b6d7b85a0c138d98dd40f63054141c96b175844414c5530d7", size = 819736, upload-time = "2025-07-19T19:23:46.565Z" },
    { url = "https://files.pythonhosted.org/packages/e0/75/b9be0c523d97c09f3c6508a67ce376aba4efe41c333c58903a0d7366439a/rignore-0.6.4-cp312-cp312-manylinux_2_17_aarch64.manylinux2014_aarch64.whl", hash = "sha256:bcb0d7d7ecc3fbccf6477bb187c04a091579ea139f15f139abe0b3b48bdfef69", size = 892779, upload-time = "2025-07-19T19:22:35.167Z" },
    { url = "https://files.pythonhosted.org/packages/91/f4/3064b06233697f2993485d132f06fe95061fef71631485da75aed246c4fd/rignore-0.6.4-cp312-cp312-manylinux_2_17_armv7l.manylinux2014_armv7l.whl", hash = "sha256:feac73377a156fb77b3df626c76f7e5893d9b4e9e886ac8c0f9d44f1206a2a91", size = 872116, upload-time = "2025-07-19T19:22:47.828Z" },
    { url = "https://files.pythonhosted.org/packages/99/94/cb8e7af9a3c0a665f10e2366144e0ebc66167cf846aca5f1ac31b3661598/rignore-0.6.4-cp312-cp312-manylinux_2_17_ppc64le.manylinux2014_ppc64le.whl", hash = "sha256:465179bc30beb1f7a3439e428739a2b5777ed26660712b8c4e351b15a7c04483", size = 1163345, upload-time = "2025-07-19T19:23:00.557Z" },
    { url = "https://files.pythonhosted.org/packages/86/6b/49faa7ad85ceb6ccef265df40091d9992232d7f6055fa664fe0a8b13781c/rignore-0.6.4-cp312-cp312-manylinux_2_17_s390x.manylinux2014_s390x.whl", hash = "sha256:4a4877b4dca9cf31a4d09845b300c677c86267657540d0b4d3e6d0ce3110e6e9", size = 939967, upload-time = "2025-07-19T19:23:13.494Z" },
    { url = "https://files.pythonhosted.org/packages/80/c8/b91afda10bd5ca1e3a80463340b899c0dc26a7750a9f3c94f668585c7f40/rignore-0.6.4-cp312-cp312-manylinux_2_17_x86_64.manylinux2014_x86_64.whl", hash = "sha256:456456802b1e77d1e2d149320ee32505b8183e309e228129950b807d204ddd17", size = 949717, upload-time = "2025-07-19T19:23:36.404Z" },
    { url = "https://files.pythonhosted.org/packages/3f/f1/88bfdde58ae3fb1c1a92bb801f492eea8eafcdaf05ab9b75130023a4670b/rignore-0.6.4-cp312-cp312-manylinux_2_5_i686.manylinux1_i686.whl", hash = "sha256:4c1ff2fc223f1d9473d36923160af37bf765548578eb9d47a2f52e90da8ae408", size = 975534, upload-time = "2025-07-19T19:23:25.988Z" },
    { url = "https://files.pythonhosted.org/packages/aa/8f/a80b4a2e48ceba56ba19e096d41263d844757e10aa36ede212571b5d8117/rignore-0.6.4-cp312-cp312-musllinux_1_2_aarch64.whl", hash = "sha256:e445fbc214ae18e0e644a78086ea5d0f579e210229a4fbe86367d11a4cd03c11", size = 1067837, upload-time = "2025-07-19T19:23:59.888Z" },
    { url = "https://files.pythonhosted.org/packages/7d/90/0905597af0e78748909ef58418442a480ddd93e9fc89b0ca9ab170c357c0/rignore-0.6.4-cp312-cp312-musllinux_1_2_armv7l.whl", hash = "sha256:e07d9c5270fc869bc431aadcfb6ed0447f89b8aafaa666914c077435dc76a123", size = 1134959, upload-time = "2025-07-19T19:24:12.396Z" },
    { url = "https://files.pythonhosted.org/packages/cc/7d/0fa29adf9183b61947ce6dc8a1a9779a8ea16573f557be28ec893f6ddbaa/rignore-0.6.4-cp312-cp312-musllinux_1_2_i686.whl", hash = "sha256:7a6ccc0ea83d2c0c6df6b166f2acacedcc220a516436490f41e99a5ae73b6019", size = 1109708, upload-time = "2025-07-19T19:24:24.176Z" },
    { url = "https://files.pythonhosted.org/packages/4e/a7/92892ed86b2e36da403dd3a0187829f2d880414cef75bd612bfdf4dedebc/rignore-0.6.4-cp312-cp312-musllinux_1_2_x86_64.whl", hash = "sha256:536392c5ec91755db48389546c833c4ab1426fe03e5a8522992b54ef8a244e7e", size = 1120546, upload-time = "2025-07-19T19:24:36.377Z" },
    { url = "https://files.pythonhosted.org/packages/31/1b/d29ae1fe901d523741d6d1d3ffe0d630734dd0ed6b047628a69c1e15ea44/rignore-0.6.4-cp312-cp312-win32.whl", hash = "sha256:f5f9dca46fc41c0a1e236767f68be9d63bdd2726db13a0ae3a30f68414472969", size = 642005, upload-time = "2025-07-19T19:24:56.671Z" },
    { url = "https://files.pythonhosted.org/packages/1a/41/a224944824688995374e4525115ce85fecd82442fc85edd5bcd81f4f256d/rignore-0.6.4-cp312-cp312-win_amd64.whl", hash = "sha256:e02eecb9e1b9f9bf7c9030ae73308a777bed3b2486204cc74dfcfbe699ab1497", size = 720358, upload-time = "2025-07-19T19:24:49.959Z" },
]

[[package]]
name = "rpds-py"
version = "0.27.1"
source = { registry = "https://pypi.org/simple" }
sdist = { url = "https://files.pythonhosted.org/packages/e9/dd/2c0cbe774744272b0ae725f44032c77bdcab6e8bcf544bffa3b6e70c8dba/rpds_py-0.27.1.tar.gz", hash = "sha256:26a1c73171d10b7acccbded82bf6a586ab8203601e565badc74bbbf8bc5a10f8", size = 27479, upload-time = "2025-08-27T12:16:36.024Z" }
wheels = [
    { url = "https://files.pythonhosted.org/packages/bd/fe/38de28dee5df58b8198c743fe2bea0c785c6d40941b9950bac4cdb71a014/rpds_py-0.27.1-cp312-cp312-macosx_10_12_x86_64.whl", hash = "sha256:ae2775c1973e3c30316892737b91f9283f9908e3cc7625b9331271eaaed7dc90", size = 361887, upload-time = "2025-08-27T12:13:10.233Z" },
    { url = "https://files.pythonhosted.org/packages/7c/9a/4b6c7eedc7dd90986bf0fab6ea2a091ec11c01b15f8ba0a14d3f80450468/rpds_py-0.27.1-cp312-cp312-macosx_11_0_arm64.whl", hash = "sha256:2643400120f55c8a96f7c9d858f7be0c88d383cd4653ae2cf0d0c88f668073e5", size = 345795, upload-time = "2025-08-27T12:13:11.65Z" },
    { url = "https://files.pythonhosted.org/packages/6f/0e/e650e1b81922847a09cca820237b0edee69416a01268b7754d506ade11ad/rpds_py-0.27.1-cp312-cp312-manylinux_2_17_aarch64.manylinux2014_aarch64.whl", hash = "sha256:16323f674c089b0360674a4abd28d5042947d54ba620f72514d69be4ff64845e", size = 385121, upload-time = "2025-08-27T12:13:13.008Z" },
    { url = "https://files.pythonhosted.org/packages/1b/ea/b306067a712988e2bff00dcc7c8f31d26c29b6d5931b461aa4b60a013e33/rpds_py-0.27.1-cp312-cp312-manylinux_2_17_armv7l.manylinux2014_armv7l.whl", hash = "sha256:9a1f4814b65eacac94a00fc9a526e3fdafd78e439469644032032d0d63de4881", size = 398976, upload-time = "2025-08-27T12:13:14.368Z" },
    { url = "https://files.pythonhosted.org/packages/2c/0a/26dc43c8840cb8fe239fe12dbc8d8de40f2365e838f3d395835dde72f0e5/rpds_py-0.27.1-cp312-cp312-manylinux_2_17_ppc64le.manylinux2014_ppc64le.whl", hash = "sha256:7ba32c16b064267b22f1850a34051121d423b6f7338a12b9459550eb2096e7ec", size = 525953, upload-time = "2025-08-27T12:13:15.774Z" },
    { url = "https://files.pythonhosted.org/packages/22/14/c85e8127b573aaf3a0cbd7fbb8c9c99e735a4a02180c84da2a463b766e9e/rpds_py-0.27.1-cp312-cp312-manylinux_2_17_s390x.manylinux2014_s390x.whl", hash = "sha256:e5c20f33fd10485b80f65e800bbe5f6785af510b9f4056c5a3c612ebc83ba6cb", size = 407915, upload-time = "2025-08-27T12:13:17.379Z" },
    { url = "https://files.pythonhosted.org/packages/ed/7b/8f4fee9ba1fb5ec856eb22d725a4efa3deb47f769597c809e03578b0f9d9/rpds_py-0.27.1-cp312-cp312-manylinux_2_17_x86_64.manylinux2014_x86_64.whl", hash = "sha256:466bfe65bd932da36ff279ddd92de56b042f2266d752719beb97b08526268ec5", size = 386883, upload-time = "2025-08-27T12:13:18.704Z" },
    { url = "https://files.pythonhosted.org/packages/86/47/28fa6d60f8b74fcdceba81b272f8d9836ac0340570f68f5df6b41838547b/rpds_py-0.27.1-cp312-cp312-manylinux_2_31_riscv64.whl", hash = "sha256:41e532bbdcb57c92ba3be62c42e9f096431b4cf478da9bc3bc6ce5c38ab7ba7a", size = 405699, upload-time = "2025-08-27T12:13:20.089Z" },
    { url = "https://files.pythonhosted.org/packages/d0/fd/c5987b5e054548df56953a21fe2ebed51fc1ec7c8f24fd41c067b68c4a0a/rpds_py-0.27.1-cp312-cp312-manylinux_2_5_i686.manylinux1_i686.whl", hash = "sha256:f149826d742b406579466283769a8ea448eed82a789af0ed17b0cd5770433444", size = 423713, upload-time = "2025-08-27T12:13:21.436Z" },
    { url = "https://files.pythonhosted.org/packages/ac/ba/3c4978b54a73ed19a7d74531be37a8bcc542d917c770e14d372b8daea186/rpds_py-0.27.1-cp312-cp312-musllinux_1_2_aarch64.whl", hash = "sha256:80c60cfb5310677bd67cb1e85a1e8eb52e12529545441b43e6f14d90b878775a", size = 562324, upload-time = "2025-08-27T12:13:22.789Z" },
    { url = "https://files.pythonhosted.org/packages/b5/6c/6943a91768fec16db09a42b08644b960cff540c66aab89b74be6d4a144ba/rpds_py-0.27.1-cp312-cp312-musllinux_1_2_i686.whl", hash = "sha256:7ee6521b9baf06085f62ba9c7a3e5becffbc32480d2f1b351559c001c38ce4c1", size = 593646, upload-time = "2025-08-27T12:13:24.122Z" },
    { url = "https://files.pythonhosted.org/packages/11/73/9d7a8f4be5f4396f011a6bb7a19fe26303a0dac9064462f5651ced2f572f/rpds_py-0.27.1-cp312-cp312-musllinux_1_2_x86_64.whl", hash = "sha256:a512c8263249a9d68cac08b05dd59d2b3f2061d99b322813cbcc14c3c7421998", size = 558137, upload-time = "2025-08-27T12:13:25.557Z" },
    { url = "https://files.pythonhosted.org/packages/6e/96/6772cbfa0e2485bcceef8071de7821f81aeac8bb45fbfd5542a3e8108165/rpds_py-0.27.1-cp312-cp312-win32.whl", hash = "sha256:819064fa048ba01b6dadc5116f3ac48610435ac9a0058bbde98e569f9e785c39", size = 221343, upload-time = "2025-08-27T12:13:26.967Z" },
    { url = "https://files.pythonhosted.org/packages/67/b6/c82f0faa9af1c6a64669f73a17ee0eeef25aff30bb9a1c318509efe45d84/rpds_py-0.27.1-cp312-cp312-win_amd64.whl", hash = "sha256:d9199717881f13c32c4046a15f024971a3b78ad4ea029e8da6b86e5aa9cf4594", size = 232497, upload-time = "2025-08-27T12:13:28.326Z" },
    { url = "https://files.pythonhosted.org/packages/e1/96/2817b44bd2ed11aebacc9251da03689d56109b9aba5e311297b6902136e2/rpds_py-0.27.1-cp312-cp312-win_arm64.whl", hash = "sha256:33aa65b97826a0e885ef6e278fbd934e98cdcfed80b63946025f01e2f5b29502", size = 222790, upload-time = "2025-08-27T12:13:29.71Z" },
]

[[package]]
name = "ruff"
version = "0.13.0"
source = { registry = "https://pypi.org/simple" }
sdist = { url = "https://files.pythonhosted.org/packages/6e/1a/1f4b722862840295bcaba8c9e5261572347509548faaa99b2d57ee7bfe6a/ruff-0.13.0.tar.gz", hash = "sha256:5b4b1ee7eb35afae128ab94459b13b2baaed282b1fb0f472a73c82c996c8ae60", size = 5372863, upload-time = "2025-09-10T16:25:37.917Z" }
wheels = [
    { url = "https://files.pythonhosted.org/packages/ac/fe/6f87b419dbe166fd30a991390221f14c5b68946f389ea07913e1719741e0/ruff-0.13.0-py3-none-linux_armv6l.whl", hash = "sha256:137f3d65d58ee828ae136a12d1dc33d992773d8f7644bc6b82714570f31b2004", size = 12187826, upload-time = "2025-09-10T16:24:39.5Z" },
    { url = "https://files.pythonhosted.org/packages/e4/25/c92296b1fc36d2499e12b74a3fdb230f77af7bdf048fad7b0a62e94ed56a/ruff-0.13.0-py3-none-macosx_10_12_x86_64.whl", hash = "sha256:21ae48151b66e71fd111b7d79f9ad358814ed58c339631450c66a4be33cc28b9", size = 12933428, upload-time = "2025-09-10T16:24:43.866Z" },
    { url = "https://files.pythonhosted.org/packages/44/cf/40bc7221a949470307d9c35b4ef5810c294e6cfa3caafb57d882731a9f42/ruff-0.13.0-py3-none-macosx_11_0_arm64.whl", hash = "sha256:64de45f4ca5441209e41742d527944635a05a6e7c05798904f39c85bafa819e3", size = 12095543, upload-time = "2025-09-10T16:24:46.638Z" },
    { url = "https://files.pythonhosted.org/packages/f1/03/8b5ff2a211efb68c63a1d03d157e924997ada87d01bebffbd13a0f3fcdeb/ruff-0.13.0-py3-none-manylinux_2_17_aarch64.manylinux2014_aarch64.whl", hash = "sha256:2b2c653ae9b9d46e0ef62fc6fbf5b979bda20a0b1d2b22f8f7eb0cde9f4963b8", size = 12312489, upload-time = "2025-09-10T16:24:49.556Z" },
    { url = "https://files.pythonhosted.org/packages/37/fc/2336ef6d5e9c8d8ea8305c5f91e767d795cd4fc171a6d97ef38a5302dadc/ruff-0.13.0-py3-none-manylinux_2_17_armv7l.manylinux2014_armv7l.whl", hash = "sha256:4cec632534332062bc9eb5884a267b689085a1afea9801bf94e3ba7498a2d207", size = 11991631, upload-time = "2025-09-10T16:24:53.439Z" },
    { url = "https://files.pythonhosted.org/packages/39/7f/f6d574d100fca83d32637d7f5541bea2f5e473c40020bbc7fc4a4d5b7294/ruff-0.13.0-py3-none-manylinux_2_17_i686.manylinux2014_i686.whl", hash = "sha256:dcd628101d9f7d122e120ac7c17e0a0f468b19bc925501dbe03c1cb7f5415b24", size = 13720602, upload-time = "2025-09-10T16:24:56.392Z" },
    { url = "https://files.pythonhosted.org/packages/fd/c8/a8a5b81d8729b5d1f663348d11e2a9d65a7a9bd3c399763b1a51c72be1ce/ruff-0.13.0-py3-none-manylinux_2_17_ppc64.manylinux2014_ppc64.whl", hash = "sha256:afe37db8e1466acb173bb2a39ca92df00570e0fd7c94c72d87b51b21bb63efea", size = 14697751, upload-time = "2025-09-10T16:24:59.89Z" },
    { url = "https://files.pythonhosted.org/packages/57/f5/183ec292272ce7ec5e882aea74937f7288e88ecb500198b832c24debc6d3/ruff-0.13.0-py3-none-manylinux_2_17_ppc64le.manylinux2014_ppc64le.whl", hash = "sha256:0f96a8d90bb258d7d3358b372905fe7333aaacf6c39e2408b9f8ba181f4b6ef2", size = 14095317, upload-time = "2025-09-10T16:25:03.025Z" },
    { url = "https://files.pythonhosted.org/packages/9f/8d/7f9771c971724701af7926c14dab31754e7b303d127b0d3f01116faef456/ruff-0.13.0-py3-none-manylinux_2_17_s390x.manylinux2014_s390x.whl", hash = "sha256:94b5e3d883e4f924c5298e3f2ee0f3085819c14f68d1e5b6715597681433f153", size = 13144418, upload-time = "2025-09-10T16:25:06.272Z" },
    { url = "https://files.pythonhosted.org/packages/a8/a6/7985ad1778e60922d4bef546688cd8a25822c58873e9ff30189cfe5dc4ab/ruff-0.13.0-py3-none-manylinux_2_17_x86_64.manylinux2014_x86_64.whl", hash = "sha256:03447f3d18479df3d24917a92d768a89f873a7181a064858ea90a804a7538991", size = 13370843, upload-time = "2025-09-10T16:25:09.965Z" },
    { url = "https://files.pythonhosted.org/packages/64/1c/bafdd5a7a05a50cc51d9f5711da704942d8dd62df3d8c70c311e98ce9f8a/ruff-0.13.0-py3-none-manylinux_2_31_riscv64.whl", hash = "sha256:fbc6b1934eb1c0033da427c805e27d164bb713f8e273a024a7e86176d7f462cf", size = 13321891, upload-time = "2025-09-10T16:25:12.969Z" },
    { url = "https://files.pythonhosted.org/packages/bc/3e/7817f989cb9725ef7e8d2cee74186bf90555279e119de50c750c4b7a72fe/ruff-0.13.0-py3-none-musllinux_1_2_aarch64.whl", hash = "sha256:a8ab6a3e03665d39d4a25ee199d207a488724f022db0e1fe4002968abdb8001b", size = 12119119, upload-time = "2025-09-10T16:25:16.621Z" },
    { url = "https://files.pythonhosted.org/packages/58/07/9df080742e8d1080e60c426dce6e96a8faf9a371e2ce22eef662e3839c95/ruff-0.13.0-py3-none-musllinux_1_2_armv7l.whl", hash = "sha256:d2a5c62f8ccc6dd2fe259917482de7275cecc86141ee10432727c4816235bc41", size = 11961594, upload-time = "2025-09-10T16:25:19.49Z" },
    { url = "https://files.pythonhosted.org/packages/6a/f4/ae1185349197d26a2316840cb4d6c3fba61d4ac36ed728bf0228b222d71f/ruff-0.13.0-py3-none-musllinux_1_2_i686.whl", hash = "sha256:b7b85ca27aeeb1ab421bc787009831cffe6048faae08ad80867edab9f2760945", size = 12933377, upload-time = "2025-09-10T16:25:22.371Z" },
    { url = "https://files.pythonhosted.org/packages/b6/39/e776c10a3b349fc8209a905bfb327831d7516f6058339a613a8d2aaecacd/ruff-0.13.0-py3-none-musllinux_1_2_x86_64.whl", hash = "sha256:79ea0c44a3032af768cabfd9616e44c24303af49d633b43e3a5096e009ebe823", size = 13418555, upload-time = "2025-09-10T16:25:25.681Z" },
    { url = "https://files.pythonhosted.org/packages/46/09/dca8df3d48e8b3f4202bf20b1658898e74b6442ac835bfe2c1816d926697/ruff-0.13.0-py3-none-win32.whl", hash = "sha256:4e473e8f0e6a04e4113f2e1de12a5039579892329ecc49958424e5568ef4f768", size = 12141613, upload-time = "2025-09-10T16:25:28.664Z" },
    { url = "https://files.pythonhosted.org/packages/61/21/0647eb71ed99b888ad50e44d8ec65d7148babc0e242d531a499a0bbcda5f/ruff-0.13.0-py3-none-win_amd64.whl", hash = "sha256:48e5c25c7a3713eea9ce755995767f4dcd1b0b9599b638b12946e892123d1efb", size = 13258250, upload-time = "2025-09-10T16:25:31.773Z" },
    { url = "https://files.pythonhosted.org/packages/e1/a3/03216a6a86c706df54422612981fb0f9041dbb452c3401501d4a22b942c9/ruff-0.13.0-py3-none-win_arm64.whl", hash = "sha256:ab80525317b1e1d38614addec8ac954f1b3e662de9d59114ecbf771d00cf613e", size = 12312357, upload-time = "2025-09-10T16:25:35.595Z" },
]

[[package]]
name = "safetensors"
version = "0.6.2"
source = { registry = "https://pypi.org/simple" }
sdist = { url = "https://files.pythonhosted.org/packages/ac/cc/738f3011628920e027a11754d9cae9abec1aed00f7ae860abbf843755233/safetensors-0.6.2.tar.gz", hash = "sha256:43ff2aa0e6fa2dc3ea5524ac7ad93a9839256b8703761e76e2d0b2a3fa4f15d9", size = 197968, upload-time = "2025-08-08T13:13:58.654Z" }
wheels = [
    { url = "https://files.pythonhosted.org/packages/4d/b1/3f5fd73c039fc87dba3ff8b5d528bfc5a32b597fea8e7a6a4800343a17c7/safetensors-0.6.2-cp38-abi3-macosx_10_12_x86_64.whl", hash = "sha256:9c85ede8ec58f120bad982ec47746981e210492a6db876882aa021446af8ffba", size = 454797, upload-time = "2025-08-08T13:13:52.066Z" },
    { url = "https://files.pythonhosted.org/packages/8c/c9/bb114c158540ee17907ec470d01980957fdaf87b4aa07914c24eba87b9c6/safetensors-0.6.2-cp38-abi3-macosx_11_0_arm64.whl", hash = "sha256:d6675cf4b39c98dbd7d940598028f3742e0375a6b4d4277e76beb0c35f4b843b", size = 432206, upload-time = "2025-08-08T13:13:50.931Z" },
    { url = "https://files.pythonhosted.org/packages/d3/8e/f70c34e47df3110e8e0bb268d90db8d4be8958a54ab0336c9be4fe86dac8/safetensors-0.6.2-cp38-abi3-manylinux_2_17_aarch64.manylinux2014_aarch64.whl", hash = "sha256:1d2d2b3ce1e2509c68932ca03ab8f20570920cd9754b05063d4368ee52833ecd", size = 473261, upload-time = "2025-08-08T13:13:41.259Z" },
    { url = "https://files.pythonhosted.org/packages/2a/f5/be9c6a7c7ef773e1996dc214e73485286df1836dbd063e8085ee1976f9cb/safetensors-0.6.2-cp38-abi3-manylinux_2_17_armv7l.manylinux2014_armv7l.whl", hash = "sha256:93de35a18f46b0f5a6a1f9e26d91b442094f2df02e9fd7acf224cfec4238821a", size = 485117, upload-time = "2025-08-08T13:13:43.506Z" },
    { url = "https://files.pythonhosted.org/packages/c9/55/23f2d0a2c96ed8665bf17a30ab4ce5270413f4d74b6d87dd663258b9af31/safetensors-0.6.2-cp38-abi3-manylinux_2_17_ppc64le.manylinux2014_ppc64le.whl", hash = "sha256:89a89b505f335640f9120fac65ddeb83e40f1fd081cb8ed88b505bdccec8d0a1", size = 616154, upload-time = "2025-08-08T13:13:45.096Z" },
    { url = "https://files.pythonhosted.org/packages/98/c6/affb0bd9ce02aa46e7acddbe087912a04d953d7a4d74b708c91b5806ef3f/safetensors-0.6.2-cp38-abi3-manylinux_2_17_s390x.manylinux2014_s390x.whl", hash = "sha256:fc4d0d0b937e04bdf2ae6f70cd3ad51328635fe0e6214aa1fc811f3b576b3bda", size = 520713, upload-time = "2025-08-08T13:13:46.25Z" },
    { url = "https://files.pythonhosted.org/packages/fe/5d/5a514d7b88e310c8b146e2404e0dc161282e78634d9358975fd56dfd14be/safetensors-0.6.2-cp38-abi3-manylinux_2_17_x86_64.manylinux2014_x86_64.whl", hash = "sha256:8045db2c872db8f4cbe3faa0495932d89c38c899c603f21e9b6486951a5ecb8f", size = 485835, upload-time = "2025-08-08T13:13:49.373Z" },
    { url = "https://files.pythonhosted.org/packages/7a/7b/4fc3b2ba62c352b2071bea9cfbad330fadda70579f617506ae1a2f129cab/safetensors-0.6.2-cp38-abi3-manylinux_2_5_i686.manylinux1_i686.whl", hash = "sha256:81e67e8bab9878bb568cffbc5f5e655adb38d2418351dc0859ccac158f753e19", size = 521503, upload-time = "2025-08-08T13:13:47.651Z" },
    { url = "https://files.pythonhosted.org/packages/5a/50/0057e11fe1f3cead9254315a6c106a16dd4b1a19cd247f7cc6414f6b7866/safetensors-0.6.2-cp38-abi3-musllinux_1_2_aarch64.whl", hash = "sha256:b0e4d029ab0a0e0e4fdf142b194514695b1d7d3735503ba700cf36d0fc7136ce", size = 652256, upload-time = "2025-08-08T13:13:53.167Z" },
    { url = "https://files.pythonhosted.org/packages/e9/29/473f789e4ac242593ac1656fbece6e1ecd860bb289e635e963667807afe3/safetensors-0.6.2-cp38-abi3-musllinux_1_2_armv7l.whl", hash = "sha256:fa48268185c52bfe8771e46325a1e21d317207bcabcb72e65c6e28e9ffeb29c7", size = 747281, upload-time = "2025-08-08T13:13:54.656Z" },
    { url = "https://files.pythonhosted.org/packages/68/52/f7324aad7f2df99e05525c84d352dc217e0fa637a4f603e9f2eedfbe2c67/safetensors-0.6.2-cp38-abi3-musllinux_1_2_i686.whl", hash = "sha256:d83c20c12c2d2f465997c51b7ecb00e407e5f94d7dec3ea0cc11d86f60d3fde5", size = 692286, upload-time = "2025-08-08T13:13:55.884Z" },
    { url = "https://files.pythonhosted.org/packages/ad/fe/cad1d9762868c7c5dc70c8620074df28ebb1a8e4c17d4c0cb031889c457e/safetensors-0.6.2-cp38-abi3-musllinux_1_2_x86_64.whl", hash = "sha256:d944cea65fad0ead848b6ec2c37cc0b197194bec228f8020054742190e9312ac", size = 655957, upload-time = "2025-08-08T13:13:57.029Z" },
    { url = "https://files.pythonhosted.org/packages/59/a7/e2158e17bbe57d104f0abbd95dff60dda916cf277c9f9663b4bf9bad8b6e/safetensors-0.6.2-cp38-abi3-win32.whl", hash = "sha256:cab75ca7c064d3911411461151cb69380c9225798a20e712b102edda2542ddb1", size = 308926, upload-time = "2025-08-08T13:14:01.095Z" },
    { url = "https://files.pythonhosted.org/packages/2c/c3/c0be1135726618dc1e28d181b8c442403d8dbb9e273fd791de2d4384bcdd/safetensors-0.6.2-cp38-abi3-win_amd64.whl", hash = "sha256:c7b214870df923cbc1593c3faee16bec59ea462758699bd3fee399d00aac072c", size = 320192, upload-time = "2025-08-08T13:13:59.467Z" },
]

[[package]]
name = "scipy"
version = "1.16.1"
source = { registry = "https://pypi.org/simple" }
dependencies = [
    { name = "numpy" },
]
sdist = { url = "https://files.pythonhosted.org/packages/f5/4a/b927028464795439faec8eaf0b03b011005c487bb2d07409f28bf30879c4/scipy-1.16.1.tar.gz", hash = "sha256:44c76f9e8b6e8e488a586190ab38016e4ed2f8a038af7cd3defa903c0a2238b3", size = 30580861, upload-time = "2025-07-27T16:33:30.834Z" }
wheels = [
    { url = "https://files.pythonhosted.org/packages/f8/d9/ec4864f5896232133f51382b54a08de91a9d1af7a76dfa372894026dfee2/scipy-1.16.1-cp312-cp312-macosx_10_14_x86_64.whl", hash = "sha256:81b433bbeaf35728dad619afc002db9b189e45eebe2cd676effe1fb93fef2b9c", size = 36575194, upload-time = "2025-07-27T16:27:41.321Z" },
    { url = "https://files.pythonhosted.org/packages/5c/6d/40e81ecfb688e9d25d34a847dca361982a6addf8e31f0957b1a54fbfa994/scipy-1.16.1-cp312-cp312-macosx_12_0_arm64.whl", hash = "sha256:886cc81fdb4c6903a3bb0464047c25a6d1016fef77bb97949817d0c0d79f9e04", size = 28594590, upload-time = "2025-07-27T16:27:49.204Z" },
    { url = "https://files.pythonhosted.org/packages/0e/37/9f65178edfcc629377ce9a64fc09baebea18c80a9e57ae09a52edf84880b/scipy-1.16.1-cp312-cp312-macosx_14_0_arm64.whl", hash = "sha256:15240c3aac087a522b4eaedb09f0ad061753c5eebf1ea430859e5bf8640d5919", size = 20866458, upload-time = "2025-07-27T16:27:54.98Z" },
    { url = "https://files.pythonhosted.org/packages/2c/7b/749a66766871ea4cb1d1ea10f27004db63023074c22abed51f22f09770e0/scipy-1.16.1-cp312-cp312-macosx_14_0_x86_64.whl", hash = "sha256:65f81a25805f3659b48126b5053d9e823d3215e4a63730b5e1671852a1705921", size = 23539318, upload-time = "2025-07-27T16:28:01.604Z" },
    { url = "https://files.pythonhosted.org/packages/c4/db/8d4afec60eb833a666434d4541a3151eedbf2494ea6d4d468cbe877f00cd/scipy-1.16.1-cp312-cp312-manylinux2014_aarch64.manylinux_2_17_aarch64.whl", hash = "sha256:6c62eea7f607f122069b9bad3f99489ddca1a5173bef8a0c75555d7488b6f725", size = 33292899, upload-time = "2025-07-27T16:28:09.147Z" },
    { url = "https://files.pythonhosted.org/packages/51/1e/79023ca3bbb13a015d7d2757ecca3b81293c663694c35d6541b4dca53e98/scipy-1.16.1-cp312-cp312-manylinux2014_x86_64.manylinux_2_17_x86_64.whl", hash = "sha256:f965bbf3235b01c776115ab18f092a95aa74c271a52577bcb0563e85738fd618", size = 35162637, upload-time = "2025-07-27T16:28:17.535Z" },
    { url = "https://files.pythonhosted.org/packages/b6/49/0648665f9c29fdaca4c679182eb972935b3b4f5ace41d323c32352f29816/scipy-1.16.1-cp312-cp312-musllinux_1_2_aarch64.whl", hash = "sha256:f006e323874ffd0b0b816d8c6a8e7f9a73d55ab3b8c3f72b752b226d0e3ac83d", size = 35490507, upload-time = "2025-07-27T16:28:25.705Z" },
    { url = "https://files.pythonhosted.org/packages/62/8f/66cbb9d6bbb18d8c658f774904f42a92078707a7c71e5347e8bf2f52bb89/scipy-1.16.1-cp312-cp312-musllinux_1_2_x86_64.whl", hash = "sha256:e8fd15fc5085ab4cca74cb91fe0a4263b1f32e4420761ddae531ad60934c2119", size = 37923998, upload-time = "2025-07-27T16:28:34.339Z" },
    { url = "https://files.pythonhosted.org/packages/14/c3/61f273ae550fbf1667675701112e380881905e28448c080b23b5a181df7c/scipy-1.16.1-cp312-cp312-win_amd64.whl", hash = "sha256:f7b8013c6c066609577d910d1a2a077021727af07b6fab0ee22c2f901f22352a", size = 38508060, upload-time = "2025-07-27T16:28:43.242Z" },
]

[[package]]
name = "sentencepiece"
version = "0.2.1"
source = { registry = "https://pypi.org/simple" }
sdist = { url = "https://files.pythonhosted.org/packages/15/15/2e7a025fc62d764b151ae6d0f2a92f8081755ebe8d4a64099accc6f77ba6/sentencepiece-0.2.1.tar.gz", hash = "sha256:8138cec27c2f2282f4a34d9a016e3374cd40e5c6e9cb335063db66a0a3b71fad", size = 3228515, upload-time = "2025-08-12T07:00:51.718Z" }
wheels = [
    { url = "https://files.pythonhosted.org/packages/4a/be/32ce495aa1d0e0c323dcb1ba87096037358edee539cac5baf8755a6bd396/sentencepiece-0.2.1-cp312-cp312-macosx_10_13_universal2.whl", hash = "sha256:57cae326c8727de58c85977b175af132a7138d84c764635d7e71bbee7e774133", size = 1943152, upload-time = "2025-08-12T06:59:40.048Z" },
    { url = "https://files.pythonhosted.org/packages/88/7e/ff23008899a58678e98c6ff592bf4d368eee5a71af96d0df6b38a039dd4f/sentencepiece-0.2.1-cp312-cp312-macosx_10_13_x86_64.whl", hash = "sha256:56dd39a3c4d6493db3cdca7e8cc68c6b633f0d4195495cbadfcf5af8a22d05a6", size = 1325651, upload-time = "2025-08-12T06:59:41.536Z" },
    { url = "https://files.pythonhosted.org/packages/19/84/42eb3ce4796777a1b5d3699dfd4dca85113e68b637f194a6c8d786f16a04/sentencepiece-0.2.1-cp312-cp312-macosx_11_0_arm64.whl", hash = "sha256:d9381351182ff9888cc80e41c632e7e274b106f450de33d67a9e8f6043da6f76", size = 1253645, upload-time = "2025-08-12T06:59:42.903Z" },
    { url = "https://files.pythonhosted.org/packages/89/fa/d3d5ebcba3cb9e6d3775a096251860c41a6bc53a1b9461151df83fe93255/sentencepiece-0.2.1-cp312-cp312-manylinux_2_27_aarch64.manylinux_2_28_aarch64.whl", hash = "sha256:99f955df238021bf11f0fc37cdb54fd5e5b5f7fd30ecc3d93fb48b6815437167", size = 1316273, upload-time = "2025-08-12T06:59:44.476Z" },
    { url = "https://files.pythonhosted.org/packages/04/88/14f2f4a2b922d8b39be45bf63d79e6cd3a9b2f248b2fcb98a69b12af12f5/sentencepiece-0.2.1-cp312-cp312-manylinux_2_27_x86_64.manylinux_2_28_x86_64.whl", hash = "sha256:0cdfecef430d985f1c2bcbfff3defd1d95dae876fbd0173376012d2d7d24044b", size = 1387881, upload-time = "2025-08-12T06:59:46.09Z" },
    { url = "https://files.pythonhosted.org/packages/fd/b8/903e5ccb77b4ef140605d5d71b4f9e0ad95d456d6184688073ed11712809/sentencepiece-0.2.1-cp312-cp312-win32.whl", hash = "sha256:a483fd29a34c3e34c39ac5556b0a90942bec253d260235729e50976f5dba1068", size = 999540, upload-time = "2025-08-12T06:59:48.023Z" },
    { url = "https://files.pythonhosted.org/packages/2d/81/92df5673c067148c2545b1bfe49adfd775bcc3a169a047f5a0e6575ddaca/sentencepiece-0.2.1-cp312-cp312-win_amd64.whl", hash = "sha256:4cdc7c36234fda305e85c32949c5211faaf8dd886096c7cea289ddc12a2d02de", size = 1054671, upload-time = "2025-08-12T06:59:49.895Z" },
    { url = "https://files.pythonhosted.org/packages/fe/02/c5e3bc518655d714622bec87d83db9cdba1cd0619a4a04e2109751c4f47f/sentencepiece-0.2.1-cp312-cp312-win_arm64.whl", hash = "sha256:daeb5e9e9fcad012324807856113708614d534f596d5008638eb9b40112cd9e4", size = 1033923, upload-time = "2025-08-12T06:59:51.952Z" },
]

[[package]]
name = "sentry-sdk"
version = "3.0.0a6"
source = { registry = "https://pypi.org/simple" }
dependencies = [
    { name = "certifi" },
    { name = "opentelemetry-sdk" },
    { name = "urllib3" },
]
sdist = { url = "https://files.pythonhosted.org/packages/24/68/d2bebd64ef6f74f6925f8466fae251425836ea35317ecaf0eb17295c9e9c/sentry_sdk-3.0.0a6.tar.gz", hash = "sha256:cc1eb071dd581a490a335f9bfc2065880f4dc264b511987709d2c5ced5d377f5", size = 331068, upload-time = "2025-09-01T12:49:32.075Z" }
wheels = [
    { url = "https://files.pythonhosted.org/packages/74/79/f155b70fd404f1dc8d36a4057a061b750964d6e9cc18f88eebc3c24d838b/sentry_sdk-3.0.0a6-py2.py3-none-any.whl", hash = "sha256:e0019dd77212c3a7714c5629e8095dd32cccb0f4e3305e2487bb1a3f84c46301", size = 354988, upload-time = "2025-09-01T12:49:29.697Z" },
]

[[package]]
name = "setproctitle"
version = "1.3.7"
source = { registry = "https://pypi.org/simple" }
sdist = { url = "https://files.pythonhosted.org/packages/8d/48/49393a96a2eef1ab418b17475fb92b8fcfad83d099e678751b05472e69de/setproctitle-1.3.7.tar.gz", hash = "sha256:bc2bc917691c1537d5b9bca1468437176809c7e11e5694ca79a9ca12345dcb9e", size = 27002, upload-time = "2025-09-05T12:51:25.278Z" }
wheels = [
    { url = "https://files.pythonhosted.org/packages/fb/f0/2dc88e842077719d7384d86cc47403e5102810492b33680e7dadcee64cd8/setproctitle-1.3.7-cp312-cp312-macosx_10_13_universal2.whl", hash = "sha256:2dc99aec591ab6126e636b11035a70991bc1ab7a261da428491a40b84376654e", size = 18049, upload-time = "2025-09-05T12:49:36.241Z" },
    { url = "https://files.pythonhosted.org/packages/f0/b4/50940504466689cda65680c9e9a1e518e5750c10490639fa687489ac7013/setproctitle-1.3.7-cp312-cp312-macosx_11_0_arm64.whl", hash = "sha256:cdd8aa571b7aa39840fdbea620e308a19691ff595c3a10231e9ee830339dd798", size = 13079, upload-time = "2025-09-05T12:49:38.088Z" },
    { url = "https://files.pythonhosted.org/packages/d0/99/71630546b9395b095f4082be41165d1078204d1696c2d9baade3de3202d0/setproctitle-1.3.7-cp312-cp312-manylinux1_x86_64.manylinux_2_28_x86_64.manylinux_2_5_x86_64.whl", hash = "sha256:2906b6c7959cdb75f46159bf0acd8cc9906cf1361c9e1ded0d065fe8f9039629", size = 32932, upload-time = "2025-09-05T12:49:39.271Z" },
    { url = "https://files.pythonhosted.org/packages/50/22/cee06af4ffcfb0e8aba047bd44f5262e644199ae7527ae2c1f672b86495c/setproctitle-1.3.7-cp312-cp312-manylinux2014_aarch64.manylinux_2_17_aarch64.manylinux_2_28_aarch64.whl", hash = "sha256:6915964a6dda07920a1159321dcd6d94fc7fc526f815ca08a8063aeca3c204f1", size = 33736, upload-time = "2025-09-05T12:49:40.565Z" },
    { url = "https://files.pythonhosted.org/packages/5c/00/a5949a8bb06ef5e7df214fc393bb2fb6aedf0479b17214e57750dfdd0f24/setproctitle-1.3.7-cp312-cp312-manylinux2014_ppc64le.manylinux_2_17_ppc64le.manylinux_2_28_ppc64le.whl", hash = "sha256:cff72899861c765bd4021d1ff1c68d60edc129711a2fdba77f9cb69ef726a8b6", size = 35605, upload-time = "2025-09-05T12:49:42.362Z" },
    { url = "https://files.pythonhosted.org/packages/b0/3a/50caca532a9343828e3bf5778c7a84d6c737a249b1796d50dd680290594d/setproctitle-1.3.7-cp312-cp312-musllinux_1_2_aarch64.whl", hash = "sha256:b7cb05bd446687ff816a3aaaf831047fc4c364feff7ada94a66024f1367b448c", size = 33143, upload-time = "2025-09-05T12:49:43.515Z" },
    { url = "https://files.pythonhosted.org/packages/ca/14/b843a251296ce55e2e17c017d6b9f11ce0d3d070e9265de4ecad948b913d/setproctitle-1.3.7-cp312-cp312-musllinux_1_2_ppc64le.whl", hash = "sha256:3a57b9a00de8cae7e2a1f7b9f0c2ac7b69372159e16a7708aa2f38f9e5cc987a", size = 34434, upload-time = "2025-09-05T12:49:45.31Z" },
    { url = "https://files.pythonhosted.org/packages/c8/b7/06145c238c0a6d2c4bc881f8be230bb9f36d2bf51aff7bddcb796d5eed67/setproctitle-1.3.7-cp312-cp312-musllinux_1_2_x86_64.whl", hash = "sha256:d8828b356114f6b308b04afe398ed93803d7fca4a955dd3abe84430e28d33739", size = 32795, upload-time = "2025-09-05T12:49:46.419Z" },
    { url = "https://files.pythonhosted.org/packages/ef/dc/ef76a81fac9bf27b84ed23df19c1f67391a753eed6e3c2254ebcb5133f56/setproctitle-1.3.7-cp312-cp312-win32.whl", hash = "sha256:b0304f905efc845829ac2bc791ddebb976db2885f6171f4a3de678d7ee3f7c9f", size = 12552, upload-time = "2025-09-05T12:49:47.635Z" },
    { url = "https://files.pythonhosted.org/packages/e2/5b/a9fe517912cd6e28cf43a212b80cb679ff179a91b623138a99796d7d18a0/setproctitle-1.3.7-cp312-cp312-win_amd64.whl", hash = "sha256:9888ceb4faea3116cf02a920ff00bfbc8cc899743e4b4ac914b03625bdc3c300", size = 13247, upload-time = "2025-09-05T12:49:49.16Z" },
]

[[package]]
name = "setuptools"
version = "79.0.1"
source = { registry = "https://pypi.org/simple" }
sdist = { url = "https://files.pythonhosted.org/packages/bb/71/b6365e6325b3290e14957b2c3a804a529968c77a049b2ed40c095f749707/setuptools-79.0.1.tar.gz", hash = "sha256:128ce7b8f33c3079fd1b067ecbb4051a66e8526e7b65f6cec075dfc650ddfa88", size = 1367909, upload-time = "2025-04-23T22:20:59.241Z" }
wheels = [
    { url = "https://files.pythonhosted.org/packages/0d/6d/b4752b044bf94cb802d88a888dc7d288baaf77d7910b7dedda74b5ceea0c/setuptools-79.0.1-py3-none-any.whl", hash = "sha256:e147c0549f27767ba362f9da434eab9c5dc0045d5304feb602a0af001089fc51", size = 1256281, upload-time = "2025-04-23T22:20:56.768Z" },
]

[[package]]
name = "shellingham"
version = "1.5.4"
source = { registry = "https://pypi.org/simple" }
sdist = { url = "https://files.pythonhosted.org/packages/58/15/8b3609fd3830ef7b27b655beb4b4e9c62313a4e8da8c676e142cc210d58e/shellingham-1.5.4.tar.gz", hash = "sha256:8dbca0739d487e5bd35ab3ca4b36e11c4078f3a234bfce294b0a0291363404de", size = 10310, upload-time = "2023-10-24T04:13:40.426Z" }
wheels = [
    { url = "https://files.pythonhosted.org/packages/e0/f9/0595336914c5619e5f28a1fb793285925a8cd4b432c9da0a987836c7f822/shellingham-1.5.4-py2.py3-none-any.whl", hash = "sha256:7ecfff8f2fd72616f7481040475a65b2bf8af90a56c89140852d1120324e8686", size = 9755, upload-time = "2023-10-24T04:13:38.866Z" },
]

[[package]]
name = "shtab"
version = "1.7.2"
source = { registry = "https://pypi.org/simple" }
sdist = { url = "https://files.pythonhosted.org/packages/5a/3e/837067b970c1d2ffa936c72f384a63fdec4e186b74da781e921354a94024/shtab-1.7.2.tar.gz", hash = "sha256:8c16673ade76a2d42417f03e57acf239bfb5968e842204c17990cae357d07d6f", size = 45751, upload-time = "2025-04-12T20:28:03.271Z" }
wheels = [
    { url = "https://files.pythonhosted.org/packages/74/03/3271b7bb470fbab4adf5bd30b0d32143909d96f3608d815b447357f47f2b/shtab-1.7.2-py3-none-any.whl", hash = "sha256:858a5805f6c137bb0cda4f282d27d08fd44ca487ab4a6a36d2a400263cd0b5c1", size = 14214, upload-time = "2025-04-12T20:28:01.82Z" },
]

[[package]]
name = "six"
version = "1.17.0"
source = { registry = "https://pypi.org/simple" }
sdist = { url = "https://files.pythonhosted.org/packages/94/e7/b2c673351809dca68a0e064b6af791aa332cf192da575fd474ed7d6f16a2/six-1.17.0.tar.gz", hash = "sha256:ff70335d468e7eb6ec65b95b99d3a2836546063f63acc5171de367e834932a81", size = 34031, upload-time = "2024-12-04T17:35:28.174Z" }
wheels = [
    { url = "https://files.pythonhosted.org/packages/b7/ce/149a00dd41f10bc29e5921b496af8b574d8413afcd5e30dfa0ed46c2cc5e/six-1.17.0-py2.py3-none-any.whl", hash = "sha256:4721f391ed90541fddacab5acf947aa0d3dc7d27b2e1e8eda2be8970586c3274", size = 11050, upload-time = "2024-12-04T17:35:26.475Z" },
]

[[package]]
name = "smmap"
version = "5.0.2"
source = { registry = "https://pypi.org/simple" }
sdist = { url = "https://files.pythonhosted.org/packages/44/cd/a040c4b3119bbe532e5b0732286f805445375489fceaec1f48306068ee3b/smmap-5.0.2.tar.gz", hash = "sha256:26ea65a03958fa0c8a1c7e8c7a58fdc77221b8910f6be2131affade476898ad5", size = 22329, upload-time = "2025-01-02T07:14:40.909Z" }
wheels = [
    { url = "https://files.pythonhosted.org/packages/04/be/d09147ad1ec7934636ad912901c5fd7667e1c858e19d355237db0d0cd5e4/smmap-5.0.2-py3-none-any.whl", hash = "sha256:b30115f0def7d7531d22a0fb6502488d879e75b260a9db4d0819cfb25403af5e", size = 24303, upload-time = "2025-01-02T07:14:38.724Z" },
]

[[package]]
name = "sniffio"
version = "1.3.1"
source = { registry = "https://pypi.org/simple" }
sdist = { url = "https://files.pythonhosted.org/packages/a2/87/a6771e1546d97e7e041b6ae58d80074f81b7d5121207425c964ddf5cfdbd/sniffio-1.3.1.tar.gz", hash = "sha256:f4324edc670a0f49750a81b895f35c3adb843cca46f0530f79fc1babb23789dc", size = 20372, upload-time = "2024-02-25T23:20:04.057Z" }
wheels = [
    { url = "https://files.pythonhosted.org/packages/e9/44/75a9c9421471a6c4805dbf2356f7c181a29c1879239abab1ea2cc8f38b40/sniffio-1.3.1-py3-none-any.whl", hash = "sha256:2f6da418d1f1e0fddd844478f41680e794e6051915791a034ff65e5f100525a2", size = 10235, upload-time = "2024-02-25T23:20:01.196Z" },
]

[[package]]
name = "soundfile"
version = "0.13.1"
source = { registry = "https://pypi.org/simple" }
dependencies = [
    { name = "cffi" },
    { name = "numpy" },
]
sdist = { url = "https://files.pythonhosted.org/packages/e1/41/9b873a8c055582859b239be17902a85339bec6a30ad162f98c9b0288a2cc/soundfile-0.13.1.tar.gz", hash = "sha256:b2c68dab1e30297317080a5b43df57e302584c49e2942defdde0acccc53f0e5b", size = 46156, upload-time = "2025-01-25T09:17:04.831Z" }
wheels = [
    { url = "https://files.pythonhosted.org/packages/64/28/e2a36573ccbcf3d57c00626a21fe51989380636e821b341d36ccca0c1c3a/soundfile-0.13.1-py2.py3-none-any.whl", hash = "sha256:a23c717560da2cf4c7b5ae1142514e0fd82d6bbd9dfc93a50423447142f2c445", size = 25751, upload-time = "2025-01-25T09:16:44.235Z" },
    { url = "https://files.pythonhosted.org/packages/ea/ab/73e97a5b3cc46bba7ff8650a1504348fa1863a6f9d57d7001c6b67c5f20e/soundfile-0.13.1-py2.py3-none-macosx_10_9_x86_64.whl", hash = "sha256:82dc664d19831933fe59adad199bf3945ad06d84bc111a5b4c0d3089a5b9ec33", size = 1142250, upload-time = "2025-01-25T09:16:47.583Z" },
    { url = "https://files.pythonhosted.org/packages/a0/e5/58fd1a8d7b26fc113af244f966ee3aecf03cb9293cb935daaddc1e455e18/soundfile-0.13.1-py2.py3-none-macosx_11_0_arm64.whl", hash = "sha256:743f12c12c4054921e15736c6be09ac26b3b3d603aef6fd69f9dde68748f2593", size = 1101406, upload-time = "2025-01-25T09:16:49.662Z" },
    { url = "https://files.pythonhosted.org/packages/58/ae/c0e4a53d77cf6e9a04179535766b3321b0b9ced5f70522e4caf9329f0046/soundfile-0.13.1-py2.py3-none-manylinux_2_28_aarch64.whl", hash = "sha256:9c9e855f5a4d06ce4213f31918653ab7de0c5a8d8107cd2427e44b42df547deb", size = 1235729, upload-time = "2025-01-25T09:16:53.018Z" },
    { url = "https://files.pythonhosted.org/packages/57/5e/70bdd9579b35003a489fc850b5047beeda26328053ebadc1fb60f320f7db/soundfile-0.13.1-py2.py3-none-manylinux_2_28_x86_64.whl", hash = "sha256:03267c4e493315294834a0870f31dbb3b28a95561b80b134f0bd3cf2d5f0e618", size = 1313646, upload-time = "2025-01-25T09:16:54.872Z" },
    { url = "https://files.pythonhosted.org/packages/fe/df/8c11dc4dfceda14e3003bb81a0d0edcaaf0796dd7b4f826ea3e532146bba/soundfile-0.13.1-py2.py3-none-win32.whl", hash = "sha256:c734564fab7c5ddf8e9be5bf70bab68042cd17e9c214c06e365e20d64f9a69d5", size = 899881, upload-time = "2025-01-25T09:16:56.663Z" },
    { url = "https://files.pythonhosted.org/packages/14/e9/6b761de83277f2f02ded7e7ea6f07828ec78e4b229b80e4ca55dd205b9dc/soundfile-0.13.1-py2.py3-none-win_amd64.whl", hash = "sha256:1e70a05a0626524a69e9f0f4dd2ec174b4e9567f4d8b6c11d38b5c289be36ee9", size = 1019162, upload-time = "2025-01-25T09:16:59.573Z" },
]

[[package]]
name = "soxr"
version = "1.0.0"
source = { registry = "https://pypi.org/simple" }
dependencies = [
    { name = "numpy" },
]
sdist = { url = "https://files.pythonhosted.org/packages/42/7e/f4b461944662ad75036df65277d6130f9411002bfb79e9df7dff40a31db9/soxr-1.0.0.tar.gz", hash = "sha256:e07ee6c1d659bc6957034f4800c60cb8b98de798823e34d2a2bba1caa85a4509", size = 171415, upload-time = "2025-09-07T13:22:21.317Z" }
wheels = [
    { url = "https://files.pythonhosted.org/packages/c5/c7/f92b81f1a151c13afb114f57799b86da9330bec844ea5a0d3fe6a8732678/soxr-1.0.0-cp312-abi3-macosx_10_14_x86_64.whl", hash = "sha256:abecf4e39017f3fadb5e051637c272ae5778d838e5c3926a35db36a53e3a607f", size = 205508, upload-time = "2025-09-07T13:22:01.252Z" },
    { url = "https://files.pythonhosted.org/packages/ff/1d/c945fea9d83ea1f2be9d116b3674dbaef26ed090374a77c394b31e3b083b/soxr-1.0.0-cp312-abi3-macosx_11_0_arm64.whl", hash = "sha256:e973d487ee46aa8023ca00a139db6e09af053a37a032fe22f9ff0cc2e19c94b4", size = 163568, upload-time = "2025-09-07T13:22:03.558Z" },
    { url = "https://files.pythonhosted.org/packages/b5/80/10640970998a1d2199bef6c4d92205f36968cddaf3e4d0e9fe35ddd405bd/soxr-1.0.0-cp312-abi3-manylinux_2_26_aarch64.manylinux_2_28_aarch64.whl", hash = "sha256:e8ce273cca101aff3d8c387db5a5a41001ba76ef1837883438d3c652507a9ccc", size = 204707, upload-time = "2025-09-07T13:22:05.125Z" },
    { url = "https://files.pythonhosted.org/packages/b1/87/2726603c13c2126cb8ded9e57381b7377f4f0df6ba4408e1af5ddbfdc3dd/soxr-1.0.0-cp312-abi3-manylinux_2_27_x86_64.manylinux_2_28_x86_64.whl", hash = "sha256:e8f2a69686f2856d37823bbb7b78c3d44904f311fe70ba49b893af11d6b6047b", size = 238032, upload-time = "2025-09-07T13:22:06.428Z" },
    { url = "https://files.pythonhosted.org/packages/ce/04/530252227f4d0721a5524a936336485dfb429bb206a66baf8e470384f4a2/soxr-1.0.0-cp312-abi3-win_amd64.whl", hash = "sha256:2a3b77b115ae7c478eecdbd060ed4f61beda542dfb70639177ac263aceda42a2", size = 172070, upload-time = "2025-09-07T13:22:07.62Z" },
]

[[package]]
name = "sse-starlette"
version = "3.0.2"
source = { registry = "https://pypi.org/simple" }
dependencies = [
    { name = "anyio" },
]
sdist = { url = "https://files.pythonhosted.org/packages/42/6f/22ed6e33f8a9e76ca0a412405f31abb844b779d52c5f96660766edcd737c/sse_starlette-3.0.2.tar.gz", hash = "sha256:ccd60b5765ebb3584d0de2d7a6e4f745672581de4f5005ab31c3a25d10b52b3a", size = 20985, upload-time = "2025-07-27T09:07:44.565Z" }
wheels = [
    { url = "https://files.pythonhosted.org/packages/ef/10/c78f463b4ef22eef8491f218f692be838282cd65480f6e423d7730dfd1fb/sse_starlette-3.0.2-py3-none-any.whl", hash = "sha256:16b7cbfddbcd4eaca11f7b586f3b8a080f1afe952c15813455b162edea619e5a", size = 11297, upload-time = "2025-07-27T09:07:43.268Z" },
]

[[package]]
name = "stack-data"
version = "0.6.3"
source = { registry = "https://pypi.org/simple" }
dependencies = [
    { name = "asttokens" },
    { name = "executing" },
    { name = "pure-eval" },
]
sdist = { url = "https://files.pythonhosted.org/packages/28/e3/55dcc2cfbc3ca9c29519eb6884dd1415ecb53b0e934862d3559ddcb7e20b/stack_data-0.6.3.tar.gz", hash = "sha256:836a778de4fec4dcd1dcd89ed8abff8a221f58308462e1c4aa2a3cf30148f0b9", size = 44707, upload-time = "2023-09-30T13:58:05.479Z" }
wheels = [
    { url = "https://files.pythonhosted.org/packages/f1/7b/ce1eafaf1a76852e2ec9b22edecf1daa58175c090266e9f6c64afcd81d91/stack_data-0.6.3-py3-none-any.whl", hash = "sha256:d5558e0c25a4cb0853cddad3d77da9891a08cb85dd9f9f91b9f8cd66e511e695", size = 24521, upload-time = "2023-09-30T13:58:03.53Z" },
]

[[package]]
name = "starlette"
version = "0.47.3"
source = { registry = "https://pypi.org/simple" }
dependencies = [
    { name = "anyio" },
    { name = "typing-extensions" },
]
sdist = { url = "https://files.pythonhosted.org/packages/15/b9/cc3017f9a9c9b6e27c5106cc10cc7904653c3eec0729793aec10479dd669/starlette-0.47.3.tar.gz", hash = "sha256:6bc94f839cc176c4858894f1f8908f0ab79dfec1a6b8402f6da9be26ebea52e9", size = 2584144, upload-time = "2025-08-24T13:36:42.122Z" }
wheels = [
    { url = "https://files.pythonhosted.org/packages/ce/fd/901cfa59aaa5b30a99e16876f11abe38b59a1a2c51ffb3d7142bb6089069/starlette-0.47.3-py3-none-any.whl", hash = "sha256:89c0778ca62a76b826101e7c709e70680a1699ca7da6b44d38eb0a7e61fe4b51", size = 72991, upload-time = "2025-08-24T13:36:40.887Z" },
]

[[package]]
name = "sympy"
version = "1.14.0"
source = { registry = "https://pypi.org/simple" }
dependencies = [
    { name = "mpmath" },
]
sdist = { url = "https://files.pythonhosted.org/packages/83/d3/803453b36afefb7c2bb238361cd4ae6125a569b4db67cd9e79846ba2d68c/sympy-1.14.0.tar.gz", hash = "sha256:d3d3fe8df1e5a0b42f0e7bdf50541697dbe7d23746e894990c030e2b05e72517", size = 7793921, upload-time = "2025-04-27T18:05:01.611Z" }
wheels = [
    { url = "https://files.pythonhosted.org/packages/a2/09/77d55d46fd61b4a135c444fc97158ef34a095e5681d0a6c10b75bf356191/sympy-1.14.0-py3-none-any.whl", hash = "sha256:e091cc3e99d2141a0ba2847328f5479b05d94a6635cb96148ccb3f34671bd8f5", size = 6299353, upload-time = "2025-04-27T18:04:59.103Z" },
]

[[package]]
name = "tensorboard"
version = "2.20.0"
source = { registry = "https://pypi.org/simple" }
dependencies = [
    { name = "absl-py" },
    { name = "grpcio" },
    { name = "markdown" },
    { name = "numpy" },
    { name = "packaging" },
    { name = "pillow" },
    { name = "protobuf" },
    { name = "setuptools" },
    { name = "tensorboard-data-server" },
    { name = "werkzeug" },
]
wheels = [
    { url = "https://files.pythonhosted.org/packages/9c/d9/a5db55f88f258ac669a92858b70a714bbbd5acd993820b41ec4a96a4d77f/tensorboard-2.20.0-py3-none-any.whl", hash = "sha256:9dc9f978cb84c0723acf9a345d96c184f0293d18f166bb8d59ee098e6cfaaba6", size = 5525680, upload-time = "2025-07-17T19:20:49.638Z" },
]

[[package]]
name = "tensorboard-data-server"
version = "0.7.2"
source = { registry = "https://pypi.org/simple" }
wheels = [
    { url = "https://files.pythonhosted.org/packages/7a/13/e503968fefabd4c6b2650af21e110aa8466fe21432cd7c43a84577a89438/tensorboard_data_server-0.7.2-py3-none-any.whl", hash = "sha256:7e0610d205889588983836ec05dc098e80f97b7e7bbff7e994ebb78f578d0ddb", size = 2356, upload-time = "2023-10-23T21:23:32.16Z" },
    { url = "https://files.pythonhosted.org/packages/b7/85/dabeaf902892922777492e1d253bb7e1264cadce3cea932f7ff599e53fea/tensorboard_data_server-0.7.2-py3-none-macosx_10_9_x86_64.whl", hash = "sha256:9fe5d24221b29625dbc7328b0436ca7fc1c23de4acf4d272f1180856e32f9f60", size = 4823598, upload-time = "2023-10-23T21:23:33.714Z" },
    { url = "https://files.pythonhosted.org/packages/73/c6/825dab04195756cf8ff2e12698f22513b3db2f64925bdd41671bfb33aaa5/tensorboard_data_server-0.7.2-py3-none-manylinux_2_31_x86_64.whl", hash = "sha256:ef687163c24185ae9754ed5650eb5bc4d84ff257aabdc33f0cc6f74d8ba54530", size = 6590363, upload-time = "2023-10-23T21:23:35.583Z" },
]

[[package]]
name = "textarena"
version = "0.7.3"
source = { registry = "https://pypi.org/simple" }
dependencies = [
    { name = "chess" },
    { name = "nltk" },
    { name = "openai" },
    { name = "python-dotenv" },
    { name = "requests" },
    { name = "rich" },
    { name = "websockets" },
]
sdist = { url = "https://files.pythonhosted.org/packages/5f/81/1a36dd198b837d4591fafe88c39aba1efcd482889ecb7dbd0e3083fcc163/textarena-0.7.3.tar.gz", hash = "sha256:ba3966926bf2b7e9a1f1ac18940a49c2370532d24348f6a13c26361b08d6a286", size = 902897, upload-time = "2025-07-31T05:57:04.13Z" }
wheels = [
    { url = "https://files.pythonhosted.org/packages/df/e3/8d4d47ed0d59db74ac7f862e3b91e87a02b74882deaa68b573788afaaaf8/textarena-0.7.3-py3-none-any.whl", hash = "sha256:3c9d954b4422bca15b641b4defe5330d9fc847559c0aa7ddbad8dccde7dae807", size = 1007582, upload-time = "2025-07-31T05:57:00.253Z" },
]

[[package]]
name = "textual"
version = "6.1.0"
source = { registry = "https://pypi.org/simple" }
dependencies = [
    { name = "markdown-it-py", extra = ["linkify", "plugins"] },
    { name = "platformdirs" },
    { name = "pygments" },
    { name = "rich" },
    { name = "typing-extensions" },
]
sdist = { url = "https://files.pythonhosted.org/packages/da/44/4b524b2f06e0fa6c4ede56a4e9af5edd5f3f83cf2eea5cb4fd0ce5bbe063/textual-6.1.0.tar.gz", hash = "sha256:cc89826ca2146c645563259320ca4ddc75d183c77afb7d58acdd46849df9144d", size = 1564786, upload-time = "2025-09-02T11:42:34.655Z" }
wheels = [
    { url = "https://files.pythonhosted.org/packages/54/43/f91e041f239b54399310a99041faf33beae9a6e628671471d0fcd6276af4/textual-6.1.0-py3-none-any.whl", hash = "sha256:a3f5e6710404fcdc6385385db894699282dccf2ad50103cebc677403c1baadd5", size = 707840, upload-time = "2025-09-02T11:42:32.746Z" },
]

[[package]]
name = "tiktoken"
version = "0.11.0"
source = { registry = "https://pypi.org/simple" }
dependencies = [
    { name = "regex" },
    { name = "requests" },
]
sdist = { url = "https://files.pythonhosted.org/packages/a7/86/ad0155a37c4f310935d5ac0b1ccf9bdb635dcb906e0a9a26b616dd55825a/tiktoken-0.11.0.tar.gz", hash = "sha256:3c518641aee1c52247c2b97e74d8d07d780092af79d5911a6ab5e79359d9b06a", size = 37648, upload-time = "2025-08-08T23:58:08.495Z" }
wheels = [
    { url = "https://files.pythonhosted.org/packages/e7/9e/eceddeffc169fc75fe0fd4f38471309f11cb1906f9b8aa39be4f5817df65/tiktoken-0.11.0-cp312-cp312-macosx_10_13_x86_64.whl", hash = "sha256:fd9e6b23e860973cf9526544e220b223c60badf5b62e80a33509d6d40e6c8f5d", size = 1055199, upload-time = "2025-08-08T23:57:45.076Z" },
    { url = "https://files.pythonhosted.org/packages/4f/cf/5f02bfefffdc6b54e5094d2897bc80efd43050e5b09b576fd85936ee54bf/tiktoken-0.11.0-cp312-cp312-macosx_11_0_arm64.whl", hash = "sha256:6a76d53cee2da71ee2731c9caa747398762bda19d7f92665e882fef229cb0b5b", size = 996655, upload-time = "2025-08-08T23:57:46.304Z" },
    { url = "https://files.pythonhosted.org/packages/65/8e/c769b45ef379bc360c9978c4f6914c79fd432400a6733a8afc7ed7b0726a/tiktoken-0.11.0-cp312-cp312-manylinux_2_17_aarch64.manylinux2014_aarch64.whl", hash = "sha256:6ef72aab3ea240646e642413cb363b73869fed4e604dcfd69eec63dc54d603e8", size = 1128867, upload-time = "2025-08-08T23:57:47.438Z" },
    { url = "https://files.pythonhosted.org/packages/d5/2d/4d77f6feb9292bfdd23d5813e442b3bba883f42d0ac78ef5fdc56873f756/tiktoken-0.11.0-cp312-cp312-manylinux_2_17_x86_64.manylinux2014_x86_64.whl", hash = "sha256:7f929255c705efec7a28bf515e29dc74220b2f07544a8c81b8d69e8efc4578bd", size = 1183308, upload-time = "2025-08-08T23:57:48.566Z" },
    { url = "https://files.pythonhosted.org/packages/7a/65/7ff0a65d3bb0fc5a1fb6cc71b03e0f6e71a68c5eea230d1ff1ba3fd6df49/tiktoken-0.11.0-cp312-cp312-musllinux_1_2_x86_64.whl", hash = "sha256:61f1d15822e4404953d499fd1dcc62817a12ae9fb1e4898033ec8fe3915fdf8e", size = 1244301, upload-time = "2025-08-08T23:57:49.642Z" },
    { url = "https://files.pythonhosted.org/packages/f5/6e/5b71578799b72e5bdcef206a214c3ce860d999d579a3b56e74a6c8989ee2/tiktoken-0.11.0-cp312-cp312-win_amd64.whl", hash = "sha256:45927a71ab6643dfd3ef57d515a5db3d199137adf551f66453be098502838b0f", size = 884282, upload-time = "2025-08-08T23:57:50.759Z" },
]

[[package]]
name = "tokenizers"
version = "0.22.0"
source = { registry = "https://pypi.org/simple" }
dependencies = [
    { name = "huggingface-hub" },
]
sdist = { url = "https://files.pythonhosted.org/packages/5e/b4/c1ce3699e81977da2ace8b16d2badfd42b060e7d33d75c4ccdbf9dc920fa/tokenizers-0.22.0.tar.gz", hash = "sha256:2e33b98525be8453f355927f3cab312c36cd3e44f4d7e9e97da2fa94d0a49dcb", size = 362771, upload-time = "2025-08-29T10:25:33.914Z" }
wheels = [
    { url = "https://files.pythonhosted.org/packages/6d/b1/18c13648edabbe66baa85fe266a478a7931ddc0cd1ba618802eb7b8d9865/tokenizers-0.22.0-cp39-abi3-macosx_10_12_x86_64.whl", hash = "sha256:eaa9620122a3fb99b943f864af95ed14c8dfc0f47afa3b404ac8c16b3f2bb484", size = 3081954, upload-time = "2025-08-29T10:25:24.993Z" },
    { url = "https://files.pythonhosted.org/packages/c2/02/c3c454b641bd7c4f79e4464accfae9e7dfc913a777d2e561e168ae060362/tokenizers-0.22.0-cp39-abi3-macosx_11_0_arm64.whl", hash = "sha256:71784b9ab5bf0ff3075bceeb198149d2c5e068549c0d18fe32d06ba0deb63f79", size = 2945644, upload-time = "2025-08-29T10:25:23.405Z" },
    { url = "https://files.pythonhosted.org/packages/55/02/d10185ba2fd8c2d111e124c9d92de398aee0264b35ce433f79fb8472f5d0/tokenizers-0.22.0-cp39-abi3-manylinux_2_17_aarch64.manylinux2014_aarch64.whl", hash = "sha256:ec5b71f668a8076802b0241a42387d48289f25435b86b769ae1837cad4172a17", size = 3254764, upload-time = "2025-08-29T10:25:12.445Z" },
    { url = "https://files.pythonhosted.org/packages/13/89/17514bd7ef4bf5bfff58e2b131cec0f8d5cea2b1c8ffe1050a2c8de88dbb/tokenizers-0.22.0-cp39-abi3-manylinux_2_17_armv7l.manylinux2014_armv7l.whl", hash = "sha256:ea8562fa7498850d02a16178105b58803ea825b50dc9094d60549a7ed63654bb", size = 3161654, upload-time = "2025-08-29T10:25:15.493Z" },
    { url = "https://files.pythonhosted.org/packages/5a/d8/bac9f3a7ef6dcceec206e3857c3b61bb16c6b702ed7ae49585f5bd85c0ef/tokenizers-0.22.0-cp39-abi3-manylinux_2_17_i686.manylinux2014_i686.whl", hash = "sha256:4136e1558a9ef2e2f1de1555dcd573e1cbc4a320c1a06c4107a3d46dc8ac6e4b", size = 3511484, upload-time = "2025-08-29T10:25:20.477Z" },
    { url = "https://files.pythonhosted.org/packages/aa/27/9c9800eb6763683010a4851db4d1802d8cab9cec114c17056eccb4d4a6e0/tokenizers-0.22.0-cp39-abi3-manylinux_2_17_ppc64le.manylinux2014_ppc64le.whl", hash = "sha256:cdf5954de3962a5fd9781dc12048d24a1a6f1f5df038c6e95db328cd22964206", size = 3712829, upload-time = "2025-08-29T10:25:17.154Z" },
    { url = "https://files.pythonhosted.org/packages/10/e3/b1726dbc1f03f757260fa21752e1921445b5bc350389a8314dd3338836db/tokenizers-0.22.0-cp39-abi3-manylinux_2_17_s390x.manylinux2014_s390x.whl", hash = "sha256:8337ca75d0731fc4860e6204cc24bb36a67d9736142aa06ed320943b50b1e7ed", size = 3408934, upload-time = "2025-08-29T10:25:18.76Z" },
    { url = "https://files.pythonhosted.org/packages/d4/61/aeab3402c26874b74bb67a7f2c4b569dde29b51032c5384db592e7b216f4/tokenizers-0.22.0-cp39-abi3-manylinux_2_17_x86_64.manylinux2014_x86_64.whl", hash = "sha256:a89264e26f63c449d8cded9061adea7b5de53ba2346fc7e87311f7e4117c1cc8", size = 3345585, upload-time = "2025-08-29T10:25:22.08Z" },
    { url = "https://files.pythonhosted.org/packages/bc/d3/498b4a8a8764cce0900af1add0f176ff24f475d4413d55b760b8cdf00893/tokenizers-0.22.0-cp39-abi3-musllinux_1_2_aarch64.whl", hash = "sha256:790bad50a1b59d4c21592f9c3cf5e5cf9c3c7ce7e1a23a739f13e01fb1be377a", size = 9322986, upload-time = "2025-08-29T10:25:26.607Z" },
    { url = "https://files.pythonhosted.org/packages/a2/62/92378eb1c2c565837ca3cb5f9569860d132ab9d195d7950c1ea2681dffd0/tokenizers-0.22.0-cp39-abi3-musllinux_1_2_armv7l.whl", hash = "sha256:76cf6757c73a10ef10bf06fa937c0ec7393d90432f543f49adc8cab3fb6f26cb", size = 9276630, upload-time = "2025-08-29T10:25:28.349Z" },
    { url = "https://files.pythonhosted.org/packages/eb/f0/342d80457aa1cda7654327460f69db0d69405af1e4c453f4dc6ca7c4a76e/tokenizers-0.22.0-cp39-abi3-musllinux_1_2_i686.whl", hash = "sha256:1626cb186e143720c62c6c6b5371e62bbc10af60481388c0da89bc903f37ea0c", size = 9547175, upload-time = "2025-08-29T10:25:29.989Z" },
    { url = "https://files.pythonhosted.org/packages/14/84/8aa9b4adfc4fbd09381e20a5bc6aa27040c9c09caa89988c01544e008d18/tokenizers-0.22.0-cp39-abi3-musllinux_1_2_x86_64.whl", hash = "sha256:da589a61cbfea18ae267723d6b029b84598dc8ca78db9951d8f5beff72d8507c", size = 9692735, upload-time = "2025-08-29T10:25:32.089Z" },
    { url = "https://files.pythonhosted.org/packages/bf/24/83ee2b1dc76bfe05c3142e7d0ccdfe69f0ad2f1ebf6c726cea7f0874c0d0/tokenizers-0.22.0-cp39-abi3-win32.whl", hash = "sha256:dbf9d6851bddae3e046fedfb166f47743c1c7bd11c640f0691dd35ef0bcad3be", size = 2471915, upload-time = "2025-08-29T10:25:36.411Z" },
    { url = "https://files.pythonhosted.org/packages/d1/9b/0e0bf82214ee20231845b127aa4a8015936ad5a46779f30865d10e404167/tokenizers-0.22.0-cp39-abi3-win_amd64.whl", hash = "sha256:c78174859eeaee96021f248a56c801e36bfb6bd5b067f2e95aa82445ca324f00", size = 2680494, upload-time = "2025-08-29T10:25:35.14Z" },
]

[[package]]
name = "tomli"
version = "2.2.1"
source = { registry = "https://pypi.org/simple" }
sdist = { url = "https://files.pythonhosted.org/packages/18/87/302344fed471e44a87289cf4967697d07e532f2421fdaf868a303cbae4ff/tomli-2.2.1.tar.gz", hash = "sha256:cd45e1dc79c835ce60f7404ec8119f2eb06d38b1deba146f07ced3bbc44505ff", size = 17175, upload-time = "2024-11-27T22:38:36.873Z" }
wheels = [
    { url = "https://files.pythonhosted.org/packages/52/e1/f8af4c2fcde17500422858155aeb0d7e93477a0d59a98e56cbfe75070fd0/tomli-2.2.1-cp312-cp312-macosx_10_13_x86_64.whl", hash = "sha256:4a8f6e44de52d5e6c657c9fe83b562f5f4256d8ebbfe4ff922c495620a7f6cea", size = 132762, upload-time = "2024-11-27T22:38:07.731Z" },
    { url = "https://files.pythonhosted.org/packages/03/b8/152c68bb84fc00396b83e7bbddd5ec0bd3dd409db4195e2a9b3e398ad2e3/tomli-2.2.1-cp312-cp312-macosx_11_0_arm64.whl", hash = "sha256:8d57ca8095a641b8237d5b079147646153d22552f1c637fd3ba7f4b0b29167a8", size = 123453, upload-time = "2024-11-27T22:38:09.384Z" },
    { url = "https://files.pythonhosted.org/packages/c8/d6/fc9267af9166f79ac528ff7e8c55c8181ded34eb4b0e93daa767b8841573/tomli-2.2.1-cp312-cp312-manylinux_2_17_aarch64.manylinux2014_aarch64.whl", hash = "sha256:4e340144ad7ae1533cb897d406382b4b6fede8890a03738ff1683af800d54192", size = 233486, upload-time = "2024-11-27T22:38:10.329Z" },
    { url = "https://files.pythonhosted.org/packages/5c/51/51c3f2884d7bab89af25f678447ea7d297b53b5a3b5730a7cb2ef6069f07/tomli-2.2.1-cp312-cp312-manylinux_2_17_x86_64.manylinux2014_x86_64.whl", hash = "sha256:db2b95f9de79181805df90bedc5a5ab4c165e6ec3fe99f970d0e302f384ad222", size = 242349, upload-time = "2024-11-27T22:38:11.443Z" },
    { url = "https://files.pythonhosted.org/packages/ab/df/bfa89627d13a5cc22402e441e8a931ef2108403db390ff3345c05253935e/tomli-2.2.1-cp312-cp312-manylinux_2_5_i686.manylinux1_i686.manylinux_2_17_i686.manylinux2014_i686.whl", hash = "sha256:40741994320b232529c802f8bc86da4e1aa9f413db394617b9a256ae0f9a7f77", size = 252159, upload-time = "2024-11-27T22:38:13.099Z" },
    { url = "https://files.pythonhosted.org/packages/9e/6e/fa2b916dced65763a5168c6ccb91066f7639bdc88b48adda990db10c8c0b/tomli-2.2.1-cp312-cp312-musllinux_1_2_aarch64.whl", hash = "sha256:400e720fe168c0f8521520190686ef8ef033fb19fc493da09779e592861b78c6", size = 237243, upload-time = "2024-11-27T22:38:14.766Z" },
    { url = "https://files.pythonhosted.org/packages/b4/04/885d3b1f650e1153cbb93a6a9782c58a972b94ea4483ae4ac5cedd5e4a09/tomli-2.2.1-cp312-cp312-musllinux_1_2_i686.whl", hash = "sha256:02abe224de6ae62c19f090f68da4e27b10af2b93213d36cf44e6e1c5abd19fdd", size = 259645, upload-time = "2024-11-27T22:38:15.843Z" },
    { url = "https://files.pythonhosted.org/packages/9c/de/6b432d66e986e501586da298e28ebeefd3edc2c780f3ad73d22566034239/tomli-2.2.1-cp312-cp312-musllinux_1_2_x86_64.whl", hash = "sha256:b82ebccc8c8a36f2094e969560a1b836758481f3dc360ce9a3277c65f374285e", size = 244584, upload-time = "2024-11-27T22:38:17.645Z" },
    { url = "https://files.pythonhosted.org/packages/1c/9a/47c0449b98e6e7d1be6cbac02f93dd79003234ddc4aaab6ba07a9a7482e2/tomli-2.2.1-cp312-cp312-win32.whl", hash = "sha256:889f80ef92701b9dbb224e49ec87c645ce5df3fa2cc548664eb8a25e03127a98", size = 98875, upload-time = "2024-11-27T22:38:19.159Z" },
    { url = "https://files.pythonhosted.org/packages/ef/60/9b9638f081c6f1261e2688bd487625cd1e660d0a85bd469e91d8db969734/tomli-2.2.1-cp312-cp312-win_amd64.whl", hash = "sha256:7fc04e92e1d624a4a63c76474610238576942d6b8950a2d7f908a340494e67e4", size = 109418, upload-time = "2024-11-27T22:38:20.064Z" },
    { url = "https://files.pythonhosted.org/packages/6e/c2/61d3e0f47e2b74ef40a68b9e6ad5984f6241a942f7cd3bbfbdbd03861ea9/tomli-2.2.1-py3-none-any.whl", hash = "sha256:cb55c73c5f4408779d0cf3eef9f762b9c9f147a77de7b258bef0a5628adc85cc", size = 14257, upload-time = "2024-11-27T22:38:35.385Z" },
]

[[package]]
name = "tomli-w"
version = "1.2.0"
source = { registry = "https://pypi.org/simple" }
sdist = { url = "https://files.pythonhosted.org/packages/19/75/241269d1da26b624c0d5e110e8149093c759b7a286138f4efd61a60e75fe/tomli_w-1.2.0.tar.gz", hash = "sha256:2dd14fac5a47c27be9cd4c976af5a12d87fb1f0b4512f81d69cce3b35ae25021", size = 7184, upload-time = "2025-01-15T12:07:24.262Z" }
wheels = [
    { url = "https://files.pythonhosted.org/packages/c7/18/c86eb8e0202e32dd3df50d43d7ff9854f8e0603945ff398974c1d91ac1ef/tomli_w-1.2.0-py3-none-any.whl", hash = "sha256:188306098d013b691fcadc011abd66727d3c414c571bb01b1a174ba8c983cf90", size = 6675, upload-time = "2025-01-15T12:07:22.074Z" },
]

[[package]]
name = "torch"
version = "2.8.0+cu128"
source = { registry = "https://download.pytorch.org/whl/test/cu128" }
dependencies = [
    { name = "filelock" },
    { name = "fsspec" },
    { name = "jinja2" },
    { name = "networkx" },
    { name = "nvidia-cublas-cu12", marker = "platform_machine == 'x86_64' and sys_platform == 'linux'" },
    { name = "nvidia-cuda-cupti-cu12", marker = "platform_machine == 'x86_64' and sys_platform == 'linux'" },
    { name = "nvidia-cuda-nvrtc-cu12", marker = "platform_machine == 'x86_64' and sys_platform == 'linux'" },
    { name = "nvidia-cuda-runtime-cu12", marker = "platform_machine == 'x86_64' and sys_platform == 'linux'" },
    { name = "nvidia-cudnn-cu12", marker = "platform_machine == 'x86_64' and sys_platform == 'linux'" },
    { name = "nvidia-cufft-cu12", marker = "platform_machine == 'x86_64' and sys_platform == 'linux'" },
    { name = "nvidia-cufile-cu12", marker = "platform_machine == 'x86_64' and sys_platform == 'linux'" },
    { name = "nvidia-curand-cu12", marker = "platform_machine == 'x86_64' and sys_platform == 'linux'" },
    { name = "nvidia-cusolver-cu12", marker = "platform_machine == 'x86_64' and sys_platform == 'linux'" },
    { name = "nvidia-cusparse-cu12", marker = "platform_machine == 'x86_64' and sys_platform == 'linux'" },
    { name = "nvidia-cusparselt-cu12", marker = "platform_machine == 'x86_64' and sys_platform == 'linux'" },
    { name = "nvidia-nccl-cu12", marker = "platform_machine == 'x86_64' and sys_platform == 'linux'" },
    { name = "nvidia-nvjitlink-cu12", marker = "platform_machine == 'x86_64' and sys_platform == 'linux'" },
    { name = "nvidia-nvtx-cu12", marker = "platform_machine == 'x86_64' and sys_platform == 'linux'" },
    { name = "setuptools" },
    { name = "sympy" },
    { name = "triton", version = "3.4.0", source = { registry = "https://pypi.org/simple" }, marker = "platform_machine == 'x86_64' and sys_platform == 'linux'" },
    { name = "typing-extensions" },
]
wheels = [
    { url = "https://download.pytorch.org/whl/test/cu128/torch-2.8.0%2Bcu128-cp312-cp312-manylinux_2_28_x86_64.whl", hash = "sha256:4354fc05bb79b208d6995a04ca1ceef6a9547b1c4334435574353d381c55087c" },
    { url = "https://download.pytorch.org/whl/test/cu128/torch-2.8.0%2Bcu128-cp312-cp312-win_amd64.whl", hash = "sha256:0ad925202387f4e7314302a1b4f8860fa824357f9b1466d7992bf276370ebcff" },
]

[[package]]
name = "torchaudio"
version = "2.8.0"
source = { registry = "https://pypi.org/simple" }
dependencies = [
    { name = "torch" },
]
wheels = [
    { url = "https://files.pythonhosted.org/packages/ac/cc/c2e2a3eb6ee956f73c68541e439916f8146170ea9cc61e72adea5c995312/torchaudio-2.8.0-cp312-cp312-macosx_11_0_arm64.whl", hash = "sha256:ddef94bf181e6447cbb05f38beaca8f6c5bb8d2b9ddced1aa3452025b9fc70d3", size = 1856736, upload-time = "2025-08-06T14:58:36.3Z" },
    { url = "https://files.pythonhosted.org/packages/c7/0d/24dad878784f1edd62862f27173781669f0c71eb46368636787d1e364188/torchaudio-2.8.0-cp312-cp312-manylinux_2_28_aarch64.whl", hash = "sha256:862e2e40bf09d865e5df080a84c1a39bbcef40e43140f4b1737eb3a389d3b38f", size = 1692930, upload-time = "2025-08-06T14:58:41.312Z" },
    { url = "https://files.pythonhosted.org/packages/c2/a6/84d80f34472503e9eb82245d7df501c59602d75d7360e717fb9b84f91c5e/torchaudio-2.8.0-cp312-cp312-manylinux_2_28_x86_64.whl", hash = "sha256:93a8583f280fe83ba021aa713319381ea71362cc87b67ee38e97a43cb2254aee", size = 4014607, upload-time = "2025-08-06T14:58:47.234Z" },
    { url = "https://files.pythonhosted.org/packages/43/ab/96ad33afa320738a7cfb4b51ba97e2f3cfb1e04ae3115d5057655103ba4f/torchaudio-2.8.0-cp312-cp312-win_amd64.whl", hash = "sha256:4b82cacd1b8ccd543b1149d8cab257a40dfda8119023d2e3a96c66349c84bffb", size = 2499890, upload-time = "2025-08-06T14:58:55.066Z" },
]

[[package]]
name = "torchdata"
version = "0.11.0"
source = { registry = "https://pypi.org/simple" }
dependencies = [
    { name = "requests" },
    { name = "torch" },
    { name = "urllib3" },
]
wheels = [
    { url = "https://files.pythonhosted.org/packages/95/d4/af694ef718aedbe95a72760ab9ff7a6a7a44ace2d7f70c27bfeb67c5c503/torchdata-0.11.0-py3-none-any.whl", hash = "sha256:52b940fbbe0e00fb21cabddf528449d1bec5bfb0d0823b7487b15f951658ee33", size = 61968, upload-time = "2025-02-20T22:26:30.666Z" },
]

[[package]]
name = "torchtitan"
version = "0.1.0"
source = { git = "https://github.com/pytorch/torchtitan?rev=a1fdd7e43694bbfeff5d6ad8ac738c067bb90d41#a1fdd7e43694bbfeff5d6ad8ac738c067bb90d41" }
dependencies = [
    { name = "datasets" },
    { name = "fsspec" },
    { name = "tensorboard" },
    { name = "tokenizers" },
    { name = "tomli" },
    { name = "torchdata" },
    { name = "tyro" },
]

[[package]]
name = "torchvision"
version = "0.23.0"
source = { registry = "https://pypi.org/simple" }
dependencies = [
    { name = "numpy" },
    { name = "pillow" },
    { name = "torch" },
]
wheels = [
    { url = "https://files.pythonhosted.org/packages/df/1d/0ea0b34bde92a86d42620f29baa6dcbb5c2fc85990316df5cb8f7abb8ea2/torchvision-0.23.0-cp312-cp312-macosx_11_0_arm64.whl", hash = "sha256:e0e2c04a91403e8dd3af9756c6a024a1d9c0ed9c0d592a8314ded8f4fe30d440", size = 1856885, upload-time = "2025-08-06T14:58:06.503Z" },
    { url = "https://files.pythonhosted.org/packages/e2/00/2f6454decc0cd67158c7890364e446aad4b91797087a57a78e72e1a8f8bc/torchvision-0.23.0-cp312-cp312-manylinux_2_28_aarch64.whl", hash = "sha256:6dd7c4d329a0e03157803031bc856220c6155ef08c26d4f5bbac938acecf0948", size = 2396614, upload-time = "2025-08-06T14:58:03.116Z" },
    { url = "https://files.pythonhosted.org/packages/e4/b5/3e580dcbc16f39a324f3dd71b90edbf02a42548ad44d2b4893cc92b1194b/torchvision-0.23.0-cp312-cp312-manylinux_2_28_x86_64.whl", hash = "sha256:4e7d31c43bc7cbecbb1a5652ac0106b436aa66e26437585fc2c4b2cf04d6014c", size = 8627108, upload-time = "2025-08-06T14:58:12.956Z" },
    { url = "https://files.pythonhosted.org/packages/82/c1/c2fe6d61e110a8d0de2f94276899a2324a8f1e6aee559eb6b4629ab27466/torchvision-0.23.0-cp312-cp312-win_amd64.whl", hash = "sha256:a2e45272abe7b8bf0d06c405e78521b5757be1bd0ed7e5cd78120f7fdd4cbf35", size = 1600723, upload-time = "2025-08-06T14:57:57.986Z" },
]

[[package]]
name = "tornado"
version = "6.5.2"
source = { registry = "https://pypi.org/simple" }
sdist = { url = "https://files.pythonhosted.org/packages/09/ce/1eb500eae19f4648281bb2186927bb062d2438c2e5093d1360391afd2f90/tornado-6.5.2.tar.gz", hash = "sha256:ab53c8f9a0fa351e2c0741284e06c7a45da86afb544133201c5cc8578eb076a0", size = 510821, upload-time = "2025-08-08T18:27:00.78Z" }
wheels = [
    { url = "https://files.pythonhosted.org/packages/f6/48/6a7529df2c9cc12efd2e8f5dd219516184d703b34c06786809670df5b3bd/tornado-6.5.2-cp39-abi3-macosx_10_9_universal2.whl", hash = "sha256:2436822940d37cde62771cff8774f4f00b3c8024fe482e16ca8387b8a2724db6", size = 442563, upload-time = "2025-08-08T18:26:42.945Z" },
    { url = "https://files.pythonhosted.org/packages/f2/b5/9b575a0ed3e50b00c40b08cbce82eb618229091d09f6d14bce80fc01cb0b/tornado-6.5.2-cp39-abi3-macosx_10_9_x86_64.whl", hash = "sha256:583a52c7aa94ee046854ba81d9ebb6c81ec0fd30386d96f7640c96dad45a03ef", size = 440729, upload-time = "2025-08-08T18:26:44.473Z" },
    { url = "https://files.pythonhosted.org/packages/1b/4e/619174f52b120efcf23633c817fd3fed867c30bff785e2cd5a53a70e483c/tornado-6.5.2-cp39-abi3-manylinux_2_17_aarch64.manylinux2014_aarch64.whl", hash = "sha256:b0fe179f28d597deab2842b86ed4060deec7388f1fd9c1b4a41adf8af058907e", size = 444295, upload-time = "2025-08-08T18:26:46.021Z" },
    { url = "https://files.pythonhosted.org/packages/95/fa/87b41709552bbd393c85dd18e4e3499dcd8983f66e7972926db8d96aa065/tornado-6.5.2-cp39-abi3-manylinux_2_5_i686.manylinux1_i686.manylinux_2_17_i686.manylinux2014_i686.whl", hash = "sha256:b186e85d1e3536d69583d2298423744740986018e393d0321df7340e71898882", size = 443644, upload-time = "2025-08-08T18:26:47.625Z" },
    { url = "https://files.pythonhosted.org/packages/f9/41/fb15f06e33d7430ca89420283a8762a4e6b8025b800ea51796ab5e6d9559/tornado-6.5.2-cp39-abi3-manylinux_2_5_x86_64.manylinux1_x86_64.manylinux_2_17_x86_64.manylinux2014_x86_64.whl", hash = "sha256:e792706668c87709709c18b353da1f7662317b563ff69f00bab83595940c7108", size = 443878, upload-time = "2025-08-08T18:26:50.599Z" },
    { url = "https://files.pythonhosted.org/packages/11/92/fe6d57da897776ad2e01e279170ea8ae726755b045fe5ac73b75357a5a3f/tornado-6.5.2-cp39-abi3-musllinux_1_2_aarch64.whl", hash = "sha256:06ceb1300fd70cb20e43b1ad8aaee0266e69e7ced38fa910ad2e03285009ce7c", size = 444549, upload-time = "2025-08-08T18:26:51.864Z" },
    { url = "https://files.pythonhosted.org/packages/9b/02/c8f4f6c9204526daf3d760f4aa555a7a33ad0e60843eac025ccfd6ff4a93/tornado-6.5.2-cp39-abi3-musllinux_1_2_i686.whl", hash = "sha256:74db443e0f5251be86cbf37929f84d8c20c27a355dd452a5cfa2aada0d001ec4", size = 443973, upload-time = "2025-08-08T18:26:53.625Z" },
    { url = "https://files.pythonhosted.org/packages/ae/2d/f5f5707b655ce2317190183868cd0f6822a1121b4baeae509ceb9590d0bd/tornado-6.5.2-cp39-abi3-musllinux_1_2_x86_64.whl", hash = "sha256:b5e735ab2889d7ed33b32a459cac490eda71a1ba6857b0118de476ab6c366c04", size = 443954, upload-time = "2025-08-08T18:26:55.072Z" },
    { url = "https://files.pythonhosted.org/packages/e8/59/593bd0f40f7355806bf6573b47b8c22f8e1374c9b6fd03114bd6b7a3dcfd/tornado-6.5.2-cp39-abi3-win32.whl", hash = "sha256:c6f29e94d9b37a95013bb669616352ddb82e3bfe8326fccee50583caebc8a5f0", size = 445023, upload-time = "2025-08-08T18:26:56.677Z" },
    { url = "https://files.pythonhosted.org/packages/c7/2a/f609b420c2f564a748a2d80ebfb2ee02a73ca80223af712fca591386cafb/tornado-6.5.2-cp39-abi3-win_amd64.whl", hash = "sha256:e56a5af51cc30dd2cae649429af65ca2f6571da29504a07995175df14c18f35f", size = 445427, upload-time = "2025-08-08T18:26:57.91Z" },
    { url = "https://files.pythonhosted.org/packages/5e/4f/e1f65e8f8c76d73658b33d33b81eed4322fb5085350e4328d5c956f0c8f9/tornado-6.5.2-cp39-abi3-win_arm64.whl", hash = "sha256:d6c33dc3672e3a1f3618eb63b7ef4683a7688e7b9e6e8f0d9aa5726360a004af", size = 444456, upload-time = "2025-08-08T18:26:59.207Z" },
]

[[package]]
name = "tqdm"
version = "4.67.1"
source = { registry = "https://pypi.org/simple" }
dependencies = [
    { name = "colorama", marker = "sys_platform == 'win32'" },
]
sdist = { url = "https://files.pythonhosted.org/packages/a8/4b/29b4ef32e036bb34e4ab51796dd745cdba7ed47ad142a9f4a1eb8e0c744d/tqdm-4.67.1.tar.gz", hash = "sha256:f8aef9c52c08c13a65f30ea34f4e5aac3fd1a34959879d7e59e63027286627f2", size = 169737, upload-time = "2024-11-24T20:12:22.481Z" }
wheels = [
    { url = "https://files.pythonhosted.org/packages/d0/30/dc54f88dd4a2b5dc8a0279bdd7270e735851848b762aeb1c1184ed1f6b14/tqdm-4.67.1-py3-none-any.whl", hash = "sha256:26445eca388f82e72884e0d580d5464cd801a3ea01e63e5601bdff9ba6a48de2", size = 78540, upload-time = "2024-11-24T20:12:19.698Z" },
]

[[package]]
name = "traitlets"
version = "5.14.3"
source = { registry = "https://pypi.org/simple" }
sdist = { url = "https://files.pythonhosted.org/packages/eb/79/72064e6a701c2183016abbbfedaba506d81e30e232a68c9f0d6f6fcd1574/traitlets-5.14.3.tar.gz", hash = "sha256:9ed0579d3502c94b4b3732ac120375cda96f923114522847de4b3bb98b96b6b7", size = 161621, upload-time = "2024-04-19T11:11:49.746Z" }
wheels = [
    { url = "https://files.pythonhosted.org/packages/00/c0/8f5d070730d7836adc9c9b6408dec68c6ced86b304a9b26a14df072a6e8c/traitlets-5.14.3-py3-none-any.whl", hash = "sha256:b74e89e397b1ed28cc831db7aea759ba6640cb3de13090ca145426688ff1ac4f", size = 85359, upload-time = "2024-04-19T11:11:46.763Z" },
]

[[package]]
name = "transformers"
version = "4.56.1"
source = { registry = "https://pypi.org/simple" }
dependencies = [
    { name = "filelock" },
    { name = "huggingface-hub" },
    { name = "numpy" },
    { name = "packaging" },
    { name = "pyyaml" },
    { name = "regex" },
    { name = "requests" },
    { name = "safetensors" },
    { name = "tokenizers" },
    { name = "tqdm" },
]
sdist = { url = "https://files.pythonhosted.org/packages/89/21/dc88ef3da1e49af07ed69386a11047a31dcf1aaf4ded3bc4b173fbf94116/transformers-4.56.1.tar.gz", hash = "sha256:0d88b1089a563996fc5f2c34502f10516cad3ea1aa89f179f522b54c8311fe74", size = 9855473, upload-time = "2025-09-04T20:47:13.14Z" }
wheels = [
    { url = "https://files.pythonhosted.org/packages/71/7c/283c3dd35e00e22a7803a0b2a65251347b745474a82399be058bde1c9f15/transformers-4.56.1-py3-none-any.whl", hash = "sha256:1697af6addfb6ddbce9618b763f4b52d5a756f6da4899ffd1b4febf58b779248", size = 11608197, upload-time = "2025-09-04T20:47:04.895Z" },
]

[[package]]
name = "triton"
version = "3.3.1"
source = { registry = "https://pypi.org/simple" }
resolution-markers = [
    "sys_platform != 'linux'",
]
dependencies = [
    { name = "setuptools", marker = "sys_platform != 'linux'" },
]

[[package]]
name = "triton"
version = "3.4.0"
source = { registry = "https://pypi.org/simple" }
resolution-markers = [
    "sys_platform == 'linux'",
]
dependencies = [
    { name = "setuptools", marker = "sys_platform == 'linux'" },
]
wheels = [
    { url = "https://files.pythonhosted.org/packages/d0/66/b1eb52839f563623d185f0927eb3530ee4d5ffe9d377cdaf5346b306689e/triton-3.4.0-cp312-cp312-manylinux_2_27_x86_64.manylinux_2_28_x86_64.whl", hash = "sha256:31c1d84a5c0ec2c0f8e8a072d7fd150cab84a9c239eaddc6706c081bfae4eb04", size = 155560068, upload-time = "2025-07-30T19:58:37.081Z" },
]

[[package]]
name = "typeguard"
version = "4.4.4"
source = { registry = "https://pypi.org/simple" }
dependencies = [
    { name = "typing-extensions" },
]
sdist = { url = "https://files.pythonhosted.org/packages/c7/68/71c1a15b5f65f40e91b65da23b8224dad41349894535a97f63a52e462196/typeguard-4.4.4.tar.gz", hash = "sha256:3a7fd2dffb705d4d0efaed4306a704c89b9dee850b688f060a8b1615a79e5f74", size = 75203, upload-time = "2025-06-18T09:56:07.624Z" }
wheels = [
    { url = "https://files.pythonhosted.org/packages/1b/a9/e3aee762739c1d7528da1c3e06d518503f8b6c439c35549b53735ba52ead/typeguard-4.4.4-py3-none-any.whl", hash = "sha256:b5f562281b6bfa1f5492470464730ef001646128b180769880468bd84b68b09e", size = 34874, upload-time = "2025-06-18T09:56:05.999Z" },
]

[[package]]
name = "typer"
version = "0.17.4"
source = { registry = "https://pypi.org/simple" }
dependencies = [
    { name = "click" },
    { name = "rich" },
    { name = "shellingham" },
    { name = "typing-extensions" },
]
sdist = { url = "https://files.pythonhosted.org/packages/92/e8/2a73ccf9874ec4c7638f172efc8972ceab13a0e3480b389d6ed822f7a822/typer-0.17.4.tar.gz", hash = "sha256:b77dc07d849312fd2bb5e7f20a7af8985c7ec360c45b051ed5412f64d8dc1580", size = 103734, upload-time = "2025-09-05T18:14:40.746Z" }
wheels = [
    { url = "https://files.pythonhosted.org/packages/93/72/6b3e70d32e89a5cbb6a4513726c1ae8762165b027af569289e19ec08edd8/typer-0.17.4-py3-none-any.whl", hash = "sha256:015534a6edaa450e7007eba705d5c18c3349dcea50a6ad79a5ed530967575824", size = 46643, upload-time = "2025-09-05T18:14:39.166Z" },
]

[[package]]
name = "types-requests"
version = "2.32.4.20250809"
source = { registry = "https://pypi.org/simple" }
dependencies = [
    { name = "urllib3" },
]
sdist = { url = "https://files.pythonhosted.org/packages/ed/b0/9355adb86ec84d057fea765e4c49cce592aaf3d5117ce5609a95a7fc3dac/types_requests-2.32.4.20250809.tar.gz", hash = "sha256:d8060de1c8ee599311f56ff58010fb4902f462a1470802cf9f6ed27bc46c4df3", size = 23027, upload-time = "2025-08-09T03:17:10.664Z" }
wheels = [
    { url = "https://files.pythonhosted.org/packages/2b/6f/ec0012be842b1d888d46884ac5558fd62aeae1f0ec4f7a581433d890d4b5/types_requests-2.32.4.20250809-py3-none-any.whl", hash = "sha256:f73d1832fb519ece02c85b1f09d5f0dd3108938e7d47e7f94bbfa18a6782b163", size = 20644, upload-time = "2025-08-09T03:17:09.716Z" },
]

[[package]]
name = "typing-extensions"
version = "4.15.0"
source = { registry = "https://pypi.org/simple" }
sdist = { url = "https://files.pythonhosted.org/packages/72/94/1a15dd82efb362ac84269196e94cf00f187f7ed21c242792a923cdb1c61f/typing_extensions-4.15.0.tar.gz", hash = "sha256:0cea48d173cc12fa28ecabc3b837ea3cf6f38c6d1136f85cbaaf598984861466", size = 109391, upload-time = "2025-08-25T13:49:26.313Z" }
wheels = [
    { url = "https://files.pythonhosted.org/packages/18/67/36e9267722cc04a6b9f15c7f3441c2363321a3ea07da7ae0c0707beb2a9c/typing_extensions-4.15.0-py3-none-any.whl", hash = "sha256:f0fa19c6845758ab08074a0cfa8b7aecb71c999ca73d62883bc25cc018c4e548", size = 44614, upload-time = "2025-08-25T13:49:24.86Z" },
]

[[package]]
name = "typing-inspection"
version = "0.4.1"
source = { registry = "https://pypi.org/simple" }
dependencies = [
    { name = "typing-extensions" },
]
sdist = { url = "https://files.pythonhosted.org/packages/f8/b1/0c11f5058406b3af7609f121aaa6b609744687f1d158b3c3a5bf4cc94238/typing_inspection-0.4.1.tar.gz", hash = "sha256:6ae134cc0203c33377d43188d4064e9b357dba58cff3185f22924610e70a9d28", size = 75726, upload-time = "2025-05-21T18:55:23.885Z" }
wheels = [
    { url = "https://files.pythonhosted.org/packages/17/69/cd203477f944c353c31bade965f880aa1061fd6bf05ded0726ca845b6ff7/typing_inspection-0.4.1-py3-none-any.whl", hash = "sha256:389055682238f53b04f7badcb49b989835495a96700ced5dab2d8feae4b26f51", size = 14552, upload-time = "2025-05-21T18:55:22.152Z" },
]

[[package]]
name = "tyro"
version = "0.9.31"
source = { registry = "https://pypi.org/simple" }
dependencies = [
    { name = "colorama", marker = "sys_platform == 'win32'" },
    { name = "docstring-parser" },
    { name = "rich" },
    { name = "shtab" },
    { name = "typeguard" },
    { name = "typing-extensions" },
]
sdist = { url = "https://files.pythonhosted.org/packages/b0/68/807bb16fdf4fe5cdfd70f6e90b0fd78f0d11bee815996ce5c9ae864b3ee1/tyro-0.9.31.tar.gz", hash = "sha256:e858b21f4d179db9fb52b292d3a544aca0bb439399bd59f1943cf96382f15a68", size = 319632, upload-time = "2025-08-30T21:17:35.674Z" }
wheels = [
    { url = "https://files.pythonhosted.org/packages/9b/c6/c808aed7b41ddb7b25427d53185c12df3daea76a295d061a3c58ac61a313/tyro-0.9.31-py3-none-any.whl", hash = "sha256:565305246fbfe7c288b7c44d5af58782a582b885c662ff223e9933779c1c10a3", size = 131681, upload-time = "2025-08-30T21:17:34.534Z" },
]

[[package]]
name = "tzdata"
version = "2025.2"
source = { registry = "https://pypi.org/simple" }
sdist = { url = "https://files.pythonhosted.org/packages/95/32/1a225d6164441be760d75c2c42e2780dc0873fe382da3e98a2e1e48361e5/tzdata-2025.2.tar.gz", hash = "sha256:b60a638fcc0daffadf82fe0f57e53d06bdec2f36c4df66280ae79bce6bd6f2b9", size = 196380, upload-time = "2025-03-23T13:54:43.652Z" }
wheels = [
    { url = "https://files.pythonhosted.org/packages/5c/23/c7abc0ca0a1526a0774eca151daeb8de62ec457e77262b66b359c3c7679e/tzdata-2025.2-py2.py3-none-any.whl", hash = "sha256:1a403fada01ff9221ca8044d701868fa132215d84beb92242d9acd2147f667a8", size = 347839, upload-time = "2025-03-23T13:54:41.845Z" },
]

[[package]]
name = "uc-micro-py"
version = "1.0.3"
source = { registry = "https://pypi.org/simple" }
sdist = { url = "https://files.pythonhosted.org/packages/91/7a/146a99696aee0609e3712f2b44c6274566bc368dfe8375191278045186b8/uc-micro-py-1.0.3.tar.gz", hash = "sha256:d321b92cff673ec58027c04015fcaa8bb1e005478643ff4a500882eaab88c48a", size = 6043, upload-time = "2024-02-09T16:52:01.654Z" }
wheels = [
    { url = "https://files.pythonhosted.org/packages/37/87/1f677586e8ac487e29672e4b17455758fce261de06a0d086167bb760361a/uc_micro_py-1.0.3-py3-none-any.whl", hash = "sha256:db1dffff340817673d7b466ec86114a9dc0e9d4d9b5ba229d9d60e5c12600cd5", size = 6229, upload-time = "2024-02-09T16:52:00.371Z" },
]

[[package]]
name = "urllib3"
version = "2.5.0"
source = { registry = "https://pypi.org/simple" }
sdist = { url = "https://files.pythonhosted.org/packages/15/22/9ee70a2574a4f4599c47dd506532914ce044817c7752a79b6a51286319bc/urllib3-2.5.0.tar.gz", hash = "sha256:3fc47733c7e419d4bc3f6b3dc2b4f890bb743906a30d56ba4a5bfa4bbff92760", size = 393185, upload-time = "2025-06-18T14:07:41.644Z" }
wheels = [
    { url = "https://files.pythonhosted.org/packages/a7/c2/fe1e52489ae3122415c51f387e221dd0773709bad6c6cdaa599e8a2c5185/urllib3-2.5.0-py3-none-any.whl", hash = "sha256:e6b01673c0fa6a13e374b50871808eb3bf7046c4b125b216f6bf1cc604cff0dc", size = 129795, upload-time = "2025-06-18T14:07:40.39Z" },
]

[[package]]
name = "uvicorn"
version = "0.35.0"
source = { registry = "https://pypi.org/simple" }
dependencies = [
    { name = "click" },
    { name = "h11" },
]
sdist = { url = "https://files.pythonhosted.org/packages/5e/42/e0e305207bb88c6b8d3061399c6a961ffe5fbb7e2aa63c9234df7259e9cd/uvicorn-0.35.0.tar.gz", hash = "sha256:bc662f087f7cf2ce11a1d7fd70b90c9f98ef2e2831556dd078d131b96cc94a01", size = 78473, upload-time = "2025-06-28T16:15:46.058Z" }
wheels = [
    { url = "https://files.pythonhosted.org/packages/d2/e2/dc81b1bd1dcfe91735810265e9d26bc8ec5da45b4c0f6237e286819194c3/uvicorn-0.35.0-py3-none-any.whl", hash = "sha256:197535216b25ff9b785e29a0b79199f55222193d47f820816e7da751e9bc8d4a", size = 66406, upload-time = "2025-06-28T16:15:44.816Z" },
]

[package.optional-dependencies]
standard = [
    { name = "colorama", marker = "sys_platform == 'win32'" },
    { name = "httptools" },
    { name = "python-dotenv" },
    { name = "pyyaml" },
    { name = "uvloop", marker = "platform_python_implementation != 'PyPy' and sys_platform != 'cygwin' and sys_platform != 'win32'" },
    { name = "watchfiles" },
    { name = "websockets" },
]

[[package]]
name = "uvloop"
version = "0.21.0"
source = { registry = "https://pypi.org/simple" }
sdist = { url = "https://files.pythonhosted.org/packages/af/c0/854216d09d33c543f12a44b393c402e89a920b1a0a7dc634c42de91b9cf6/uvloop-0.21.0.tar.gz", hash = "sha256:3bf12b0fda68447806a7ad847bfa591613177275d35b6724b1ee573faa3704e3", size = 2492741, upload-time = "2024-10-14T23:38:35.489Z" }
wheels = [
    { url = "https://files.pythonhosted.org/packages/8c/4c/03f93178830dc7ce8b4cdee1d36770d2f5ebb6f3d37d354e061eefc73545/uvloop-0.21.0-cp312-cp312-macosx_10_13_universal2.whl", hash = "sha256:359ec2c888397b9e592a889c4d72ba3d6befba8b2bb01743f72fffbde663b59c", size = 1471284, upload-time = "2024-10-14T23:37:47.833Z" },
    { url = "https://files.pythonhosted.org/packages/43/3e/92c03f4d05e50f09251bd8b2b2b584a2a7f8fe600008bcc4523337abe676/uvloop-0.21.0-cp312-cp312-macosx_10_13_x86_64.whl", hash = "sha256:f7089d2dc73179ce5ac255bdf37c236a9f914b264825fdaacaded6990a7fb4c2", size = 821349, upload-time = "2024-10-14T23:37:50.149Z" },
    { url = "https://files.pythonhosted.org/packages/a6/ef/a02ec5da49909dbbfb1fd205a9a1ac4e88ea92dcae885e7c961847cd51e2/uvloop-0.21.0-cp312-cp312-manylinux_2_17_aarch64.manylinux2014_aarch64.whl", hash = "sha256:baa4dcdbd9ae0a372f2167a207cd98c9f9a1ea1188a8a526431eef2f8116cc8d", size = 4580089, upload-time = "2024-10-14T23:37:51.703Z" },
    { url = "https://files.pythonhosted.org/packages/06/a7/b4e6a19925c900be9f98bec0a75e6e8f79bb53bdeb891916609ab3958967/uvloop-0.21.0-cp312-cp312-manylinux_2_17_x86_64.manylinux2014_x86_64.whl", hash = "sha256:86975dca1c773a2c9864f4c52c5a55631038e387b47eaf56210f873887b6c8dc", size = 4693770, upload-time = "2024-10-14T23:37:54.122Z" },
    { url = "https://files.pythonhosted.org/packages/ce/0c/f07435a18a4b94ce6bd0677d8319cd3de61f3a9eeb1e5f8ab4e8b5edfcb3/uvloop-0.21.0-cp312-cp312-musllinux_1_2_aarch64.whl", hash = "sha256:461d9ae6660fbbafedd07559c6a2e57cd553b34b0065b6550685f6653a98c1cb", size = 4451321, upload-time = "2024-10-14T23:37:55.766Z" },
    { url = "https://files.pythonhosted.org/packages/8f/eb/f7032be105877bcf924709c97b1bf3b90255b4ec251f9340cef912559f28/uvloop-0.21.0-cp312-cp312-musllinux_1_2_x86_64.whl", hash = "sha256:183aef7c8730e54c9a3ee3227464daed66e37ba13040bb3f350bc2ddc040f22f", size = 4659022, upload-time = "2024-10-14T23:37:58.195Z" },
]

[[package]]
name = "verifiers"
version = "0.1.6.post0"
<<<<<<< HEAD
source = { git = "https://github.com/PrimeIntellect-ai/verifiers.git?rev=799f3350af7bcb383eb9807a67bf61190d1672e7#799f3350af7bcb383eb9807a67bf61190d1672e7" }
=======
source = { git = "https://github.com/PrimeIntellect-ai/verifiers.git?rev=af3a25d1c14d2d3887d22186832986ff4c850056#af3a25d1c14d2d3887d22186832986ff4c850056" }
>>>>>>> c53fa7fe
dependencies = [
    { name = "datasets" },
    { name = "jinja2" },
    { name = "nest-asyncio" },
    { name = "openai" },
    { name = "openai-agents" },
    { name = "prime-sandboxes" },
    { name = "pydantic" },
    { name = "requests" },
    { name = "rich" },
    { name = "textual" },
    { name = "wget" },
]

[[package]]
name = "virtualenv"
version = "20.34.0"
source = { registry = "https://pypi.org/simple" }
dependencies = [
    { name = "distlib" },
    { name = "filelock" },
    { name = "platformdirs" },
]
sdist = { url = "https://files.pythonhosted.org/packages/1c/14/37fcdba2808a6c615681cd216fecae00413c9dab44fb2e57805ecf3eaee3/virtualenv-20.34.0.tar.gz", hash = "sha256:44815b2c9dee7ed86e387b842a84f20b93f7f417f95886ca1996a72a4138eb1a", size = 6003808, upload-time = "2025-08-13T14:24:07.464Z" }
wheels = [
    { url = "https://files.pythonhosted.org/packages/76/06/04c8e804f813cf972e3262f3f8584c232de64f0cde9f703b46cf53a45090/virtualenv-20.34.0-py3-none-any.whl", hash = "sha256:341f5afa7eee943e4984a9207c025feedd768baff6753cd660c857ceb3e36026", size = 5983279, upload-time = "2025-08-13T14:24:05.111Z" },
]

[[package]]
name = "vllm"
version = "0.10.2"
source = { registry = "https://pypi.org/simple" }
dependencies = [
    { name = "aiohttp" },
    { name = "blake3" },
    { name = "cachetools" },
    { name = "cbor2" },
    { name = "cloudpickle" },
    { name = "compressed-tensors" },
    { name = "depyf" },
    { name = "diskcache" },
    { name = "einops" },
    { name = "fastapi", extra = ["standard"] },
    { name = "filelock" },
    { name = "gguf" },
    { name = "lark" },
    { name = "llguidance", marker = "platform_machine == 'aarch64' or platform_machine == 'arm64' or platform_machine == 'x86_64'" },
    { name = "lm-format-enforcer" },
    { name = "mistral-common", extra = ["audio", "image"] },
    { name = "msgspec" },
    { name = "ninja" },
    { name = "numba" },
    { name = "numpy" },
    { name = "openai" },
    { name = "openai-harmony" },
    { name = "opencv-python-headless" },
    { name = "outlines-core" },
    { name = "partial-json-parser" },
    { name = "pillow" },
    { name = "prometheus-client" },
    { name = "prometheus-fastapi-instrumentator" },
    { name = "protobuf" },
    { name = "psutil" },
    { name = "py-cpuinfo" },
    { name = "pybase64" },
    { name = "pydantic" },
    { name = "python-json-logger" },
    { name = "pyyaml" },
    { name = "pyzmq" },
    { name = "ray", extra = ["cgraph"] },
    { name = "regex" },
    { name = "requests" },
    { name = "scipy" },
    { name = "sentencepiece" },
    { name = "setproctitle" },
    { name = "setuptools" },
    { name = "six" },
    { name = "tiktoken" },
    { name = "tokenizers" },
    { name = "torch" },
    { name = "torchaudio" },
    { name = "torchvision" },
    { name = "tqdm" },
    { name = "transformers" },
    { name = "typing-extensions" },
    { name = "watchfiles" },
    { name = "xformers", marker = "platform_machine == 'x86_64' and sys_platform == 'linux'" },
    { name = "xgrammar", marker = "platform_machine == 'aarch64' or platform_machine == 'arm64' or platform_machine == 'x86_64'" },
]
sdist = { url = "https://files.pythonhosted.org/packages/7d/0a/278d7bbf454f7de5322a5007427eed3e8b34ed6c2802491b56bbdfd7bbb4/vllm-0.10.2.tar.gz", hash = "sha256:57608f44cf61f5d80fb182c98e06e524cb2925bb528258a7b247c8e43a52d13e", size = 10908356, upload-time = "2025-09-13T23:00:34.918Z" }
wheels = [
    { url = "https://files.pythonhosted.org/packages/a2/1a/365479f413e7408b314c0237d6c929569874d5c002bc7c8b5a7fbf40c7d9/vllm-0.10.2-cp38-abi3-manylinux1_x86_64.whl", hash = "sha256:e0cba6110483d9bf25c4402d8655cf78d366dd13e4155210980cc3480ed98b7b", size = 436413211, upload-time = "2025-09-13T23:00:25.278Z" },
    { url = "https://files.pythonhosted.org/packages/2f/29/b02687cb515be113a9fe188271b119a37178e9feefeb9c9b23dac87144e4/vllm-0.10.2-cp38-abi3-manylinux2014_aarch64.whl", hash = "sha256:b011a55544c0e7a8b6d247da1585b1d073bbb8dc4981d576559784ea2d3fafa1", size = 399379773, upload-time = "2025-09-16T00:29:34.059Z" },
]

[[package]]
name = "wadler-lindig"
version = "0.1.7"
source = { registry = "https://pypi.org/simple" }
sdist = { url = "https://files.pythonhosted.org/packages/1e/67/cbae4bf7683a64755c2c1778c418fea96d00e34395bb91743f08bd951571/wadler_lindig-0.1.7.tar.gz", hash = "sha256:81d14d3fe77d441acf3ebd7f4aefac20c74128bf460e84b512806dccf7b2cd55", size = 15842, upload-time = "2025-06-18T07:00:42.843Z" }
wheels = [
    { url = "https://files.pythonhosted.org/packages/8d/96/04e7b441807b26b794da5b11e59ed7f83b2cf8af202bd7eba8ad2fa6046e/wadler_lindig-0.1.7-py3-none-any.whl", hash = "sha256:e3ec83835570fd0a9509f969162aeb9c65618f998b1f42918cfc8d45122fe953", size = 20516, upload-time = "2025-06-18T07:00:41.684Z" },
]

[[package]]
name = "wandb"
version = "0.21.4"
source = { registry = "https://pypi.org/simple" }
dependencies = [
    { name = "click" },
    { name = "gitpython" },
    { name = "packaging" },
    { name = "platformdirs" },
    { name = "protobuf" },
    { name = "pydantic" },
    { name = "pyyaml" },
    { name = "requests" },
    { name = "sentry-sdk" },
    { name = "typing-extensions" },
]
sdist = { url = "https://files.pythonhosted.org/packages/59/a8/aaa3f3f8e410f34442466aac10b1891b3084d35b98aef59ebcb4c0efb941/wandb-0.21.4.tar.gz", hash = "sha256:b350d50973409658deb455010fafcfa81e6be3470232e316286319e839ffb67b", size = 40175929, upload-time = "2025-09-11T21:14:29.161Z" }
wheels = [
    { url = "https://files.pythonhosted.org/packages/d2/6b/3a8d9db18a4c4568599a8792c0c8b1f422d9864c7123e8301a9477fbf0ac/wandb-0.21.4-py3-none-macosx_10_14_x86_64.whl", hash = "sha256:c681ef7adb09925251d8d995c58aa76ae86a46dbf8de3b67353ad99fdef232d5", size = 18845369, upload-time = "2025-09-11T21:14:02.879Z" },
    { url = "https://files.pythonhosted.org/packages/60/e0/d7d6818938ec6958c93d979f9a90ea3d06bdc41e130b30f8cd89ae03c245/wandb-0.21.4-py3-none-macosx_12_0_arm64.whl", hash = "sha256:d35acc65c10bb7ac55d1331f7b1b8ab761f368f7b051131515f081a56ea5febc", size = 18339122, upload-time = "2025-09-11T21:14:06.455Z" },
    { url = "https://files.pythonhosted.org/packages/13/29/9bb8ed4adf32bed30e4d5df74d956dd1e93b6fd4bbc29dbe84167c84804b/wandb-0.21.4-py3-none-macosx_12_0_x86_64.whl", hash = "sha256:765e66b57b7be5f393ecebd9a9d2c382c9f979d19cdee4a3f118eaafed43fca1", size = 19081975, upload-time = "2025-09-11T21:14:09.317Z" },
    { url = "https://files.pythonhosted.org/packages/30/6e/4aa33bc2c56b70c0116e73687c72c7a674f4072442633b3b23270d2215e3/wandb-0.21.4-py3-none-manylinux_2_17_aarch64.manylinux2014_aarch64.whl", hash = "sha256:06127ec49245d12fdb3922c1eca1ab611cefc94adabeaaaba7b069707c516cba", size = 18161358, upload-time = "2025-09-11T21:14:12.092Z" },
    { url = "https://files.pythonhosted.org/packages/f7/56/d9f845ecfd5e078cf637cb29d8abe3350b8a174924c54086168783454a8f/wandb-0.21.4-py3-none-manylinux_2_17_x86_64.manylinux2014_x86_64.whl", hash = "sha256:48d4f65f1be5f5a25b868695e09cdbfe481678220df349a8c2cbed3992fb497f", size = 19602680, upload-time = "2025-09-11T21:14:14.987Z" },
    { url = "https://files.pythonhosted.org/packages/68/ea/237a3c2b679a35e02e577c5bf844d6a221a7d32925ab8d5230529e9f2841/wandb-0.21.4-py3-none-musllinux_1_2_aarch64.whl", hash = "sha256:ebd11f78351a3ca22caa1045146a6d2ad9e62fed6d0de2e67a0db5710d75103a", size = 18166392, upload-time = "2025-09-11T21:14:17.478Z" },
    { url = "https://files.pythonhosted.org/packages/12/e3/dbf2c575c79c99d94f16ce1a2cbbb2529d5029a76348c1ddac7e47f6873f/wandb-0.21.4-py3-none-musllinux_1_2_x86_64.whl", hash = "sha256:595b9e77591a805653e05db8b892805ee0a5317d147ef4976353e4f1cc16ebdc", size = 19678800, upload-time = "2025-09-11T21:14:20.264Z" },
    { url = "https://files.pythonhosted.org/packages/fa/eb/4ed04879d697772b8eb251c0e5af9a4ff7e2cc2b3fcd4b8eee91253ec2f1/wandb-0.21.4-py3-none-win32.whl", hash = "sha256:f9c86eb7eb7d40c6441533428188b1ae3205674e80c940792d850e2c1fe8d31e", size = 18738950, upload-time = "2025-09-11T21:14:23.08Z" },
    { url = "https://files.pythonhosted.org/packages/c3/4a/86c5e19600cb6a616a45f133c26826b46133499cd72d592772929d530ccd/wandb-0.21.4-py3-none-win_amd64.whl", hash = "sha256:2da3d5bb310a9f9fb7f680f4aef285348095a4cc6d1ce22b7343ba4e3fffcd84", size = 18738953, upload-time = "2025-09-11T21:14:25.539Z" },
]

[[package]]
name = "watchfiles"
version = "1.1.0"
source = { registry = "https://pypi.org/simple" }
dependencies = [
    { name = "anyio" },
]
sdist = { url = "https://files.pythonhosted.org/packages/2a/9a/d451fcc97d029f5812e898fd30a53fd8c15c7bbd058fd75cfc6beb9bd761/watchfiles-1.1.0.tar.gz", hash = "sha256:693ed7ec72cbfcee399e92c895362b6e66d63dac6b91e2c11ae03d10d503e575", size = 94406, upload-time = "2025-06-15T19:06:59.42Z" }
wheels = [
    { url = "https://files.pythonhosted.org/packages/f6/b8/858957045a38a4079203a33aaa7d23ea9269ca7761c8a074af3524fbb240/watchfiles-1.1.0-cp312-cp312-macosx_10_12_x86_64.whl", hash = "sha256:9dc001c3e10de4725c749d4c2f2bdc6ae24de5a88a339c4bce32300a31ede179", size = 402339, upload-time = "2025-06-15T19:05:24.516Z" },
    { url = "https://files.pythonhosted.org/packages/80/28/98b222cca751ba68e88521fabd79a4fab64005fc5976ea49b53fa205d1fa/watchfiles-1.1.0-cp312-cp312-macosx_11_0_arm64.whl", hash = "sha256:d9ba68ec283153dead62cbe81872d28e053745f12335d037de9cbd14bd1877f5", size = 394409, upload-time = "2025-06-15T19:05:25.469Z" },
    { url = "https://files.pythonhosted.org/packages/86/50/dee79968566c03190677c26f7f47960aff738d32087087bdf63a5473e7df/watchfiles-1.1.0-cp312-cp312-manylinux_2_17_aarch64.manylinux2014_aarch64.whl", hash = "sha256:130fc497b8ee68dce163e4254d9b0356411d1490e868bd8790028bc46c5cc297", size = 450939, upload-time = "2025-06-15T19:05:26.494Z" },
    { url = "https://files.pythonhosted.org/packages/40/45/a7b56fb129700f3cfe2594a01aa38d033b92a33dddce86c8dfdfc1247b72/watchfiles-1.1.0-cp312-cp312-manylinux_2_17_armv7l.manylinux2014_armv7l.whl", hash = "sha256:50a51a90610d0845a5931a780d8e51d7bd7f309ebc25132ba975aca016b576a0", size = 457270, upload-time = "2025-06-15T19:05:27.466Z" },
    { url = "https://files.pythonhosted.org/packages/b5/c8/fa5ef9476b1d02dc6b5e258f515fcaaecf559037edf8b6feffcbc097c4b8/watchfiles-1.1.0-cp312-cp312-manylinux_2_17_i686.manylinux2014_i686.whl", hash = "sha256:dc44678a72ac0910bac46fa6a0de6af9ba1355669b3dfaf1ce5f05ca7a74364e", size = 483370, upload-time = "2025-06-15T19:05:28.548Z" },
    { url = "https://files.pythonhosted.org/packages/98/68/42cfcdd6533ec94f0a7aab83f759ec11280f70b11bfba0b0f885e298f9bd/watchfiles-1.1.0-cp312-cp312-manylinux_2_17_ppc64le.manylinux2014_ppc64le.whl", hash = "sha256:a543492513a93b001975ae283a51f4b67973662a375a403ae82f420d2c7205ee", size = 598654, upload-time = "2025-06-15T19:05:29.997Z" },
    { url = "https://files.pythonhosted.org/packages/d3/74/b2a1544224118cc28df7e59008a929e711f9c68ce7d554e171b2dc531352/watchfiles-1.1.0-cp312-cp312-manylinux_2_17_s390x.manylinux2014_s390x.whl", hash = "sha256:8ac164e20d17cc285f2b94dc31c384bc3aa3dd5e7490473b3db043dd70fbccfd", size = 478667, upload-time = "2025-06-15T19:05:31.172Z" },
    { url = "https://files.pythonhosted.org/packages/8c/77/e3362fe308358dc9f8588102481e599c83e1b91c2ae843780a7ded939a35/watchfiles-1.1.0-cp312-cp312-manylinux_2_17_x86_64.manylinux2014_x86_64.whl", hash = "sha256:f7590d5a455321e53857892ab8879dce62d1f4b04748769f5adf2e707afb9d4f", size = 452213, upload-time = "2025-06-15T19:05:32.299Z" },
    { url = "https://files.pythonhosted.org/packages/6e/17/c8f1a36540c9a1558d4faf08e909399e8133599fa359bf52ec8fcee5be6f/watchfiles-1.1.0-cp312-cp312-musllinux_1_1_aarch64.whl", hash = "sha256:37d3d3f7defb13f62ece99e9be912afe9dd8a0077b7c45ee5a57c74811d581a4", size = 626718, upload-time = "2025-06-15T19:05:33.415Z" },
    { url = "https://files.pythonhosted.org/packages/26/45/fb599be38b4bd38032643783d7496a26a6f9ae05dea1a42e58229a20ac13/watchfiles-1.1.0-cp312-cp312-musllinux_1_1_x86_64.whl", hash = "sha256:7080c4bb3efd70a07b1cc2df99a7aa51d98685be56be6038c3169199d0a1c69f", size = 623098, upload-time = "2025-06-15T19:05:34.534Z" },
    { url = "https://files.pythonhosted.org/packages/a1/e7/fdf40e038475498e160cd167333c946e45d8563ae4dd65caf757e9ffe6b4/watchfiles-1.1.0-cp312-cp312-win32.whl", hash = "sha256:cbcf8630ef4afb05dc30107bfa17f16c0896bb30ee48fc24bf64c1f970f3b1fd", size = 279209, upload-time = "2025-06-15T19:05:35.577Z" },
    { url = "https://files.pythonhosted.org/packages/3f/d3/3ae9d5124ec75143bdf088d436cba39812122edc47709cd2caafeac3266f/watchfiles-1.1.0-cp312-cp312-win_amd64.whl", hash = "sha256:cbd949bdd87567b0ad183d7676feb98136cde5bb9025403794a4c0db28ed3a47", size = 292786, upload-time = "2025-06-15T19:05:36.559Z" },
    { url = "https://files.pythonhosted.org/packages/26/2f/7dd4fc8b5f2b34b545e19629b4a018bfb1de23b3a496766a2c1165ca890d/watchfiles-1.1.0-cp312-cp312-win_arm64.whl", hash = "sha256:0a7d40b77f07be87c6faa93d0951a0fcd8cbca1ddff60a1b65d741bac6f3a9f6", size = 284343, upload-time = "2025-06-15T19:05:37.5Z" },
]

[[package]]
name = "wcwidth"
version = "0.2.13"
source = { registry = "https://pypi.org/simple" }
sdist = { url = "https://files.pythonhosted.org/packages/6c/63/53559446a878410fc5a5974feb13d31d78d752eb18aeba59c7fef1af7598/wcwidth-0.2.13.tar.gz", hash = "sha256:72ea0c06399eb286d978fdedb6923a9eb47e1c486ce63e9b4e64fc18303972b5", size = 101301, upload-time = "2024-01-06T02:10:57.829Z" }
wheels = [
    { url = "https://files.pythonhosted.org/packages/fd/84/fd2ba7aafacbad3c4201d395674fc6348826569da3c0937e75505ead3528/wcwidth-0.2.13-py2.py3-none-any.whl", hash = "sha256:3da69048e4540d84af32131829ff948f1e022c1c6bdb8d6102117aac784f6859", size = 34166, upload-time = "2024-01-06T02:10:55.763Z" },
]

[[package]]
name = "websockets"
version = "15.0.1"
source = { registry = "https://pypi.org/simple" }
sdist = { url = "https://files.pythonhosted.org/packages/21/e6/26d09fab466b7ca9c7737474c52be4f76a40301b08362eb2dbc19dcc16c1/websockets-15.0.1.tar.gz", hash = "sha256:82544de02076bafba038ce055ee6412d68da13ab47f0c60cab827346de828dee", size = 177016, upload-time = "2025-03-05T20:03:41.606Z" }
wheels = [
    { url = "https://files.pythonhosted.org/packages/51/6b/4545a0d843594f5d0771e86463606a3988b5a09ca5123136f8a76580dd63/websockets-15.0.1-cp312-cp312-macosx_10_13_universal2.whl", hash = "sha256:3e90baa811a5d73f3ca0bcbf32064d663ed81318ab225ee4f427ad4e26e5aff3", size = 175437, upload-time = "2025-03-05T20:02:16.706Z" },
    { url = "https://files.pythonhosted.org/packages/f4/71/809a0f5f6a06522af902e0f2ea2757f71ead94610010cf570ab5c98e99ed/websockets-15.0.1-cp312-cp312-macosx_10_13_x86_64.whl", hash = "sha256:592f1a9fe869c778694f0aa806ba0374e97648ab57936f092fd9d87f8bc03665", size = 173096, upload-time = "2025-03-05T20:02:18.832Z" },
    { url = "https://files.pythonhosted.org/packages/3d/69/1a681dd6f02180916f116894181eab8b2e25b31e484c5d0eae637ec01f7c/websockets-15.0.1-cp312-cp312-macosx_11_0_arm64.whl", hash = "sha256:0701bc3cfcb9164d04a14b149fd74be7347a530ad3bbf15ab2c678a2cd3dd9a2", size = 173332, upload-time = "2025-03-05T20:02:20.187Z" },
    { url = "https://files.pythonhosted.org/packages/a6/02/0073b3952f5bce97eafbb35757f8d0d54812b6174ed8dd952aa08429bcc3/websockets-15.0.1-cp312-cp312-manylinux_2_17_aarch64.manylinux2014_aarch64.whl", hash = "sha256:e8b56bdcdb4505c8078cb6c7157d9811a85790f2f2b3632c7d1462ab5783d215", size = 183152, upload-time = "2025-03-05T20:02:22.286Z" },
    { url = "https://files.pythonhosted.org/packages/74/45/c205c8480eafd114b428284840da0b1be9ffd0e4f87338dc95dc6ff961a1/websockets-15.0.1-cp312-cp312-manylinux_2_5_i686.manylinux1_i686.manylinux_2_17_i686.manylinux2014_i686.whl", hash = "sha256:0af68c55afbd5f07986df82831c7bff04846928ea8d1fd7f30052638788bc9b5", size = 182096, upload-time = "2025-03-05T20:02:24.368Z" },
    { url = "https://files.pythonhosted.org/packages/14/8f/aa61f528fba38578ec553c145857a181384c72b98156f858ca5c8e82d9d3/websockets-15.0.1-cp312-cp312-manylinux_2_5_x86_64.manylinux1_x86_64.manylinux_2_17_x86_64.manylinux2014_x86_64.whl", hash = "sha256:64dee438fed052b52e4f98f76c5790513235efaa1ef7f3f2192c392cd7c91b65", size = 182523, upload-time = "2025-03-05T20:02:25.669Z" },
    { url = "https://files.pythonhosted.org/packages/ec/6d/0267396610add5bc0d0d3e77f546d4cd287200804fe02323797de77dbce9/websockets-15.0.1-cp312-cp312-musllinux_1_2_aarch64.whl", hash = "sha256:d5f6b181bb38171a8ad1d6aa58a67a6aa9d4b38d0f8c5f496b9e42561dfc62fe", size = 182790, upload-time = "2025-03-05T20:02:26.99Z" },
    { url = "https://files.pythonhosted.org/packages/02/05/c68c5adbf679cf610ae2f74a9b871ae84564462955d991178f95a1ddb7dd/websockets-15.0.1-cp312-cp312-musllinux_1_2_i686.whl", hash = "sha256:5d54b09eba2bada6011aea5375542a157637b91029687eb4fdb2dab11059c1b4", size = 182165, upload-time = "2025-03-05T20:02:30.291Z" },
    { url = "https://files.pythonhosted.org/packages/29/93/bb672df7b2f5faac89761cb5fa34f5cec45a4026c383a4b5761c6cea5c16/websockets-15.0.1-cp312-cp312-musllinux_1_2_x86_64.whl", hash = "sha256:3be571a8b5afed347da347bfcf27ba12b069d9d7f42cb8c7028b5e98bbb12597", size = 182160, upload-time = "2025-03-05T20:02:31.634Z" },
    { url = "https://files.pythonhosted.org/packages/ff/83/de1f7709376dc3ca9b7eeb4b9a07b4526b14876b6d372a4dc62312bebee0/websockets-15.0.1-cp312-cp312-win32.whl", hash = "sha256:c338ffa0520bdb12fbc527265235639fb76e7bc7faafbb93f6ba80d9c06578a9", size = 176395, upload-time = "2025-03-05T20:02:33.017Z" },
    { url = "https://files.pythonhosted.org/packages/7d/71/abf2ebc3bbfa40f391ce1428c7168fb20582d0ff57019b69ea20fa698043/websockets-15.0.1-cp312-cp312-win_amd64.whl", hash = "sha256:fcd5cf9e305d7b8338754470cf69cf81f420459dbae8a3b40cee57417f4614a7", size = 176841, upload-time = "2025-03-05T20:02:34.498Z" },
    { url = "https://files.pythonhosted.org/packages/fa/a8/5b41e0da817d64113292ab1f8247140aac61cbf6cfd085d6a0fa77f4984f/websockets-15.0.1-py3-none-any.whl", hash = "sha256:f7a866fbc1e97b5c617ee4116daaa09b722101d4a3c170c787450ba409f9736f", size = 169743, upload-time = "2025-03-05T20:03:39.41Z" },
]

[[package]]
name = "werkzeug"
version = "3.1.3"
source = { registry = "https://pypi.org/simple" }
dependencies = [
    { name = "markupsafe" },
]
sdist = { url = "https://files.pythonhosted.org/packages/9f/69/83029f1f6300c5fb2471d621ab06f6ec6b3324685a2ce0f9777fd4a8b71e/werkzeug-3.1.3.tar.gz", hash = "sha256:60723ce945c19328679790e3282cc758aa4a6040e4bb330f53d30fa546d44746", size = 806925, upload-time = "2024-11-08T15:52:18.093Z" }
wheels = [
    { url = "https://files.pythonhosted.org/packages/52/24/ab44c871b0f07f491e5d2ad12c9bd7358e527510618cb1b803a88e986db1/werkzeug-3.1.3-py3-none-any.whl", hash = "sha256:54b78bf3716d19a65be4fceccc0d1d7b89e608834989dfae50ea87564639213e", size = 224498, upload-time = "2024-11-08T15:52:16.132Z" },
]

[[package]]
name = "wget"
version = "3.2"
source = { registry = "https://pypi.org/simple" }
sdist = { url = "https://files.pythonhosted.org/packages/47/6a/62e288da7bcda82b935ff0c6cfe542970f04e29c756b0e147251b2fb251f/wget-3.2.zip", hash = "sha256:35e630eca2aa50ce998b9b1a127bb26b30dfee573702782aa982f875e3f16061", size = 10857, upload-time = "2015-10-22T15:26:37.51Z" }

[[package]]
name = "widgetsnbextension"
version = "4.0.14"
source = { registry = "https://pypi.org/simple" }
sdist = { url = "https://files.pythonhosted.org/packages/41/53/2e0253c5efd69c9656b1843892052a31c36d37ad42812b5da45c62191f7e/widgetsnbextension-4.0.14.tar.gz", hash = "sha256:a3629b04e3edb893212df862038c7232f62973373869db5084aed739b437b5af", size = 1097428, upload-time = "2025-04-10T13:01:25.628Z" }
wheels = [
    { url = "https://files.pythonhosted.org/packages/ca/51/5447876806d1088a0f8f71e16542bf350918128d0a69437df26047c8e46f/widgetsnbextension-4.0.14-py3-none-any.whl", hash = "sha256:4875a9eaf72fbf5079dc372a51a9f268fc38d46f767cbf85c43a36da5cb9b575", size = 2196503, upload-time = "2025-04-10T13:01:23.086Z" },
]

[[package]]
name = "win32-setctime"
version = "1.2.0"
source = { registry = "https://pypi.org/simple" }
sdist = { url = "https://files.pythonhosted.org/packages/b3/8f/705086c9d734d3b663af0e9bb3d4de6578d08f46b1b101c2442fd9aecaa2/win32_setctime-1.2.0.tar.gz", hash = "sha256:ae1fdf948f5640aae05c511ade119313fb6a30d7eabe25fef9764dca5873c4c0", size = 4867, upload-time = "2024-12-07T15:28:28.314Z" }
wheels = [
    { url = "https://files.pythonhosted.org/packages/e1/07/c6fe3ad3e685340704d314d765b7912993bcb8dc198f0e7a89382d37974b/win32_setctime-1.2.0-py3-none-any.whl", hash = "sha256:95d644c4e708aba81dc3704a116d8cbc974d70b3bdb8be1d150e36be6e9d1390", size = 4083, upload-time = "2024-12-07T15:28:26.465Z" },
]

[[package]]
name = "xformers"
version = "0.0.32.post1"
source = { registry = "https://pypi.org/simple" }
dependencies = [
    { name = "numpy", marker = "sys_platform == 'linux'" },
    { name = "torch", marker = "sys_platform == 'linux'" },
]
sdist = { url = "https://files.pythonhosted.org/packages/6f/33/3b9c4d3d5b2da453d27de891df4ad653ac5795324961aa3a5c15b0353fe6/xformers-0.0.32.post1.tar.gz", hash = "sha256:1de84a45c497c8d92326986508d81f4b0a8c6be4d3d62a29b8ad6048a6ab51e1", size = 12106196, upload-time = "2025-08-14T18:07:45.486Z" }
wheels = [
    { url = "https://files.pythonhosted.org/packages/6b/df/6817346f1a77278315d5fe1fc9f239ba3282ba36e8ab3256babd448dde62/xformers-0.0.32.post1-cp39-abi3-manylinux_2_28_x86_64.whl", hash = "sha256:5f245b5555188da112070d8fefb6b7ae1ae47422856521d66c837e9d2352fbe4", size = 117199943, upload-time = "2025-08-14T18:07:34.78Z" },
]

[[package]]
name = "xgrammar"
version = "0.1.23"
source = { registry = "https://pypi.org/simple" }
dependencies = [
    { name = "mlx-lm", marker = "platform_machine == 'arm64' and sys_platform == 'darwin'" },
    { name = "ninja" },
    { name = "numpy" },
    { name = "pydantic" },
    { name = "torch" },
    { name = "transformers" },
    { name = "triton", version = "3.4.0", source = { registry = "https://pypi.org/simple" }, marker = "platform_machine == 'x86_64' and sys_platform == 'linux'" },
    { name = "typing-extensions" },
]
sdist = { url = "https://files.pythonhosted.org/packages/e9/12/958457553a87c31bdb18c8395b88bb3255f7c7373ab3a0b046d3b7f37f86/xgrammar-0.1.23.tar.gz", hash = "sha256:5ef280455c1ac008f052d7ea92286f0ca3a3d7ab360224894ac69277c8827113", size = 2263693, upload-time = "2025-08-15T07:31:42.792Z" }
wheels = [
    { url = "https://files.pythonhosted.org/packages/37/40/4fd2f41c603bbe4e60d51c7956ace6f386dd69b20ad62c443a1dbcac279a/xgrammar-0.1.23-cp312-cp312-macosx_10_14_x86_64.whl", hash = "sha256:6605ae8f7d7748ac00b55f4377ddc895bc9b7f8252760b1265145be9a2bc87e4", size = 620111, upload-time = "2025-08-15T07:31:22.652Z" },
    { url = "https://files.pythonhosted.org/packages/fc/07/55b50afb50813dab89a7ef52afdf73d8c5e22a15636edc27ca3cd4114665/xgrammar-0.1.23-cp312-cp312-macosx_11_0_arm64.whl", hash = "sha256:20692f98e79fe85e1f33482e2f5ae92ba204a7ac95c3322795d39b910292df46", size = 564421, upload-time = "2025-08-15T07:31:23.875Z" },
    { url = "https://files.pythonhosted.org/packages/96/d8/be7caa3a56ce96defc69b3d9de8538924a0a7114da4e89fe61c5bd557961/xgrammar-0.1.23-cp312-cp312-manylinux_2_17_aarch64.manylinux2014_aarch64.whl", hash = "sha256:7bde8472e2a28e529bff26f3ca2db56679c8dccbae68813c0ae61db1edff95a5", size = 7683250, upload-time = "2025-08-15T07:31:25.276Z" },
    { url = "https://files.pythonhosted.org/packages/a1/13/53d950b93a361ef73e5930050916fa36c23fade80ee05cfb0339c044e951/xgrammar-0.1.23-cp312-cp312-manylinux_2_17_x86_64.manylinux2014_x86_64.whl", hash = "sha256:e0ff9c0a1d46c95d82345a5bf026956ef6d98f1aac7115b57ce88d1d93c4a374", size = 7858258, upload-time = "2025-08-15T07:31:26.782Z" },
    { url = "https://files.pythonhosted.org/packages/f7/11/2ac0d10c88196f6fc6efa085a175483a72532cc7c2027cbd0583c759a748/xgrammar-0.1.23-cp312-cp312-win_amd64.whl", hash = "sha256:b330a5d673a53a657beb641af8e90146bba4ec18203c440ee7b7766856f5991c", size = 645937, upload-time = "2025-08-15T07:31:28.677Z" },
]

[[package]]
name = "xxhash"
version = "3.5.0"
source = { registry = "https://pypi.org/simple" }
sdist = { url = "https://files.pythonhosted.org/packages/00/5e/d6e5258d69df8b4ed8c83b6664f2b47d30d2dec551a29ad72a6c69eafd31/xxhash-3.5.0.tar.gz", hash = "sha256:84f2caddf951c9cbf8dc2e22a89d4ccf5d86391ac6418fe81e3c67d0cf60b45f", size = 84241, upload-time = "2024-08-17T09:20:38.972Z" }
wheels = [
    { url = "https://files.pythonhosted.org/packages/07/0e/1bfce2502c57d7e2e787600b31c83535af83746885aa1a5f153d8c8059d6/xxhash-3.5.0-cp312-cp312-macosx_10_9_x86_64.whl", hash = "sha256:14470ace8bd3b5d51318782cd94e6f94431974f16cb3b8dc15d52f3b69df8e00", size = 31969, upload-time = "2024-08-17T09:18:24.025Z" },
    { url = "https://files.pythonhosted.org/packages/3f/d6/8ca450d6fe5b71ce521b4e5db69622383d039e2b253e9b2f24f93265b52c/xxhash-3.5.0-cp312-cp312-macosx_11_0_arm64.whl", hash = "sha256:59aa1203de1cb96dbeab595ded0ad0c0056bb2245ae11fac11c0ceea861382b9", size = 30787, upload-time = "2024-08-17T09:18:25.318Z" },
    { url = "https://files.pythonhosted.org/packages/5b/84/de7c89bc6ef63d750159086a6ada6416cc4349eab23f76ab870407178b93/xxhash-3.5.0-cp312-cp312-manylinux_2_17_aarch64.manylinux2014_aarch64.whl", hash = "sha256:08424f6648526076e28fae6ea2806c0a7d504b9ef05ae61d196d571e5c879c84", size = 220959, upload-time = "2024-08-17T09:18:26.518Z" },
    { url = "https://files.pythonhosted.org/packages/fe/86/51258d3e8a8545ff26468c977101964c14d56a8a37f5835bc0082426c672/xxhash-3.5.0-cp312-cp312-manylinux_2_17_ppc64le.manylinux2014_ppc64le.whl", hash = "sha256:61a1ff00674879725b194695e17f23d3248998b843eb5e933007ca743310f793", size = 200006, upload-time = "2024-08-17T09:18:27.905Z" },
    { url = "https://files.pythonhosted.org/packages/02/0a/96973bd325412feccf23cf3680fd2246aebf4b789122f938d5557c54a6b2/xxhash-3.5.0-cp312-cp312-manylinux_2_17_s390x.manylinux2014_s390x.whl", hash = "sha256:f2f2c61bee5844d41c3eb015ac652a0229e901074951ae48581d58bfb2ba01be", size = 428326, upload-time = "2024-08-17T09:18:29.335Z" },
    { url = "https://files.pythonhosted.org/packages/11/a7/81dba5010f7e733de88af9555725146fc133be97ce36533867f4c7e75066/xxhash-3.5.0-cp312-cp312-manylinux_2_17_x86_64.manylinux2014_x86_64.whl", hash = "sha256:9d32a592cac88d18cc09a89172e1c32d7f2a6e516c3dfde1b9adb90ab5df54a6", size = 194380, upload-time = "2024-08-17T09:18:30.706Z" },
    { url = "https://files.pythonhosted.org/packages/fb/7d/f29006ab398a173f4501c0e4977ba288f1c621d878ec217b4ff516810c04/xxhash-3.5.0-cp312-cp312-manylinux_2_5_i686.manylinux1_i686.manylinux_2_17_i686.manylinux2014_i686.whl", hash = "sha256:70dabf941dede727cca579e8c205e61121afc9b28516752fd65724be1355cc90", size = 207934, upload-time = "2024-08-17T09:18:32.133Z" },
    { url = "https://files.pythonhosted.org/packages/8a/6e/6e88b8f24612510e73d4d70d9b0c7dff62a2e78451b9f0d042a5462c8d03/xxhash-3.5.0-cp312-cp312-musllinux_1_2_aarch64.whl", hash = "sha256:e5d0ddaca65ecca9c10dcf01730165fd858533d0be84c75c327487c37a906a27", size = 216301, upload-time = "2024-08-17T09:18:33.474Z" },
    { url = "https://files.pythonhosted.org/packages/af/51/7862f4fa4b75a25c3b4163c8a873f070532fe5f2d3f9b3fc869c8337a398/xxhash-3.5.0-cp312-cp312-musllinux_1_2_i686.whl", hash = "sha256:3e5b5e16c5a480fe5f59f56c30abdeba09ffd75da8d13f6b9b6fd224d0b4d0a2", size = 203351, upload-time = "2024-08-17T09:18:34.889Z" },
    { url = "https://files.pythonhosted.org/packages/22/61/8d6a40f288f791cf79ed5bb113159abf0c81d6efb86e734334f698eb4c59/xxhash-3.5.0-cp312-cp312-musllinux_1_2_ppc64le.whl", hash = "sha256:149b7914451eb154b3dfaa721315117ea1dac2cc55a01bfbd4df7c68c5dd683d", size = 210294, upload-time = "2024-08-17T09:18:36.355Z" },
    { url = "https://files.pythonhosted.org/packages/17/02/215c4698955762d45a8158117190261b2dbefe9ae7e5b906768c09d8bc74/xxhash-3.5.0-cp312-cp312-musllinux_1_2_s390x.whl", hash = "sha256:eade977f5c96c677035ff39c56ac74d851b1cca7d607ab3d8f23c6b859379cab", size = 414674, upload-time = "2024-08-17T09:18:38.536Z" },
    { url = "https://files.pythonhosted.org/packages/31/5c/b7a8db8a3237cff3d535261325d95de509f6a8ae439a5a7a4ffcff478189/xxhash-3.5.0-cp312-cp312-musllinux_1_2_x86_64.whl", hash = "sha256:fa9f547bd98f5553d03160967866a71056a60960be00356a15ecc44efb40ba8e", size = 192022, upload-time = "2024-08-17T09:18:40.138Z" },
    { url = "https://files.pythonhosted.org/packages/78/e3/dd76659b2811b3fd06892a8beb850e1996b63e9235af5a86ea348f053e9e/xxhash-3.5.0-cp312-cp312-win32.whl", hash = "sha256:f7b58d1fd3551b8c80a971199543379be1cee3d0d409e1f6d8b01c1a2eebf1f8", size = 30170, upload-time = "2024-08-17T09:18:42.163Z" },
    { url = "https://files.pythonhosted.org/packages/d9/6b/1c443fe6cfeb4ad1dcf231cdec96eb94fb43d6498b4469ed8b51f8b59a37/xxhash-3.5.0-cp312-cp312-win_amd64.whl", hash = "sha256:fa0cafd3a2af231b4e113fba24a65d7922af91aeb23774a8b78228e6cd785e3e", size = 30040, upload-time = "2024-08-17T09:18:43.699Z" },
    { url = "https://files.pythonhosted.org/packages/0f/eb/04405305f290173acc0350eba6d2f1a794b57925df0398861a20fbafa415/xxhash-3.5.0-cp312-cp312-win_arm64.whl", hash = "sha256:586886c7e89cb9828bcd8a5686b12e161368e0064d040e225e72607b43858ba2", size = 26796, upload-time = "2024-08-17T09:18:45.29Z" },
]

[[package]]
name = "yarl"
version = "1.20.1"
source = { registry = "https://pypi.org/simple" }
dependencies = [
    { name = "idna" },
    { name = "multidict" },
    { name = "propcache" },
]
sdist = { url = "https://files.pythonhosted.org/packages/3c/fb/efaa23fa4e45537b827620f04cf8f3cd658b76642205162e072703a5b963/yarl-1.20.1.tar.gz", hash = "sha256:d017a4997ee50c91fd5466cef416231bb82177b93b029906cefc542ce14c35ac", size = 186428, upload-time = "2025-06-10T00:46:09.923Z" }
wheels = [
    { url = "https://files.pythonhosted.org/packages/5f/9a/cb7fad7d73c69f296eda6815e4a2c7ed53fc70c2f136479a91c8e5fbdb6d/yarl-1.20.1-cp312-cp312-macosx_10_13_universal2.whl", hash = "sha256:bdcc4cd244e58593a4379fe60fdee5ac0331f8eb70320a24d591a3be197b94a9", size = 133667, upload-time = "2025-06-10T00:43:44.369Z" },
    { url = "https://files.pythonhosted.org/packages/67/38/688577a1cb1e656e3971fb66a3492501c5a5df56d99722e57c98249e5b8a/yarl-1.20.1-cp312-cp312-macosx_10_13_x86_64.whl", hash = "sha256:b29a2c385a5f5b9c7d9347e5812b6f7ab267193c62d282a540b4fc528c8a9d2a", size = 91025, upload-time = "2025-06-10T00:43:46.295Z" },
    { url = "https://files.pythonhosted.org/packages/50/ec/72991ae51febeb11a42813fc259f0d4c8e0507f2b74b5514618d8b640365/yarl-1.20.1-cp312-cp312-macosx_11_0_arm64.whl", hash = "sha256:1112ae8154186dfe2de4732197f59c05a83dc814849a5ced892b708033f40dc2", size = 89709, upload-time = "2025-06-10T00:43:48.22Z" },
    { url = "https://files.pythonhosted.org/packages/99/da/4d798025490e89426e9f976702e5f9482005c548c579bdae792a4c37769e/yarl-1.20.1-cp312-cp312-manylinux_2_17_aarch64.manylinux2014_aarch64.whl", hash = "sha256:90bbd29c4fe234233f7fa2b9b121fb63c321830e5d05b45153a2ca68f7d310ee", size = 352287, upload-time = "2025-06-10T00:43:49.924Z" },
    { url = "https://files.pythonhosted.org/packages/1a/26/54a15c6a567aac1c61b18aa0f4b8aa2e285a52d547d1be8bf48abe2b3991/yarl-1.20.1-cp312-cp312-manylinux_2_17_armv7l.manylinux2014_armv7l.manylinux_2_31_armv7l.whl", hash = "sha256:680e19c7ce3710ac4cd964e90dad99bf9b5029372ba0c7cbfcd55e54d90ea819", size = 345429, upload-time = "2025-06-10T00:43:51.7Z" },
    { url = "https://files.pythonhosted.org/packages/d6/95/9dcf2386cb875b234353b93ec43e40219e14900e046bf6ac118f94b1e353/yarl-1.20.1-cp312-cp312-manylinux_2_17_ppc64le.manylinux2014_ppc64le.whl", hash = "sha256:4a979218c1fdb4246a05efc2cc23859d47c89af463a90b99b7c56094daf25a16", size = 365429, upload-time = "2025-06-10T00:43:53.494Z" },
    { url = "https://files.pythonhosted.org/packages/91/b2/33a8750f6a4bc224242a635f5f2cff6d6ad5ba651f6edcccf721992c21a0/yarl-1.20.1-cp312-cp312-manylinux_2_17_s390x.manylinux2014_s390x.whl", hash = "sha256:255b468adf57b4a7b65d8aad5b5138dce6a0752c139965711bdcb81bc370e1b6", size = 363862, upload-time = "2025-06-10T00:43:55.766Z" },
    { url = "https://files.pythonhosted.org/packages/98/28/3ab7acc5b51f4434b181b0cee8f1f4b77a65919700a355fb3617f9488874/yarl-1.20.1-cp312-cp312-manylinux_2_17_x86_64.manylinux2014_x86_64.whl", hash = "sha256:a97d67108e79cfe22e2b430d80d7571ae57d19f17cda8bb967057ca8a7bf5bfd", size = 355616, upload-time = "2025-06-10T00:43:58.056Z" },
    { url = "https://files.pythonhosted.org/packages/36/a3/f666894aa947a371724ec7cd2e5daa78ee8a777b21509b4252dd7bd15e29/yarl-1.20.1-cp312-cp312-manylinux_2_5_i686.manylinux1_i686.manylinux_2_17_i686.manylinux2014_i686.whl", hash = "sha256:8570d998db4ddbfb9a590b185a0a33dbf8aafb831d07a5257b4ec9948df9cb0a", size = 339954, upload-time = "2025-06-10T00:43:59.773Z" },
    { url = "https://files.pythonhosted.org/packages/f1/81/5f466427e09773c04219d3450d7a1256138a010b6c9f0af2d48565e9ad13/yarl-1.20.1-cp312-cp312-musllinux_1_2_aarch64.whl", hash = "sha256:97c75596019baae7c71ccf1d8cc4738bc08134060d0adfcbe5642f778d1dca38", size = 365575, upload-time = "2025-06-10T00:44:02.051Z" },
    { url = "https://files.pythonhosted.org/packages/2e/e3/e4b0ad8403e97e6c9972dd587388940a032f030ebec196ab81a3b8e94d31/yarl-1.20.1-cp312-cp312-musllinux_1_2_armv7l.whl", hash = "sha256:1c48912653e63aef91ff988c5432832692ac5a1d8f0fb8a33091520b5bbe19ef", size = 365061, upload-time = "2025-06-10T00:44:04.196Z" },
    { url = "https://files.pythonhosted.org/packages/ac/99/b8a142e79eb86c926f9f06452eb13ecb1bb5713bd01dc0038faf5452e544/yarl-1.20.1-cp312-cp312-musllinux_1_2_i686.whl", hash = "sha256:4c3ae28f3ae1563c50f3d37f064ddb1511ecc1d5584e88c6b7c63cf7702a6d5f", size = 364142, upload-time = "2025-06-10T00:44:06.527Z" },
    { url = "https://files.pythonhosted.org/packages/34/f2/08ed34a4a506d82a1a3e5bab99ccd930a040f9b6449e9fd050320e45845c/yarl-1.20.1-cp312-cp312-musllinux_1_2_ppc64le.whl", hash = "sha256:c5e9642f27036283550f5f57dc6156c51084b458570b9d0d96100c8bebb186a8", size = 381894, upload-time = "2025-06-10T00:44:08.379Z" },
    { url = "https://files.pythonhosted.org/packages/92/f8/9a3fbf0968eac704f681726eff595dce9b49c8a25cd92bf83df209668285/yarl-1.20.1-cp312-cp312-musllinux_1_2_s390x.whl", hash = "sha256:2c26b0c49220d5799f7b22c6838409ee9bc58ee5c95361a4d7831f03cc225b5a", size = 383378, upload-time = "2025-06-10T00:44:10.51Z" },
    { url = "https://files.pythonhosted.org/packages/af/85/9363f77bdfa1e4d690957cd39d192c4cacd1c58965df0470a4905253b54f/yarl-1.20.1-cp312-cp312-musllinux_1_2_x86_64.whl", hash = "sha256:564ab3d517e3d01c408c67f2e5247aad4019dcf1969982aba3974b4093279004", size = 374069, upload-time = "2025-06-10T00:44:12.834Z" },
    { url = "https://files.pythonhosted.org/packages/35/99/9918c8739ba271dcd935400cff8b32e3cd319eaf02fcd023d5dcd487a7c8/yarl-1.20.1-cp312-cp312-win32.whl", hash = "sha256:daea0d313868da1cf2fac6b2d3a25c6e3a9e879483244be38c8e6a41f1d876a5", size = 81249, upload-time = "2025-06-10T00:44:14.731Z" },
    { url = "https://files.pythonhosted.org/packages/eb/83/5d9092950565481b413b31a23e75dd3418ff0a277d6e0abf3729d4d1ce25/yarl-1.20.1-cp312-cp312-win_amd64.whl", hash = "sha256:48ea7d7f9be0487339828a4de0360d7ce0efc06524a48e1810f945c45b813698", size = 86710, upload-time = "2025-06-10T00:44:16.716Z" },
    { url = "https://files.pythonhosted.org/packages/b4/2d/2345fce04cfd4bee161bf1e7d9cdc702e3e16109021035dbb24db654a622/yarl-1.20.1-py3-none-any.whl", hash = "sha256:83b8eb083fe4683c6115795d9fc1cfaf2cbbefb19b3a1cb68f6527460f483a77", size = 46542, upload-time = "2025-06-10T00:46:07.521Z" },
]

[[package]]
name = "zipp"
version = "3.23.0"
source = { registry = "https://pypi.org/simple" }
sdist = { url = "https://files.pythonhosted.org/packages/e3/02/0f2892c661036d50ede074e376733dca2ae7c6eb617489437771209d4180/zipp-3.23.0.tar.gz", hash = "sha256:a07157588a12518c9d4034df3fbbee09c814741a33ff63c05fa29d26a2404166", size = 25547, upload-time = "2025-06-08T17:06:39.4Z" }
wheels = [
    { url = "https://files.pythonhosted.org/packages/2e/54/647ade08bf0db230bfea292f893923872fd20be6ac6f53b2b936ba839d75/zipp-3.23.0-py3-none-any.whl", hash = "sha256:071652d6115ed432f5ce1d34c336c0adfd6a884660d1e9712a256d3d3bd4b14e", size = 10276, upload-time = "2025-06-08T17:06:38.034Z" },
]<|MERGE_RESOLUTION|>--- conflicted
+++ resolved
@@ -2200,11 +2200,7 @@
     { name = "torchtitan", git = "https://github.com/pytorch/torchtitan?rev=a1fdd7e43694bbfeff5d6ad8ac738c067bb90d41" },
     { name = "transformers", specifier = ">=4.56.0" },
     { name = "uvloop", specifier = ">=0.21.0" },
-<<<<<<< HEAD
-    { name = "verifiers", git = "https://github.com/PrimeIntellect-ai/verifiers.git?rev=799f3350af7bcb383eb9807a67bf61190d1672e7" },
-=======
     { name = "verifiers", git = "https://github.com/PrimeIntellect-ai/verifiers.git?rev=af3a25d1c14d2d3887d22186832986ff4c850056" },
->>>>>>> c53fa7fe
     { name = "vllm", specifier = "==0.10.2" },
     { name = "wandb", specifier = ">=0.20.1" },
 ]
@@ -3514,11 +3510,7 @@
 [[package]]
 name = "verifiers"
 version = "0.1.6.post0"
-<<<<<<< HEAD
-source = { git = "https://github.com/PrimeIntellect-ai/verifiers.git?rev=799f3350af7bcb383eb9807a67bf61190d1672e7#799f3350af7bcb383eb9807a67bf61190d1672e7" }
-=======
 source = { git = "https://github.com/PrimeIntellect-ai/verifiers.git?rev=af3a25d1c14d2d3887d22186832986ff4c850056#af3a25d1c14d2d3887d22186832986ff4c850056" }
->>>>>>> c53fa7fe
 dependencies = [
     { name = "datasets" },
     { name = "jinja2" },
