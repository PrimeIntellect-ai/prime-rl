--- conflicted
+++ resolved
@@ -2478,13 +2478,8 @@
     { name = "torchtitan", git = "https://github.com/pytorch/torchtitan?rev=a1fdd7e" },
     { name = "transformers", specifier = ">=4.56.0" },
     { name = "uvloop", specifier = ">=0.21.0" },
-<<<<<<< HEAD
-    { name = "verifiers", git = "https://github.com/PrimeIntellect-ai/verifiers.git?rev=ca6aca7" },
+    { name = "verifiers", git = "https://github.com/PrimeIntellect-ai/verifiers.git?rev=0dd0645" },
     { name = "vllm", specifier = "==0.12.0" },
-=======
-    { name = "verifiers", git = "https://github.com/PrimeIntellect-ai/verifiers.git?rev=0dd0645" },
-    { name = "vllm", specifier = "==0.10.2" },
->>>>>>> e6277883
     { name = "wandb", specifier = ">=0.20.1" },
 ]
 provides-extras = ["flash-attn"]
