version = 1
revision = 3
requires-python = "==3.12.*"
resolution-markers = [
    "sys_platform == 'linux'",
    "sys_platform != 'linux'",
]

[options]
prerelease-mode = "allow"

[[package]]
name = "absl-py"
version = "2.3.1"
source = { registry = "https://pypi.org/simple" }
sdist = { url = "https://files.pythonhosted.org/packages/10/2a/c93173ffa1b39c1d0395b7e842bbdc62e556ca9d8d3b5572926f3e4ca752/absl_py-2.3.1.tar.gz", hash = "sha256:a97820526f7fbfd2ec1bce83f3f25e3a14840dac0d8e02a0b71cd75db3f77fc9", size = 116588, upload-time = "2025-07-03T09:31:44.05Z" }
wheels = [
    { url = "https://files.pythonhosted.org/packages/8f/aa/ba0014cc4659328dc818a28827be78e6d97312ab0cb98105a770924dc11e/absl_py-2.3.1-py3-none-any.whl", hash = "sha256:eeecf07f0c2a93ace0772c92e596ace6d3d3996c042b2128459aaae2a76de11d", size = 135811, upload-time = "2025-07-03T09:31:42.253Z" },
]

[[package]]
name = "accelerate"
version = "1.10.1"
source = { registry = "https://pypi.org/simple" }
dependencies = [
    { name = "huggingface-hub" },
    { name = "numpy" },
    { name = "packaging" },
    { name = "psutil" },
    { name = "pyyaml" },
    { name = "safetensors" },
    { name = "torch" },
]
sdist = { url = "https://files.pythonhosted.org/packages/b1/72/ff3961c19ee395c3d30ac630ee77bfb0e1b46b87edc504d4f83bb4a89705/accelerate-1.10.1.tar.gz", hash = "sha256:3dea89e433420e4bfac0369cae7e36dcd6a56adfcfd38cdda145c6225eab5df8", size = 392446, upload-time = "2025-08-25T13:57:06.21Z" }
wheels = [
    { url = "https://files.pythonhosted.org/packages/5f/a0/d9ef19f780f319c21ee90ecfef4431cbeeca95bec7f14071785c17b6029b/accelerate-1.10.1-py3-none-any.whl", hash = "sha256:3621cff60b9a27ce798857ece05e2b9f56fcc71631cfb31ccf71f0359c311f11", size = 374909, upload-time = "2025-08-25T13:57:04.55Z" },
]

[[package]]
name = "aiofiles"
version = "25.1.0"
source = { registry = "https://pypi.org/simple" }
sdist = { url = "https://files.pythonhosted.org/packages/41/c3/534eac40372d8ee36ef40df62ec129bee4fdb5ad9706e58a29be53b2c970/aiofiles-25.1.0.tar.gz", hash = "sha256:a8d728f0a29de45dc521f18f07297428d56992a742f0cd2701ba86e44d23d5b2", size = 46354, upload-time = "2025-10-09T20:51:04.358Z" }
wheels = [
    { url = "https://files.pythonhosted.org/packages/bc/8a/340a1555ae33d7354dbca4faa54948d76d89a27ceef032c8c3bc661d003e/aiofiles-25.1.0-py3-none-any.whl", hash = "sha256:abe311e527c862958650f9438e859c1fa7568a141b22abcd015e120e86a85695", size = 14668, upload-time = "2025-10-09T20:51:03.174Z" },
]

[[package]]
name = "aiohappyeyeballs"
version = "2.6.1"
source = { registry = "https://pypi.org/simple" }
sdist = { url = "https://files.pythonhosted.org/packages/26/30/f84a107a9c4331c14b2b586036f40965c128aa4fee4dda5d3d51cb14ad54/aiohappyeyeballs-2.6.1.tar.gz", hash = "sha256:c3f9d0113123803ccadfdf3f0faa505bc78e6a72d1cc4806cbd719826e943558", size = 22760, upload-time = "2025-03-12T01:42:48.764Z" }
wheels = [
    { url = "https://files.pythonhosted.org/packages/0f/15/5bf3b99495fb160b63f95972b81750f18f7f4e02ad051373b669d17d44f2/aiohappyeyeballs-2.6.1-py3-none-any.whl", hash = "sha256:f349ba8f4b75cb25c99c5c2d84e997e485204d2902a9597802b0371f09331fb8", size = 15265, upload-time = "2025-03-12T01:42:47.083Z" },
]

[[package]]
name = "aiohttp"
version = "3.12.15"
source = { registry = "https://pypi.org/simple" }
dependencies = [
    { name = "aiohappyeyeballs" },
    { name = "aiosignal" },
    { name = "attrs" },
    { name = "frozenlist" },
    { name = "multidict" },
    { name = "propcache" },
    { name = "yarl" },
]
sdist = { url = "https://files.pythonhosted.org/packages/9b/e7/d92a237d8802ca88483906c388f7c201bbe96cd80a165ffd0ac2f6a8d59f/aiohttp-3.12.15.tar.gz", hash = "sha256:4fc61385e9c98d72fcdf47e6dd81833f47b2f77c114c29cd64a361be57a763a2", size = 7823716, upload-time = "2025-07-29T05:52:32.215Z" }
wheels = [
    { url = "https://files.pythonhosted.org/packages/63/97/77cb2450d9b35f517d6cf506256bf4f5bda3f93a66b4ad64ba7fc917899c/aiohttp-3.12.15-cp312-cp312-macosx_10_13_universal2.whl", hash = "sha256:802d3868f5776e28f7bf69d349c26fc0efadb81676d0afa88ed00d98a26340b7", size = 702333, upload-time = "2025-07-29T05:50:46.507Z" },
    { url = "https://files.pythonhosted.org/packages/83/6d/0544e6b08b748682c30b9f65640d006e51f90763b41d7c546693bc22900d/aiohttp-3.12.15-cp312-cp312-macosx_10_13_x86_64.whl", hash = "sha256:f2800614cd560287be05e33a679638e586a2d7401f4ddf99e304d98878c29444", size = 476948, upload-time = "2025-07-29T05:50:48.067Z" },
    { url = "https://files.pythonhosted.org/packages/3a/1d/c8c40e611e5094330284b1aea8a4b02ca0858f8458614fa35754cab42b9c/aiohttp-3.12.15-cp312-cp312-macosx_11_0_arm64.whl", hash = "sha256:8466151554b593909d30a0a125d638b4e5f3836e5aecde85b66b80ded1cb5b0d", size = 469787, upload-time = "2025-07-29T05:50:49.669Z" },
    { url = "https://files.pythonhosted.org/packages/38/7d/b76438e70319796bfff717f325d97ce2e9310f752a267bfdf5192ac6082b/aiohttp-3.12.15-cp312-cp312-manylinux_2_17_aarch64.manylinux2014_aarch64.whl", hash = "sha256:2e5a495cb1be69dae4b08f35a6c4579c539e9b5706f606632102c0f855bcba7c", size = 1716590, upload-time = "2025-07-29T05:50:51.368Z" },
    { url = "https://files.pythonhosted.org/packages/79/b1/60370d70cdf8b269ee1444b390cbd72ce514f0d1cd1a715821c784d272c9/aiohttp-3.12.15-cp312-cp312-manylinux_2_17_armv7l.manylinux2014_armv7l.manylinux_2_31_armv7l.whl", hash = "sha256:6404dfc8cdde35c69aaa489bb3542fb86ef215fc70277c892be8af540e5e21c0", size = 1699241, upload-time = "2025-07-29T05:50:53.628Z" },
    { url = "https://files.pythonhosted.org/packages/a3/2b/4968a7b8792437ebc12186db31523f541943e99bda8f30335c482bea6879/aiohttp-3.12.15-cp312-cp312-manylinux_2_17_ppc64le.manylinux2014_ppc64le.whl", hash = "sha256:3ead1c00f8521a5c9070fcb88f02967b1d8a0544e6d85c253f6968b785e1a2ab", size = 1754335, upload-time = "2025-07-29T05:50:55.394Z" },
    { url = "https://files.pythonhosted.org/packages/fb/c1/49524ed553f9a0bec1a11fac09e790f49ff669bcd14164f9fab608831c4d/aiohttp-3.12.15-cp312-cp312-manylinux_2_17_s390x.manylinux2014_s390x.whl", hash = "sha256:6990ef617f14450bc6b34941dba4f12d5613cbf4e33805932f853fbd1cf18bfb", size = 1800491, upload-time = "2025-07-29T05:50:57.202Z" },
    { url = "https://files.pythonhosted.org/packages/de/5e/3bf5acea47a96a28c121b167f5ef659cf71208b19e52a88cdfa5c37f1fcc/aiohttp-3.12.15-cp312-cp312-manylinux_2_17_x86_64.manylinux2014_x86_64.whl", hash = "sha256:fd736ed420f4db2b8148b52b46b88ed038d0354255f9a73196b7bbce3ea97545", size = 1719929, upload-time = "2025-07-29T05:50:59.192Z" },
    { url = "https://files.pythonhosted.org/packages/39/94/8ae30b806835bcd1cba799ba35347dee6961a11bd507db634516210e91d8/aiohttp-3.12.15-cp312-cp312-manylinux_2_5_i686.manylinux1_i686.manylinux_2_17_i686.manylinux2014_i686.whl", hash = "sha256:3c5092ce14361a73086b90c6efb3948ffa5be2f5b6fbcf52e8d8c8b8848bb97c", size = 1635733, upload-time = "2025-07-29T05:51:01.394Z" },
    { url = "https://files.pythonhosted.org/packages/7a/46/06cdef71dd03acd9da7f51ab3a9107318aee12ad38d273f654e4f981583a/aiohttp-3.12.15-cp312-cp312-musllinux_1_2_aarch64.whl", hash = "sha256:aaa2234bb60c4dbf82893e934d8ee8dea30446f0647e024074237a56a08c01bd", size = 1696790, upload-time = "2025-07-29T05:51:03.657Z" },
    { url = "https://files.pythonhosted.org/packages/02/90/6b4cfaaf92ed98d0ec4d173e78b99b4b1a7551250be8937d9d67ecb356b4/aiohttp-3.12.15-cp312-cp312-musllinux_1_2_armv7l.whl", hash = "sha256:6d86a2fbdd14192e2f234a92d3b494dd4457e683ba07e5905a0b3ee25389ac9f", size = 1718245, upload-time = "2025-07-29T05:51:05.911Z" },
    { url = "https://files.pythonhosted.org/packages/2e/e6/2593751670fa06f080a846f37f112cbe6f873ba510d070136a6ed46117c6/aiohttp-3.12.15-cp312-cp312-musllinux_1_2_i686.whl", hash = "sha256:a041e7e2612041a6ddf1c6a33b883be6a421247c7afd47e885969ee4cc58bd8d", size = 1658899, upload-time = "2025-07-29T05:51:07.753Z" },
    { url = "https://files.pythonhosted.org/packages/8f/28/c15bacbdb8b8eb5bf39b10680d129ea7410b859e379b03190f02fa104ffd/aiohttp-3.12.15-cp312-cp312-musllinux_1_2_ppc64le.whl", hash = "sha256:5015082477abeafad7203757ae44299a610e89ee82a1503e3d4184e6bafdd519", size = 1738459, upload-time = "2025-07-29T05:51:09.56Z" },
    { url = "https://files.pythonhosted.org/packages/00/de/c269cbc4faa01fb10f143b1670633a8ddd5b2e1ffd0548f7aa49cb5c70e2/aiohttp-3.12.15-cp312-cp312-musllinux_1_2_s390x.whl", hash = "sha256:56822ff5ddfd1b745534e658faba944012346184fbfe732e0d6134b744516eea", size = 1766434, upload-time = "2025-07-29T05:51:11.423Z" },
    { url = "https://files.pythonhosted.org/packages/52/b0/4ff3abd81aa7d929b27d2e1403722a65fc87b763e3a97b3a2a494bfc63bc/aiohttp-3.12.15-cp312-cp312-musllinux_1_2_x86_64.whl", hash = "sha256:b2acbbfff69019d9014508c4ba0401822e8bae5a5fdc3b6814285b71231b60f3", size = 1726045, upload-time = "2025-07-29T05:51:13.689Z" },
    { url = "https://files.pythonhosted.org/packages/71/16/949225a6a2dd6efcbd855fbd90cf476052e648fb011aa538e3b15b89a57a/aiohttp-3.12.15-cp312-cp312-win32.whl", hash = "sha256:d849b0901b50f2185874b9a232f38e26b9b3d4810095a7572eacea939132d4e1", size = 423591, upload-time = "2025-07-29T05:51:15.452Z" },
    { url = "https://files.pythonhosted.org/packages/2b/d8/fa65d2a349fe938b76d309db1a56a75c4fb8cc7b17a398b698488a939903/aiohttp-3.12.15-cp312-cp312-win_amd64.whl", hash = "sha256:b390ef5f62bb508a9d67cb3bba9b8356e23b3996da7062f1a57ce1a79d2b3d34", size = 450266, upload-time = "2025-07-29T05:51:17.239Z" },
]

[[package]]
name = "aiosignal"
version = "1.4.0"
source = { registry = "https://pypi.org/simple" }
dependencies = [
    { name = "frozenlist" },
    { name = "typing-extensions" },
]
sdist = { url = "https://files.pythonhosted.org/packages/61/62/06741b579156360248d1ec624842ad0edf697050bbaf7c3e46394e106ad1/aiosignal-1.4.0.tar.gz", hash = "sha256:f47eecd9468083c2029cc99945502cb7708b082c232f9aca65da147157b251c7", size = 25007, upload-time = "2025-07-03T22:54:43.528Z" }
wheels = [
    { url = "https://files.pythonhosted.org/packages/fb/76/641ae371508676492379f16e2fa48f4e2c11741bd63c48be4b12a6b09cba/aiosignal-1.4.0-py3-none-any.whl", hash = "sha256:053243f8b92b990551949e63930a839ff0cf0b0ebbe0597b0f3fb19e1a0fe82e", size = 7490, upload-time = "2025-07-03T22:54:42.156Z" },
]

[[package]]
name = "annotated-types"
version = "0.7.0"
source = { registry = "https://pypi.org/simple" }
sdist = { url = "https://files.pythonhosted.org/packages/ee/67/531ea369ba64dcff5ec9c3402f9f51bf748cec26dde048a2f973a4eea7f5/annotated_types-0.7.0.tar.gz", hash = "sha256:aff07c09a53a08bc8cfccb9c85b05f1aa9a2a6f23728d790723543408344ce89", size = 16081, upload-time = "2024-05-20T21:33:25.928Z" }
wheels = [
    { url = "https://files.pythonhosted.org/packages/78/b6/6307fbef88d9b5ee7421e68d78a9f162e0da4900bc5f5793f6d3d0e34fb8/annotated_types-0.7.0-py3-none-any.whl", hash = "sha256:1f02e8b43a8fbbc3f3e0d4f0f4bfc8131bcb4eebe8849b8e5c773f3a1c582a53", size = 13643, upload-time = "2024-05-20T21:33:24.1Z" },
]

[[package]]
name = "antlr4-python3-runtime"
version = "4.9.3"
source = { registry = "https://pypi.org/simple" }
sdist = { url = "https://files.pythonhosted.org/packages/3e/38/7859ff46355f76f8d19459005ca000b6e7012f2f1ca597746cbcd1fbfe5e/antlr4-python3-runtime-4.9.3.tar.gz", hash = "sha256:f224469b4168294902bb1efa80a8bf7855f24c99aef99cbefc1bcd3cce77881b", size = 117034, upload-time = "2021-11-06T17:52:23.524Z" }

[[package]]
name = "anyio"
version = "4.10.0"
source = { registry = "https://pypi.org/simple" }
dependencies = [
    { name = "idna" },
    { name = "sniffio" },
    { name = "typing-extensions" },
]
sdist = { url = "https://files.pythonhosted.org/packages/f1/b4/636b3b65173d3ce9a38ef5f0522789614e590dab6a8d505340a4efe4c567/anyio-4.10.0.tar.gz", hash = "sha256:3f3fae35c96039744587aa5b8371e7e8e603c0702999535961dd336026973ba6", size = 213252, upload-time = "2025-08-04T08:54:26.451Z" }
wheels = [
    { url = "https://files.pythonhosted.org/packages/6f/12/e5e0282d673bb9746bacfb6e2dba8719989d3660cdb2ea79aee9a9651afb/anyio-4.10.0-py3-none-any.whl", hash = "sha256:60e474ac86736bbfd6f210f7a61218939c318f43f9972497381f1c5e930ed3d1", size = 107213, upload-time = "2025-08-04T08:54:24.882Z" },
]

[[package]]
name = "appnope"
version = "0.1.4"
source = { registry = "https://pypi.org/simple" }
sdist = { url = "https://files.pythonhosted.org/packages/35/5d/752690df9ef5b76e169e68d6a129fa6d08a7100ca7f754c89495db3c6019/appnope-0.1.4.tar.gz", hash = "sha256:1de3860566df9caf38f01f86f65e0e13e379af54f9e4bee1e66b48f2efffd1ee", size = 4170, upload-time = "2024-02-06T09:43:11.258Z" }
wheels = [
    { url = "https://files.pythonhosted.org/packages/81/29/5ecc3a15d5a33e31b26c11426c45c501e439cb865d0bff96315d86443b78/appnope-0.1.4-py2.py3-none-any.whl", hash = "sha256:502575ee11cd7a28c0205f379b525beefebab9d161b7c964670864014ed7213c", size = 4321, upload-time = "2024-02-06T09:43:09.663Z" },
]

[[package]]
name = "astor"
version = "0.8.1"
source = { registry = "https://pypi.org/simple" }
sdist = { url = "https://files.pythonhosted.org/packages/5a/21/75b771132fee241dfe601d39ade629548a9626d1d39f333fde31bc46febe/astor-0.8.1.tar.gz", hash = "sha256:6a6effda93f4e1ce9f618779b2dd1d9d84f1e32812c23a29b3fff6fd7f63fa5e", size = 35090, upload-time = "2019-12-10T01:50:35.51Z" }
wheels = [
    { url = "https://files.pythonhosted.org/packages/c3/88/97eef84f48fa04fbd6750e62dcceafba6c63c81b7ac1420856c8dcc0a3f9/astor-0.8.1-py2.py3-none-any.whl", hash = "sha256:070a54e890cefb5b3739d19f30f5a5ec840ffc9c50ffa7d23cc9fc1a38ebbfc5", size = 27488, upload-time = "2019-12-10T01:50:33.628Z" },
]

[[package]]
name = "asttokens"
version = "3.0.0"
source = { registry = "https://pypi.org/simple" }
sdist = { url = "https://files.pythonhosted.org/packages/4a/e7/82da0a03e7ba5141f05cce0d302e6eed121ae055e0456ca228bf693984bc/asttokens-3.0.0.tar.gz", hash = "sha256:0dcd8baa8d62b0c1d118b399b2ddba3c4aff271d0d7a9e0d4c1681c79035bbc7", size = 61978, upload-time = "2024-11-30T04:30:14.439Z" }
wheels = [
    { url = "https://files.pythonhosted.org/packages/25/8a/c46dcc25341b5bce5472c718902eb3d38600a903b14fa6aeecef3f21a46f/asttokens-3.0.0-py3-none-any.whl", hash = "sha256:e3078351a059199dd5138cb1c706e6430c05eff2ff136af5eb4790f9d28932e2", size = 26918, upload-time = "2024-11-30T04:30:10.946Z" },
]

[[package]]
name = "attrs"
version = "25.3.0"
source = { registry = "https://pypi.org/simple" }
sdist = { url = "https://files.pythonhosted.org/packages/5a/b0/1367933a8532ee6ff8d63537de4f1177af4bff9f3e829baf7331f595bb24/attrs-25.3.0.tar.gz", hash = "sha256:75d7cefc7fb576747b2c81b4442d4d4a1ce0900973527c011d1030fd3bf4af1b", size = 812032, upload-time = "2025-03-13T11:10:22.779Z" }
wheels = [
    { url = "https://files.pythonhosted.org/packages/77/06/bb80f5f86020c4551da315d78b3ab75e8228f89f0162f2c3a819e407941a/attrs-25.3.0-py3-none-any.whl", hash = "sha256:427318ce031701fea540783410126f03899a97ffc6f61596ad581ac2e40e3bc3", size = 63815, upload-time = "2025-03-13T11:10:21.14Z" },
]

[[package]]
name = "beartype"
version = "0.21.0"
source = { registry = "https://pypi.org/simple" }
sdist = { url = "https://files.pythonhosted.org/packages/0d/f9/21e5a9c731e14f08addd53c71fea2e70794e009de5b98e6a2c3d2f3015d6/beartype-0.21.0.tar.gz", hash = "sha256:f9a5078f5ce87261c2d22851d19b050b64f6a805439e8793aecf01ce660d3244", size = 1437066, upload-time = "2025-05-22T05:09:27.116Z" }
wheels = [
    { url = "https://files.pythonhosted.org/packages/94/31/87045d1c66ee10a52486c9d2047bc69f00f2689f69401bb1e998afb4b205/beartype-0.21.0-py3-none-any.whl", hash = "sha256:b6a1bd56c72f31b0a496a36cc55df6e2f475db166ad07fa4acc7e74f4c7f34c0", size = 1191340, upload-time = "2025-05-22T05:09:24.606Z" },
]

[[package]]
name = "blake3"
version = "1.0.5"
source = { registry = "https://pypi.org/simple" }
sdist = { url = "https://files.pythonhosted.org/packages/e7/08/22b6326dbe002ca77c92082b37b14a935003897b0e3eed025da92c700751/blake3-1.0.5.tar.gz", hash = "sha256:7bac73f393a67ea6d5ac32e4a45d39c184487c89c712ab3ed839c1a51ed82259", size = 115140, upload-time = "2025-05-19T20:08:29.911Z" }
wheels = [
    { url = "https://files.pythonhosted.org/packages/8f/a4/7ea6cb45d8ce36b05dd01cc35a1bf9921c07d36dc56869e461f0e832ca76/blake3-1.0.5-cp312-cp312-macosx_10_12_x86_64.whl", hash = "sha256:73dd1bfc802e2343113805d104b9600e794bf700c844f05dda86a9a05c0e7c41", size = 345971, upload-time = "2025-05-19T20:07:03.913Z" },
    { url = "https://files.pythonhosted.org/packages/13/09/87c56b1d3113e1381178e2ff386ac58d32b23c65b20054ce4b8de59be93d/blake3-1.0.5-cp312-cp312-macosx_11_0_arm64.whl", hash = "sha256:d4e53332a5db53a652395f5e56c72fb81c7e584a192e6931a4eb3f9b32edcf0a", size = 328272, upload-time = "2025-05-19T20:07:05.158Z" },
    { url = "https://files.pythonhosted.org/packages/c1/40/b81a25077df6fa1722be8c268732205281e12a244f9d5a15e9e72c2baa04/blake3-1.0.5-cp312-cp312-manylinux_2_17_aarch64.manylinux2014_aarch64.whl", hash = "sha256:abe84cc2db3172bbade48dbf7b6029decb82e9cd382bc3cb783b8624a3ee55d8", size = 374599, upload-time = "2025-05-19T20:07:06.951Z" },
    { url = "https://files.pythonhosted.org/packages/58/1b/8fc14c7b7ae116edc42f8e8cd5c21a99d8b68ab761e31347c4c9c6bbedf6/blake3-1.0.5-cp312-cp312-manylinux_2_17_armv7l.manylinux2014_armv7l.whl", hash = "sha256:ca8935b4a733968a463d6445dc7cb0dcc09759c280df4847f020deec8fcaff27", size = 375221, upload-time = "2025-05-19T20:07:08.39Z" },
    { url = "https://files.pythonhosted.org/packages/26/fa/879c74815dbb39e9b91d35b672b25c3547435e479b9aaf1a80191a86f3f4/blake3-1.0.5-cp312-cp312-manylinux_2_17_i686.manylinux2014_i686.whl", hash = "sha256:12e5c722ef966f2b8df0d4024e6f4afd4c466bb0dcd3f8f671fad6cb5dab6a3e", size = 445913, upload-time = "2025-05-19T20:07:09.698Z" },
    { url = "https://files.pythonhosted.org/packages/ce/91/e335f22765d7e80fd5aa6a25b2f2f5f0c5d649049f88d0c8ac1f6a8c431d/blake3-1.0.5-cp312-cp312-manylinux_2_17_ppc64le.manylinux2014_ppc64le.whl", hash = "sha256:15ecd628f824d5591a1958babd4217749f1facd3945f33a14c3e5fbb52ffb922", size = 509907, upload-time = "2025-05-19T20:07:11.023Z" },
    { url = "https://files.pythonhosted.org/packages/9b/ec/c1676c275592efdb3a6e4489d0f5e029d38565593466ba70c42b73e76b1a/blake3-1.0.5-cp312-cp312-manylinux_2_17_s390x.manylinux2014_s390x.whl", hash = "sha256:a12b12df3c40089bf2785c333f8f1161b2a66ecacb44828de9fbf2868037934b", size = 395611, upload-time = "2025-05-19T20:07:12.815Z" },
    { url = "https://files.pythonhosted.org/packages/5c/04/a86bfb3c20e859e43ead0b13be59afd98feb166ea929e76fa3d190f65f6e/blake3-1.0.5-cp312-cp312-manylinux_2_17_x86_64.manylinux2014_x86_64.whl", hash = "sha256:f39e8d36e33f413938230683f192f0565f44ee2b050ad92fb94b343706f3df55", size = 384757, upload-time = "2025-05-19T20:07:14.122Z" },
    { url = "https://files.pythonhosted.org/packages/6b/bf/93ce719f88b48d5bcdf2f765789a5a955ea6a02a33f310321508c8421ad6/blake3-1.0.5-cp312-cp312-musllinux_1_1_aarch64.whl", hash = "sha256:7083e1b2cfb737c812e20d790c232c38045c7bfe37ef02526f395d491f90f213", size = 551032, upload-time = "2025-05-19T20:07:15.56Z" },
    { url = "https://files.pythonhosted.org/packages/13/99/a2e644e0a2039977beb67abbc1f48f6f6c7e0f0c345665811cfa2880b196/blake3-1.0.5-cp312-cp312-musllinux_1_1_x86_64.whl", hash = "sha256:21240932fc914fd719e2d33297f29742c28a31d8a96cb666ec4679bf2c35aa48", size = 555543, upload-time = "2025-05-19T20:07:17.056Z" },
    { url = "https://files.pythonhosted.org/packages/45/15/80d9b2866af5d7ec4c665bb961b16d3db9a9527a80de78e44b828129d51f/blake3-1.0.5-cp312-cp312-win32.whl", hash = "sha256:cba3e6d12bd310b5ff4970daddd7e77a0ca383678e1f0a1ec414d4c7cb083f9d", size = 234714, upload-time = "2025-05-19T20:07:18.321Z" },
    { url = "https://files.pythonhosted.org/packages/09/a5/76cd4402c685ad1d336351f22483bc2ecd48e5604ba5f5ad340e22b8703a/blake3-1.0.5-cp312-cp312-win_amd64.whl", hash = "sha256:adb54b8bfe4fb2e8106b3a1bddc3614d2de555d2b657861068160176ff723eb0", size = 222127, upload-time = "2025-05-19T20:07:19.579Z" },
]

[[package]]
name = "blobfile"
version = "3.1.0"
source = { registry = "https://pypi.org/simple" }
dependencies = [
    { name = "filelock" },
    { name = "lxml" },
    { name = "pycryptodomex" },
    { name = "urllib3" },
]
sdist = { url = "https://files.pythonhosted.org/packages/f0/6d/2e7567da75ddbb24fe979f52284b708da349d67a41042635af36071a5a6b/blobfile-3.1.0.tar.gz", hash = "sha256:d45b6b1fa3b0920732314c23ddbdb4f494ca12f787c2b6eb6bba6faa51382671", size = 77229, upload-time = "2025-09-06T00:36:15.583Z" }
wheels = [
    { url = "https://files.pythonhosted.org/packages/77/a7/51af11120d75af2828f8eede0b13a4caff650d708ac50e62d000aefe1ffb/blobfile-3.1.0-py3-none-any.whl", hash = "sha256:2b4c5e766ebb7dfa20e4990cf6ec3d2106bdc91d632fb9377f170a234c5a5c6a", size = 75741, upload-time = "2025-09-06T00:36:14.11Z" },
]

[[package]]
name = "cachetools"
version = "5.5.2"
source = { registry = "https://pypi.org/simple" }
sdist = { url = "https://files.pythonhosted.org/packages/6c/81/3747dad6b14fa2cf53fcf10548cf5aea6913e96fab41a3c198676f8948a5/cachetools-5.5.2.tar.gz", hash = "sha256:1a661caa9175d26759571b2e19580f9d6393969e5dfca11fdb1f947a23e640d4", size = 28380, upload-time = "2025-02-20T21:01:19.524Z" }
wheels = [
    { url = "https://files.pythonhosted.org/packages/72/76/20fa66124dbe6be5cafeb312ece67de6b61dd91a0247d1ea13db4ebb33c2/cachetools-5.5.2-py3-none-any.whl", hash = "sha256:d26a22bcc62eb95c3beabd9f1ee5e820d3d2704fe2967cbe350e20c8ffcd3f0a", size = 10080, upload-time = "2025-02-20T21:01:16.647Z" },
]

[[package]]
name = "cbor2"
version = "5.7.0"
source = { registry = "https://pypi.org/simple" }
sdist = { url = "https://files.pythonhosted.org/packages/3a/89/01df16cdc9c60c07956756c90fe92c684021003079e358a78e213bce45a2/cbor2-5.7.0.tar.gz", hash = "sha256:3f6d843f4db4d0ec501c46453c22a4fbebb1abfb5b740e1bcab34c615cd7406b", size = 102374, upload-time = "2025-08-14T08:59:47.294Z" }
wheels = [
    { url = "https://files.pythonhosted.org/packages/b1/b1/d54c41b1bc71b8dea0bad3409d2a497df35f7b5ae5db70c1cc9ebc8d556d/cbor2-5.7.0-cp312-cp312-macosx_10_13_x86_64.whl", hash = "sha256:7ad36f0537b75c1aa2c7a462cbdbeec5e8ba02802ea985e0b9fe5deee3b946f4", size = 69020, upload-time = "2025-08-14T08:59:02.276Z" },
    { url = "https://files.pythonhosted.org/packages/f4/e0/45368d5d78b520caaa9ca5a09f55365bc9933d43bce978a528922654ca9f/cbor2-5.7.0-cp312-cp312-macosx_11_0_arm64.whl", hash = "sha256:5fc9b335cf28e63d9eed4ae03d1e8f90f1a6b287cabc8d29bfddf73fa70643e9", size = 68950, upload-time = "2025-08-14T08:59:03.882Z" },
    { url = "https://files.pythonhosted.org/packages/1e/6a/9aed5b716407c1d48425ba55c6022a01a9abdbf58a691f50416461fa371d/cbor2-5.7.0-cp312-cp312-manylinux2014_aarch64.manylinux_2_17_aarch64.manylinux_2_28_aarch64.whl", hash = "sha256:16bea83598a1eeedbd50c2e9fdf3685bae78ca9d9ec8cd8010777db14a315578", size = 285685, upload-time = "2025-08-14T08:59:05.165Z" },
    { url = "https://files.pythonhosted.org/packages/a8/6e/3499eaa2b858c7695a447b6311303f06ffc90fc2c45851337121661f1f5c/cbor2-5.7.0-cp312-cp312-manylinux2014_x86_64.manylinux_2_17_x86_64.manylinux_2_28_x86_64.whl", hash = "sha256:8e837825a16e60ace6e284095aa9fbe504bf87a8f4494bf7d95931e37fb01a70", size = 284948, upload-time = "2025-08-14T08:59:06.64Z" },
    { url = "https://files.pythonhosted.org/packages/d1/3e/ae67866ef65717665e0acf2873d466c5d4a1d965b0d0348f2269b73f28fb/cbor2-5.7.0-cp312-cp312-musllinux_1_2_aarch64.whl", hash = "sha256:27396c5e275ff7c7cd87fe8aaadf781e6194903921f250934af7c86d5efec82e", size = 276375, upload-time = "2025-08-14T08:59:08.845Z" },
    { url = "https://files.pythonhosted.org/packages/b6/3d/2f8e9671111661dd571de206344ecd7706f6d458aab191e06834c89aa58e/cbor2-5.7.0-cp312-cp312-musllinux_1_2_x86_64.whl", hash = "sha256:c84bfef78c4e9c81eb0a10cec340222ba4e39498a63fc2e3d5f982a3f4efa4a7", size = 277680, upload-time = "2025-08-14T08:59:10.292Z" },
    { url = "https://files.pythonhosted.org/packages/85/03/27a9fefa4e084c1129d7180727791a166629fdae39e0609508401d322626/cbor2-5.7.0-cp312-cp312-win_amd64.whl", hash = "sha256:f64270a24aaadb15dd31cbd64a98d99fca8e0398a65b1570ba07f3c259eb5516", size = 68354, upload-time = "2025-08-14T08:59:11.561Z" },
    { url = "https://files.pythonhosted.org/packages/25/d9/b856d078696542a0d7486d1ece5c936e937bebe5b114674db18d76feb131/cbor2-5.7.0-cp312-cp312-win_arm64.whl", hash = "sha256:73ef321d7b580f08c9fadc41c3d2a218aa3f01e163be9793c6969aadee07f57a", size = 63896, upload-time = "2025-08-14T08:59:12.977Z" },
    { url = "https://files.pythonhosted.org/packages/41/cc/0ce73676d2a0c9e5a9330c301940c50eb325dacf5f6d9690fd43a8817fe9/cbor2-5.7.0-py3-none-any.whl", hash = "sha256:a871e7a6f7cba1ddb02503ea974f15f6524c95078fbfe0b860fd4193d7c8f27a", size = 23828, upload-time = "2025-08-14T08:59:46.129Z" },
]

[[package]]
name = "certifi"
version = "2025.8.3"
source = { registry = "https://pypi.org/simple" }
sdist = { url = "https://files.pythonhosted.org/packages/dc/67/960ebe6bf230a96cda2e0abcf73af550ec4f090005363542f0765df162e0/certifi-2025.8.3.tar.gz", hash = "sha256:e564105f78ded564e3ae7c923924435e1daa7463faeab5bb932bc53ffae63407", size = 162386, upload-time = "2025-08-03T03:07:47.08Z" }
wheels = [
    { url = "https://files.pythonhosted.org/packages/e5/48/1549795ba7742c948d2ad169c1c8cdbae65bc450d6cd753d124b17c8cd32/certifi-2025.8.3-py3-none-any.whl", hash = "sha256:f6c12493cfb1b06ba2ff328595af9350c65d6644968e5d3a2ffd78699af217a5", size = 161216, upload-time = "2025-08-03T03:07:45.777Z" },
]

[[package]]
name = "cffi"
version = "2.0.0"
source = { registry = "https://pypi.org/simple" }
dependencies = [
    { name = "pycparser", marker = "implementation_name != 'PyPy'" },
]
sdist = { url = "https://files.pythonhosted.org/packages/eb/56/b1ba7935a17738ae8453301356628e8147c79dbb825bcbc73dc7401f9846/cffi-2.0.0.tar.gz", hash = "sha256:44d1b5909021139fe36001ae048dbdde8214afa20200eda0f64c068cac5d5529", size = 523588, upload-time = "2025-09-08T23:24:04.541Z" }
wheels = [
    { url = "https://files.pythonhosted.org/packages/ea/47/4f61023ea636104d4f16ab488e268b93008c3d0bb76893b1b31db1f96802/cffi-2.0.0-cp312-cp312-macosx_10_13_x86_64.whl", hash = "sha256:6d02d6655b0e54f54c4ef0b94eb6be0607b70853c45ce98bd278dc7de718be5d", size = 185271, upload-time = "2025-09-08T23:22:44.795Z" },
    { url = "https://files.pythonhosted.org/packages/df/a2/781b623f57358e360d62cdd7a8c681f074a71d445418a776eef0aadb4ab4/cffi-2.0.0-cp312-cp312-macosx_11_0_arm64.whl", hash = "sha256:8eca2a813c1cb7ad4fb74d368c2ffbbb4789d377ee5bb8df98373c2cc0dee76c", size = 181048, upload-time = "2025-09-08T23:22:45.938Z" },
    { url = "https://files.pythonhosted.org/packages/ff/df/a4f0fbd47331ceeba3d37c2e51e9dfc9722498becbeec2bd8bc856c9538a/cffi-2.0.0-cp312-cp312-manylinux1_i686.manylinux2014_i686.manylinux_2_17_i686.manylinux_2_5_i686.whl", hash = "sha256:21d1152871b019407d8ac3985f6775c079416c282e431a4da6afe7aefd2bccbe", size = 212529, upload-time = "2025-09-08T23:22:47.349Z" },
    { url = "https://files.pythonhosted.org/packages/d5/72/12b5f8d3865bf0f87cf1404d8c374e7487dcf097a1c91c436e72e6badd83/cffi-2.0.0-cp312-cp312-manylinux2014_aarch64.manylinux_2_17_aarch64.whl", hash = "sha256:b21e08af67b8a103c71a250401c78d5e0893beff75e28c53c98f4de42f774062", size = 220097, upload-time = "2025-09-08T23:22:48.677Z" },
    { url = "https://files.pythonhosted.org/packages/c2/95/7a135d52a50dfa7c882ab0ac17e8dc11cec9d55d2c18dda414c051c5e69e/cffi-2.0.0-cp312-cp312-manylinux2014_ppc64le.manylinux_2_17_ppc64le.whl", hash = "sha256:1e3a615586f05fc4065a8b22b8152f0c1b00cdbc60596d187c2a74f9e3036e4e", size = 207983, upload-time = "2025-09-08T23:22:50.06Z" },
    { url = "https://files.pythonhosted.org/packages/3a/c8/15cb9ada8895957ea171c62dc78ff3e99159ee7adb13c0123c001a2546c1/cffi-2.0.0-cp312-cp312-manylinux2014_s390x.manylinux_2_17_s390x.whl", hash = "sha256:81afed14892743bbe14dacb9e36d9e0e504cd204e0b165062c488942b9718037", size = 206519, upload-time = "2025-09-08T23:22:51.364Z" },
    { url = "https://files.pythonhosted.org/packages/78/2d/7fa73dfa841b5ac06c7b8855cfc18622132e365f5b81d02230333ff26e9e/cffi-2.0.0-cp312-cp312-manylinux2014_x86_64.manylinux_2_17_x86_64.whl", hash = "sha256:3e17ed538242334bf70832644a32a7aae3d83b57567f9fd60a26257e992b79ba", size = 219572, upload-time = "2025-09-08T23:22:52.902Z" },
    { url = "https://files.pythonhosted.org/packages/07/e0/267e57e387b4ca276b90f0434ff88b2c2241ad72b16d31836adddfd6031b/cffi-2.0.0-cp312-cp312-musllinux_1_2_aarch64.whl", hash = "sha256:3925dd22fa2b7699ed2617149842d2e6adde22b262fcbfada50e3d195e4b3a94", size = 222963, upload-time = "2025-09-08T23:22:54.518Z" },
    { url = "https://files.pythonhosted.org/packages/b6/75/1f2747525e06f53efbd878f4d03bac5b859cbc11c633d0fb81432d98a795/cffi-2.0.0-cp312-cp312-musllinux_1_2_x86_64.whl", hash = "sha256:2c8f814d84194c9ea681642fd164267891702542f028a15fc97d4674b6206187", size = 221361, upload-time = "2025-09-08T23:22:55.867Z" },
    { url = "https://files.pythonhosted.org/packages/7b/2b/2b6435f76bfeb6bbf055596976da087377ede68df465419d192acf00c437/cffi-2.0.0-cp312-cp312-win32.whl", hash = "sha256:da902562c3e9c550df360bfa53c035b2f241fed6d9aef119048073680ace4a18", size = 172932, upload-time = "2025-09-08T23:22:57.188Z" },
    { url = "https://files.pythonhosted.org/packages/f8/ed/13bd4418627013bec4ed6e54283b1959cf6db888048c7cf4b4c3b5b36002/cffi-2.0.0-cp312-cp312-win_amd64.whl", hash = "sha256:da68248800ad6320861f129cd9c1bf96ca849a2771a59e0344e88681905916f5", size = 183557, upload-time = "2025-09-08T23:22:58.351Z" },
    { url = "https://files.pythonhosted.org/packages/95/31/9f7f93ad2f8eff1dbc1c3656d7ca5bfd8fb52c9d786b4dcf19b2d02217fa/cffi-2.0.0-cp312-cp312-win_arm64.whl", hash = "sha256:4671d9dd5ec934cb9a73e7ee9676f9362aba54f7f34910956b84d727b0d73fb6", size = 177762, upload-time = "2025-09-08T23:22:59.668Z" },
]

[[package]]
name = "cfgv"
version = "3.4.0"
source = { registry = "https://pypi.org/simple" }
sdist = { url = "https://files.pythonhosted.org/packages/11/74/539e56497d9bd1d484fd863dd69cbbfa653cd2aa27abfe35653494d85e94/cfgv-3.4.0.tar.gz", hash = "sha256:e52591d4c5f5dead8e0f673fb16db7949d2cfb3f7da4582893288f0ded8fe560", size = 7114, upload-time = "2023-08-12T20:38:17.776Z" }
wheels = [
    { url = "https://files.pythonhosted.org/packages/c5/55/51844dd50c4fc7a33b653bfaba4c2456f06955289ca770a5dbd5fd267374/cfgv-3.4.0-py2.py3-none-any.whl", hash = "sha256:b7265b1f29fd3316bfcd2b330d63d024f2bfd8bcb8b0272f8e19a504856c48f9", size = 7249, upload-time = "2023-08-12T20:38:16.269Z" },
]

[[package]]
name = "charset-normalizer"
version = "3.4.3"
source = { registry = "https://pypi.org/simple" }
sdist = { url = "https://files.pythonhosted.org/packages/83/2d/5fd176ceb9b2fc619e63405525573493ca23441330fcdaee6bef9460e924/charset_normalizer-3.4.3.tar.gz", hash = "sha256:6fce4b8500244f6fcb71465d4a4930d132ba9ab8e71a7859e6a5d59851068d14", size = 122371, upload-time = "2025-08-09T07:57:28.46Z" }
wheels = [
    { url = "https://files.pythonhosted.org/packages/e9/5e/14c94999e418d9b87682734589404a25854d5f5d0408df68bc15b6ff54bb/charset_normalizer-3.4.3-cp312-cp312-macosx_10_13_universal2.whl", hash = "sha256:e28e334d3ff134e88989d90ba04b47d84382a828c061d0d1027b1b12a62b39b1", size = 205655, upload-time = "2025-08-09T07:56:08.475Z" },
    { url = "https://files.pythonhosted.org/packages/7d/a8/c6ec5d389672521f644505a257f50544c074cf5fc292d5390331cd6fc9c3/charset_normalizer-3.4.3-cp312-cp312-manylinux2014_aarch64.manylinux_2_17_aarch64.manylinux_2_28_aarch64.whl", hash = "sha256:0cacf8f7297b0c4fcb74227692ca46b4a5852f8f4f24b3c766dd94a1075c4884", size = 146223, upload-time = "2025-08-09T07:56:09.708Z" },
    { url = "https://files.pythonhosted.org/packages/fc/eb/a2ffb08547f4e1e5415fb69eb7db25932c52a52bed371429648db4d84fb1/charset_normalizer-3.4.3-cp312-cp312-manylinux2014_ppc64le.manylinux_2_17_ppc64le.manylinux_2_28_ppc64le.whl", hash = "sha256:c6fd51128a41297f5409deab284fecbe5305ebd7e5a1f959bee1c054622b7018", size = 159366, upload-time = "2025-08-09T07:56:11.326Z" },
    { url = "https://files.pythonhosted.org/packages/82/10/0fd19f20c624b278dddaf83b8464dcddc2456cb4b02bb902a6da126b87a1/charset_normalizer-3.4.3-cp312-cp312-manylinux2014_s390x.manylinux_2_17_s390x.manylinux_2_28_s390x.whl", hash = "sha256:3cfb2aad70f2c6debfbcb717f23b7eb55febc0bb23dcffc0f076009da10c6392", size = 157104, upload-time = "2025-08-09T07:56:13.014Z" },
    { url = "https://files.pythonhosted.org/packages/16/ab/0233c3231af734f5dfcf0844aa9582d5a1466c985bbed6cedab85af9bfe3/charset_normalizer-3.4.3-cp312-cp312-manylinux2014_x86_64.manylinux_2_17_x86_64.manylinux_2_28_x86_64.whl", hash = "sha256:1606f4a55c0fd363d754049cdf400175ee96c992b1f8018b993941f221221c5f", size = 151830, upload-time = "2025-08-09T07:56:14.428Z" },
    { url = "https://files.pythonhosted.org/packages/ae/02/e29e22b4e02839a0e4a06557b1999d0a47db3567e82989b5bb21f3fbbd9f/charset_normalizer-3.4.3-cp312-cp312-musllinux_1_2_aarch64.whl", hash = "sha256:027b776c26d38b7f15b26a5da1044f376455fb3766df8fc38563b4efbc515154", size = 148854, upload-time = "2025-08-09T07:56:16.051Z" },
    { url = "https://files.pythonhosted.org/packages/05/6b/e2539a0a4be302b481e8cafb5af8792da8093b486885a1ae4d15d452bcec/charset_normalizer-3.4.3-cp312-cp312-musllinux_1_2_ppc64le.whl", hash = "sha256:42e5088973e56e31e4fa58eb6bd709e42fc03799c11c42929592889a2e54c491", size = 160670, upload-time = "2025-08-09T07:56:17.314Z" },
    { url = "https://files.pythonhosted.org/packages/31/e7/883ee5676a2ef217a40ce0bffcc3d0dfbf9e64cbcfbdf822c52981c3304b/charset_normalizer-3.4.3-cp312-cp312-musllinux_1_2_s390x.whl", hash = "sha256:cc34f233c9e71701040d772aa7490318673aa7164a0efe3172b2981218c26d93", size = 158501, upload-time = "2025-08-09T07:56:18.641Z" },
    { url = "https://files.pythonhosted.org/packages/c1/35/6525b21aa0db614cf8b5792d232021dca3df7f90a1944db934efa5d20bb1/charset_normalizer-3.4.3-cp312-cp312-musllinux_1_2_x86_64.whl", hash = "sha256:320e8e66157cc4e247d9ddca8e21f427efc7a04bbd0ac8a9faf56583fa543f9f", size = 153173, upload-time = "2025-08-09T07:56:20.289Z" },
    { url = "https://files.pythonhosted.org/packages/50/ee/f4704bad8201de513fdc8aac1cabc87e38c5818c93857140e06e772b5892/charset_normalizer-3.4.3-cp312-cp312-win32.whl", hash = "sha256:fb6fecfd65564f208cbf0fba07f107fb661bcd1a7c389edbced3f7a493f70e37", size = 99822, upload-time = "2025-08-09T07:56:21.551Z" },
    { url = "https://files.pythonhosted.org/packages/39/f5/3b3836ca6064d0992c58c7561c6b6eee1b3892e9665d650c803bd5614522/charset_normalizer-3.4.3-cp312-cp312-win_amd64.whl", hash = "sha256:86df271bf921c2ee3818f0522e9a5b8092ca2ad8b065ece5d7d9d0e9f4849bcc", size = 107543, upload-time = "2025-08-09T07:56:23.115Z" },
    { url = "https://files.pythonhosted.org/packages/8a/1f/f041989e93b001bc4e44bb1669ccdcf54d3f00e628229a85b08d330615c5/charset_normalizer-3.4.3-py3-none-any.whl", hash = "sha256:ce571ab16d890d23b5c278547ba694193a45011ff86a9162a71307ed9f86759a", size = 53175, upload-time = "2025-08-09T07:57:26.864Z" },
]

[[package]]
name = "chess"
version = "1.11.2"
source = { registry = "https://pypi.org/simple" }
sdist = { url = "https://files.pythonhosted.org/packages/93/09/7d04d7581ae3bb8b598017941781bceb7959dd1b13e3ebf7b6a2cd843bc9/chess-1.11.2.tar.gz", hash = "sha256:a8b43e5678fdb3000695bdaa573117ad683761e5ca38e591c4826eba6d25bb39", size = 6131385, upload-time = "2025-02-25T19:10:27.328Z" }

[[package]]
name = "click"
version = "8.2.1"
source = { registry = "https://pypi.org/simple" }
dependencies = [
    { name = "colorama", marker = "sys_platform == 'win32'" },
]
sdist = { url = "https://files.pythonhosted.org/packages/60/6c/8ca2efa64cf75a977a0d7fac081354553ebe483345c734fb6b6515d96bbc/click-8.2.1.tar.gz", hash = "sha256:27c491cc05d968d271d5a1db13e3b5a184636d9d930f148c50b038f0d0646202", size = 286342, upload-time = "2025-05-20T23:19:49.832Z" }
wheels = [
    { url = "https://files.pythonhosted.org/packages/85/32/10bb5764d90a8eee674e9dc6f4db6a0ab47c8c4d0d83c27f7c39ac415a4d/click-8.2.1-py3-none-any.whl", hash = "sha256:61a3265b914e850b85317d0b3109c7f8cd35a670f963866005d6ef1d5175a12b", size = 102215, upload-time = "2025-05-20T23:19:47.796Z" },
]

[[package]]
name = "cloudpickle"
version = "3.1.1"
source = { registry = "https://pypi.org/simple" }
sdist = { url = "https://files.pythonhosted.org/packages/52/39/069100b84d7418bc358d81669d5748efb14b9cceacd2f9c75f550424132f/cloudpickle-3.1.1.tar.gz", hash = "sha256:b216fa8ae4019d5482a8ac3c95d8f6346115d8835911fd4aefd1a445e4242c64", size = 22113, upload-time = "2025-01-14T17:02:05.085Z" }
wheels = [
    { url = "https://files.pythonhosted.org/packages/7e/e8/64c37fadfc2816a7701fa8a6ed8d87327c7d54eacfbfb6edab14a2f2be75/cloudpickle-3.1.1-py3-none-any.whl", hash = "sha256:c8c5a44295039331ee9dad40ba100a9c7297b6f988e50e87ccdf3765a668350e", size = 20992, upload-time = "2025-01-14T17:02:02.417Z" },
]

[[package]]
name = "colorama"
version = "0.4.6"
source = { registry = "https://pypi.org/simple" }
sdist = { url = "https://files.pythonhosted.org/packages/d8/53/6f443c9a4a8358a93a6792e2acffb9d9d5cb0a5cfd8802644b7b1c9a02e4/colorama-0.4.6.tar.gz", hash = "sha256:08695f5cb7ed6e0531a20572697297273c47b8cae5a63ffc6d6ed5c201be6e44", size = 27697, upload-time = "2022-10-25T02:36:22.414Z" }
wheels = [
    { url = "https://files.pythonhosted.org/packages/d1/d6/3965ed04c63042e047cb6a3e6ed1a63a35087b6a609aa3a15ed8ac56c221/colorama-0.4.6-py2.py3-none-any.whl", hash = "sha256:4f1d9991f5acc0ca119f9d443620b77f9d6b33703e51011c16baf57afb285fc6", size = 25335, upload-time = "2022-10-25T02:36:20.889Z" },
]

[[package]]
name = "comm"
version = "0.2.3"
source = { registry = "https://pypi.org/simple" }
sdist = { url = "https://files.pythonhosted.org/packages/4c/13/7d740c5849255756bc17888787313b61fd38a0a8304fc4f073dfc46122aa/comm-0.2.3.tar.gz", hash = "sha256:2dc8048c10962d55d7ad693be1e7045d891b7ce8d999c97963a5e3e99c055971", size = 6319, upload-time = "2025-07-25T14:02:04.452Z" }
wheels = [
    { url = "https://files.pythonhosted.org/packages/60/97/891a0971e1e4a8c5d2b20bbe0e524dc04548d2307fee33cdeba148fd4fc7/comm-0.2.3-py3-none-any.whl", hash = "sha256:c615d91d75f7f04f095b30d1c1711babd43bdc6419c1be9886a85f2f4e489417", size = 7294, upload-time = "2025-07-25T14:02:02.896Z" },
]

[[package]]
name = "compressed-tensors"
version = "0.11.0"
source = { registry = "https://pypi.org/simple" }
dependencies = [
    { name = "frozendict" },
    { name = "pydantic" },
    { name = "torch" },
    { name = "transformers" },
]
sdist = { url = "https://files.pythonhosted.org/packages/b8/99/3fdabfc95609d6efdf02fa7f1ed0245524cb1209d3d4a17109d3205d2eed/compressed_tensors-0.11.0.tar.gz", hash = "sha256:95ddf19699f775df6494dd864e5f52e8a24f8015496520190c1a22c6cfc44b1f", size = 187566, upload-time = "2025-08-19T18:59:31.854Z" }
wheels = [
    { url = "https://files.pythonhosted.org/packages/d2/81/e3073017a8f5c75169e79108eda209e6089e3f96c9f197d307cbda7df71c/compressed_tensors-0.11.0-py3-none-any.whl", hash = "sha256:e1cbc46e1ae032b7ceea915fe18c8d2de5a54d3a50a607969b6bdfe703b6cb83", size = 179951, upload-time = "2025-08-19T18:59:29.308Z" },
]

[[package]]
name = "contourpy"
version = "1.3.3"
source = { registry = "https://pypi.org/simple" }
dependencies = [
    { name = "numpy" },
]
sdist = { url = "https://files.pythonhosted.org/packages/58/01/1253e6698a07380cd31a736d248a3f2a50a7c88779a1813da27503cadc2a/contourpy-1.3.3.tar.gz", hash = "sha256:083e12155b210502d0bca491432bb04d56dc3432f95a979b429f2848c3dbe880", size = 13466174, upload-time = "2025-07-26T12:03:12.549Z" }
wheels = [
    { url = "https://files.pythonhosted.org/packages/be/45/adfee365d9ea3d853550b2e735f9d66366701c65db7855cd07621732ccfc/contourpy-1.3.3-cp312-cp312-macosx_10_13_x86_64.whl", hash = "sha256:b08a32ea2f8e42cf1d4be3169a98dd4be32bafe4f22b6c4cb4ba810fa9e5d2cb", size = 293419, upload-time = "2025-07-26T12:01:21.16Z" },
    { url = "https://files.pythonhosted.org/packages/53/3e/405b59cfa13021a56bba395a6b3aca8cec012b45bf177b0eaf7a202cde2c/contourpy-1.3.3-cp312-cp312-macosx_11_0_arm64.whl", hash = "sha256:556dba8fb6f5d8742f2923fe9457dbdd51e1049c4a43fd3986a0b14a1d815fc6", size = 273979, upload-time = "2025-07-26T12:01:22.448Z" },
    { url = "https://files.pythonhosted.org/packages/d4/1c/a12359b9b2ca3a845e8f7f9ac08bdf776114eb931392fcad91743e2ea17b/contourpy-1.3.3-cp312-cp312-manylinux_2_26_aarch64.manylinux_2_28_aarch64.whl", hash = "sha256:92d9abc807cf7d0e047b95ca5d957cf4792fcd04e920ca70d48add15c1a90ea7", size = 332653, upload-time = "2025-07-26T12:01:24.155Z" },
    { url = "https://files.pythonhosted.org/packages/63/12/897aeebfb475b7748ea67b61e045accdfcf0d971f8a588b67108ed7f5512/contourpy-1.3.3-cp312-cp312-manylinux_2_26_ppc64le.manylinux_2_28_ppc64le.whl", hash = "sha256:b2e8faa0ed68cb29af51edd8e24798bb661eac3bd9f65420c1887b6ca89987c8", size = 379536, upload-time = "2025-07-26T12:01:25.91Z" },
    { url = "https://files.pythonhosted.org/packages/43/8a/a8c584b82deb248930ce069e71576fc09bd7174bbd35183b7943fb1064fd/contourpy-1.3.3-cp312-cp312-manylinux_2_26_s390x.manylinux_2_28_s390x.whl", hash = "sha256:626d60935cf668e70a5ce6ff184fd713e9683fb458898e4249b63be9e28286ea", size = 384397, upload-time = "2025-07-26T12:01:27.152Z" },
    { url = "https://files.pythonhosted.org/packages/cc/8f/ec6289987824b29529d0dfda0d74a07cec60e54b9c92f3c9da4c0ac732de/contourpy-1.3.3-cp312-cp312-manylinux_2_27_x86_64.manylinux_2_28_x86_64.whl", hash = "sha256:4d00e655fcef08aba35ec9610536bfe90267d7ab5ba944f7032549c55a146da1", size = 362601, upload-time = "2025-07-26T12:01:28.808Z" },
    { url = "https://files.pythonhosted.org/packages/05/0a/a3fe3be3ee2dceb3e615ebb4df97ae6f3828aa915d3e10549ce016302bd1/contourpy-1.3.3-cp312-cp312-musllinux_1_2_aarch64.whl", hash = "sha256:451e71b5a7d597379ef572de31eeb909a87246974d960049a9848c3bc6c41bf7", size = 1331288, upload-time = "2025-07-26T12:01:31.198Z" },
    { url = "https://files.pythonhosted.org/packages/33/1d/acad9bd4e97f13f3e2b18a3977fe1b4a37ecf3d38d815333980c6c72e963/contourpy-1.3.3-cp312-cp312-musllinux_1_2_x86_64.whl", hash = "sha256:459c1f020cd59fcfe6650180678a9993932d80d44ccde1fa1868977438f0b411", size = 1403386, upload-time = "2025-07-26T12:01:33.947Z" },
    { url = "https://files.pythonhosted.org/packages/cf/8f/5847f44a7fddf859704217a99a23a4f6417b10e5ab1256a179264561540e/contourpy-1.3.3-cp312-cp312-win32.whl", hash = "sha256:023b44101dfe49d7d53932be418477dba359649246075c996866106da069af69", size = 185018, upload-time = "2025-07-26T12:01:35.64Z" },
    { url = "https://files.pythonhosted.org/packages/19/e8/6026ed58a64563186a9ee3f29f41261fd1828f527dd93d33b60feca63352/contourpy-1.3.3-cp312-cp312-win_amd64.whl", hash = "sha256:8153b8bfc11e1e4d75bcb0bff1db232f9e10b274e0929de9d608027e0d34ff8b", size = 226567, upload-time = "2025-07-26T12:01:36.804Z" },
    { url = "https://files.pythonhosted.org/packages/d1/e2/f05240d2c39a1ed228d8328a78b6f44cd695f7ef47beb3e684cf93604f86/contourpy-1.3.3-cp312-cp312-win_arm64.whl", hash = "sha256:07ce5ed73ecdc4a03ffe3e1b3e3c1166db35ae7584be76f65dbbe28a7791b0cc", size = 193655, upload-time = "2025-07-26T12:01:37.999Z" },
]

[[package]]
name = "cupy-cuda12x"
version = "13.6.0"
source = { registry = "https://pypi.org/simple" }
dependencies = [
    { name = "fastrlock" },
    { name = "numpy" },
]
wheels = [
    { url = "https://files.pythonhosted.org/packages/12/c5/7e7fc4816d0de0154e5d9053242c3a08a0ca8b43ee656a6f7b3b95055a7b/cupy_cuda12x-13.6.0-cp312-cp312-manylinux2014_aarch64.whl", hash = "sha256:a6970ceefe40f9acbede41d7fe17416bd277b1bd2093adcde457b23b578c5a59", size = 127334633, upload-time = "2025-08-18T08:24:43.065Z" },
    { url = "https://files.pythonhosted.org/packages/e0/95/d7e1295141e7d530674a3cc567e13ed0eb6b81524cb122d797ed996b5bea/cupy_cuda12x-13.6.0-cp312-cp312-manylinux2014_x86_64.whl", hash = "sha256:79b0cacb5e8b190ef409f9e03f06ac8de1b021b0c0dda47674d446f5557e0eb1", size = 112886268, upload-time = "2025-08-18T08:24:49.294Z" },
    { url = "https://files.pythonhosted.org/packages/ae/8c/14555b63fd78cfac7b88af0094cea0a3cb845d243661ec7da69f7b3ea0de/cupy_cuda12x-13.6.0-cp312-cp312-win_amd64.whl", hash = "sha256:ca06fede7b8b83ca9ad80062544ef2e5bb8d4762d1c4fc3ac8349376de9c8a5e", size = 89785108, upload-time = "2025-08-18T08:24:54.527Z" },
]

[[package]]
name = "cycler"
version = "0.12.1"
source = { registry = "https://pypi.org/simple" }
sdist = { url = "https://files.pythonhosted.org/packages/a9/95/a3dbbb5028f35eafb79008e7522a75244477d2838f38cbb722248dabc2a8/cycler-0.12.1.tar.gz", hash = "sha256:88bb128f02ba341da8ef447245a9e138fae777f6a23943da4540077d3601eb1c", size = 7615, upload-time = "2023-10-07T05:32:18.335Z" }
wheels = [
    { url = "https://files.pythonhosted.org/packages/e7/05/c19819d5e3d95294a6f5947fb9b9629efb316b96de511b418c53d245aae6/cycler-0.12.1-py3-none-any.whl", hash = "sha256:85cef7cff222d8644161529808465972e51340599459b8ac3ccbac5a854e0d30", size = 8321, upload-time = "2023-10-07T05:32:16.783Z" },
]

[[package]]
name = "cydifflib"
version = "1.2.0"
source = { registry = "https://pypi.org/simple" }
sdist = { url = "https://files.pythonhosted.org/packages/16/3d/37bd6a166e657259470ec12ad4c6fe8f544e67529c9b046f6450d6d890ed/cydifflib-1.2.0.tar.gz", hash = "sha256:b8fb1bd1a1ac4360aacd9210baed6e342a1e1a3972e033b0aeaad7f6c536d96d", size = 340192, upload-time = "2025-04-11T13:33:15.338Z" }
wheels = [
    { url = "https://files.pythonhosted.org/packages/1b/ce/608f6814fc6f1f35c4848a0f0a3c182250a1d9002c81a39a6dbe3bcd954c/cydifflib-1.2.0-cp312-cp312-macosx_10_13_x86_64.whl", hash = "sha256:63aaffca90b20fff61e934507d9fe266a3fc7ee9675c4e33ded2d65e131976cc", size = 225861, upload-time = "2025-04-11T13:31:52.851Z" },
    { url = "https://files.pythonhosted.org/packages/91/15/45d5ec8c0db329d729a3705ffed709ca9e2f1d461ad98b5ba247e98f79c2/cydifflib-1.2.0-cp312-cp312-macosx_11_0_arm64.whl", hash = "sha256:7aab77aa93fa765f7208e0eb4b77686f0df69fc4bc640c113d0cdd3bd6cb3ca7", size = 207121, upload-time = "2025-04-11T13:31:53.994Z" },
    { url = "https://files.pythonhosted.org/packages/7e/ab/8611841c72316fefd3cc85caeac9b3f56a2abed2b203ed74fd815a3188f5/cydifflib-1.2.0-cp312-cp312-manylinux_2_17_aarch64.manylinux2014_aarch64.whl", hash = "sha256:2b60d81c2c6bab138a5ebf79d4a83239f3d82007d1afc34f22a128e676765d01", size = 242467, upload-time = "2025-04-11T13:31:55.513Z" },
    { url = "https://files.pythonhosted.org/packages/4b/76/6ffdf1cd92f36d4e049e3e948dc9f03f2faf2f6c4a2273f89de064a1dba7/cydifflib-1.2.0-cp312-cp312-manylinux_2_17_ppc64le.manylinux2014_ppc64le.whl", hash = "sha256:ff63069684a81047efb32ecefe7d526efac9719527da849e772f418642c4c3cd", size = 272096, upload-time = "2025-04-11T13:31:56.676Z" },
    { url = "https://files.pythonhosted.org/packages/ab/4d/1a0ee21b52364ef2d29573c3eaee7a93acc15e379a1e91c1632b0d566d68/cydifflib-1.2.0-cp312-cp312-manylinux_2_17_s390x.manylinux2014_s390x.whl", hash = "sha256:34eb03bbb7c48d844ae132a6b5d50150283c151aeae14e549df08ae574cafc4e", size = 239453, upload-time = "2025-04-11T13:31:57.81Z" },
    { url = "https://files.pythonhosted.org/packages/b0/64/f1f180e6c00ced87cdcd7be8f6bee79ae32e6ac3598ea631f19a4ddb0dc4/cydifflib-1.2.0-cp312-cp312-manylinux_2_17_x86_64.manylinux2014_x86_64.whl", hash = "sha256:81126e2c2d2fecd926e25cc117d5c6bc71ce4ceb570c54ccd33aff790dd9e9be", size = 260592, upload-time = "2025-04-11T13:31:59.316Z" },
    { url = "https://files.pythonhosted.org/packages/d7/98/76e5be3e2eea1e1af24cca647f23c9d9064eca8cc2272938835041db7ecf/cydifflib-1.2.0-cp312-cp312-manylinux_2_5_i686.manylinux1_i686.manylinux_2_17_i686.manylinux2014_i686.whl", hash = "sha256:be8566b7cebfc10ee855c11abfdded6016a804cae9dda2e3ad7fbd5bcacaf485", size = 263467, upload-time = "2025-04-11T13:32:00.431Z" },
    { url = "https://files.pythonhosted.org/packages/e5/65/55f1b211345950050fa72c3d8ca44aa61afc77a9408bd24dcb3dbeb9fa13/cydifflib-1.2.0-cp312-cp312-musllinux_1_2_aarch64.whl", hash = "sha256:67050f67e8731c5583f5e09e6672eacd00a66743a745e498abda7aea19cdcea6", size = 1231399, upload-time = "2025-04-11T13:32:01.564Z" },
    { url = "https://files.pythonhosted.org/packages/38/e6/4dfae8528e9b1da0193dc8778241e693123758a189e4757e31eb75872477/cydifflib-1.2.0-cp312-cp312-musllinux_1_2_i686.whl", hash = "sha256:12505c8e1f23ec6c128dded1de1f0b36f47db5a2b38f9b4f5cb0eb0c6a56170a", size = 1417724, upload-time = "2025-04-11T13:32:03.065Z" },
    { url = "https://files.pythonhosted.org/packages/52/81/28545f382274480b1e8265273de609330fa549a4b131f5c0dc4ad360495c/cydifflib-1.2.0-cp312-cp312-musllinux_1_2_ppc64le.whl", hash = "sha256:3e0233af573d722613f9a3a7d7d72dfe50e4a49da02ff37ece1cd9bffafe8e86", size = 1340796, upload-time = "2025-04-11T13:32:04.796Z" },
    { url = "https://files.pythonhosted.org/packages/27/da/b93c5adbf8d85bd750d290d0e31dcc360a25072723e10fdc568f9cba539b/cydifflib-1.2.0-cp312-cp312-musllinux_1_2_s390x.whl", hash = "sha256:66940e09be6440cfd1eb2bec0bb7f3b811002aa40eb0844def4932d5ccbe60cb", size = 1463537, upload-time = "2025-04-11T13:32:06.187Z" },
    { url = "https://files.pythonhosted.org/packages/28/38/5a1f5991248a17a19a7863e01fc991eef0fd42ea3e9626751ea866158f8b/cydifflib-1.2.0-cp312-cp312-musllinux_1_2_x86_64.whl", hash = "sha256:6b512dc94cfcc6b5d7084e5fb03d3fe619b5fb948e79f96b728763a90b49869c", size = 1312173, upload-time = "2025-04-11T13:32:07.87Z" },
    { url = "https://files.pythonhosted.org/packages/e8/f8/28a41bd6623a1f67f4d84d788844b23b71515ded97a5859a4e9f6a07e6c3/cydifflib-1.2.0-cp312-cp312-win32.whl", hash = "sha256:c968f90ab7b77ad5013eecdc4eb67db76a1277626e533e264403266224f7f3ee", size = 177525, upload-time = "2025-04-11T13:32:09.147Z" },
    { url = "https://files.pythonhosted.org/packages/26/e2/d10d0a0ef37ec82b95cee6e9fdd400808677bcf6af3f0d9d2a748481661d/cydifflib-1.2.0-cp312-cp312-win_amd64.whl", hash = "sha256:7c314f5bd727a57154e269741b9441082434f08c069929aa0a98625775cf3470", size = 203363, upload-time = "2025-04-11T13:32:10.766Z" },
    { url = "https://files.pythonhosted.org/packages/cc/e1/24bd1590fc637bdac966c7530a1d4dd1a54fefc2674d6177f8384b90ad16/cydifflib-1.2.0-cp312-cp312-win_arm64.whl", hash = "sha256:e7a7f53d89e18b746f9b309bce1372274fffdf25c4dc3de2d7238be17cf4c673", size = 167227, upload-time = "2025-04-11T13:32:11.785Z" },
]

[[package]]
name = "datasets"
version = "4.0.0"
source = { registry = "https://pypi.org/simple" }
dependencies = [
    { name = "dill" },
    { name = "filelock" },
    { name = "fsspec", extra = ["http"] },
    { name = "huggingface-hub" },
    { name = "multiprocess" },
    { name = "numpy" },
    { name = "packaging" },
    { name = "pandas" },
    { name = "pyarrow" },
    { name = "pyyaml" },
    { name = "requests" },
    { name = "tqdm" },
    { name = "xxhash" },
]
sdist = { url = "https://files.pythonhosted.org/packages/e3/9d/348ed92110ba5f9b70b51ca1078d4809767a835aa2b7ce7e74ad2b98323d/datasets-4.0.0.tar.gz", hash = "sha256:9657e7140a9050db13443ba21cb5de185af8af944479b00e7ff1e00a61c8dbf1", size = 569566, upload-time = "2025-07-09T14:35:52.431Z" }
wheels = [
    { url = "https://files.pythonhosted.org/packages/eb/62/eb8157afb21bd229c864521c1ab4fa8e9b4f1b06bafdd8c4668a7a31b5dd/datasets-4.0.0-py3-none-any.whl", hash = "sha256:7ef95e62025fd122882dbce6cb904c8cd3fbc829de6669a5eb939c77d50e203d", size = 494825, upload-time = "2025-07-09T14:35:50.658Z" },
]

[[package]]
name = "debugpy"
version = "1.8.16"
source = { registry = "https://pypi.org/simple" }
sdist = { url = "https://files.pythonhosted.org/packages/ca/d4/722d0bcc7986172ac2ef3c979ad56a1030e3afd44ced136d45f8142b1f4a/debugpy-1.8.16.tar.gz", hash = "sha256:31e69a1feb1cf6b51efbed3f6c9b0ef03bc46ff050679c4be7ea6d2e23540870", size = 1643809, upload-time = "2025-08-06T18:00:02.647Z" }
wheels = [
    { url = "https://files.pythonhosted.org/packages/61/fb/0387c0e108d842c902801bc65ccc53e5b91d8c169702a9bbf4f7efcedf0c/debugpy-1.8.16-cp312-cp312-macosx_14_0_universal2.whl", hash = "sha256:b202e2843e32e80b3b584bcebfe0e65e0392920dc70df11b2bfe1afcb7a085e4", size = 2511822, upload-time = "2025-08-06T18:00:18.526Z" },
    { url = "https://files.pythonhosted.org/packages/37/44/19e02745cae22bf96440141f94e15a69a1afaa3a64ddfc38004668fcdebf/debugpy-1.8.16-cp312-cp312-manylinux_2_5_x86_64.manylinux1_x86_64.manylinux_2_17_x86_64.manylinux2014_x86_64.whl", hash = "sha256:64473c4a306ba11a99fe0bb14622ba4fbd943eb004847d9b69b107bde45aa9ea", size = 4230135, upload-time = "2025-08-06T18:00:19.997Z" },
    { url = "https://files.pythonhosted.org/packages/f3/0b/19b1ba5ee4412f303475a2c7ad5858efb99c90eae5ec627aa6275c439957/debugpy-1.8.16-cp312-cp312-win32.whl", hash = "sha256:833a61ed446426e38b0dd8be3e9d45ae285d424f5bf6cd5b2b559c8f12305508", size = 5281271, upload-time = "2025-08-06T18:00:21.281Z" },
    { url = "https://files.pythonhosted.org/packages/b1/e0/bc62e2dc141de53bd03e2c7cb9d7011de2e65e8bdcdaa26703e4d28656ba/debugpy-1.8.16-cp312-cp312-win_amd64.whl", hash = "sha256:75f204684581e9ef3dc2f67687c3c8c183fde2d6675ab131d94084baf8084121", size = 5323149, upload-time = "2025-08-06T18:00:23.033Z" },
    { url = "https://files.pythonhosted.org/packages/52/57/ecc9ae29fa5b2d90107cd1d9bf8ed19aacb74b2264d986ae9d44fe9bdf87/debugpy-1.8.16-py2.py3-none-any.whl", hash = "sha256:19c9521962475b87da6f673514f7fd610328757ec993bf7ec0d8c96f9a325f9e", size = 5287700, upload-time = "2025-08-06T18:00:42.333Z" },
]

[[package]]
name = "decorator"
version = "5.2.1"
source = { registry = "https://pypi.org/simple" }
sdist = { url = "https://files.pythonhosted.org/packages/43/fa/6d96a0978d19e17b68d634497769987b16c8f4cd0a7a05048bec693caa6b/decorator-5.2.1.tar.gz", hash = "sha256:65f266143752f734b0a7cc83c46f4618af75b8c5911b00ccb61d0ac9b6da0360", size = 56711, upload-time = "2025-02-24T04:41:34.073Z" }
wheels = [
    { url = "https://files.pythonhosted.org/packages/4e/8c/f3147f5c4b73e7550fe5f9352eaa956ae838d5c51eb58e7a25b9f3e2643b/decorator-5.2.1-py3-none-any.whl", hash = "sha256:d316bb415a2d9e2d2b3abcc4084c6502fc09240e292cd76a76afc106a1c8e04a", size = 9190, upload-time = "2025-02-24T04:41:32.565Z" },
]

[[package]]
name = "depyf"
version = "0.19.0"
source = { registry = "https://pypi.org/simple" }
dependencies = [
    { name = "astor" },
    { name = "dill" },
]
sdist = { url = "https://files.pythonhosted.org/packages/19/38/69157d711be575f1b9cf3177b64ef4ade44373fc02839f183fdd98ec2dd6/depyf-0.19.0.tar.gz", hash = "sha256:afed0916b32d141cc90fa6220df01885eda442ca43b297d5050eeb90b4a5cb44", size = 6171405, upload-time = "2025-04-20T08:07:41.224Z" }
wheels = [
    { url = "https://files.pythonhosted.org/packages/28/4d/1192acbcdc5e843f5e5d51f6e8788f2b60a9fe0b578ac385ded67a0b0b26/depyf-0.19.0-py3-none-any.whl", hash = "sha256:040b35fc0997d49df024b7d094f2a7836f91e9ed02f49982dd37e70aa3285ad5", size = 39034, upload-time = "2025-04-20T08:07:37.036Z" },
]

[[package]]
name = "dill"
version = "0.3.8"
source = { registry = "https://pypi.org/simple" }
sdist = { url = "https://files.pythonhosted.org/packages/17/4d/ac7ffa80c69ea1df30a8aa11b3578692a5118e7cd1aa157e3ef73b092d15/dill-0.3.8.tar.gz", hash = "sha256:3ebe3c479ad625c4553aca177444d89b486b1d84982eeacded644afc0cf797ca", size = 184847, upload-time = "2024-01-27T23:42:16.145Z" }
wheels = [
    { url = "https://files.pythonhosted.org/packages/c9/7a/cef76fd8438a42f96db64ddaa85280485a9c395e7df3db8158cfec1eee34/dill-0.3.8-py3-none-any.whl", hash = "sha256:c36ca9ffb54365bdd2f8eb3eff7d2a21237f8452b57ace88b1ac615b7e815bd7", size = 116252, upload-time = "2024-01-27T23:42:14.239Z" },
]

[[package]]
name = "dion"
version = "0.1.0"
source = { git = "https://github.com/samsja/dion.git?rev=main#3c4bce5a60f3d1590761b881e253da5400355403" }
dependencies = [
    { name = "numpy" },
    { name = "torch" },
    { name = "triton", version = "3.3.1", source = { registry = "https://pypi.org/simple" }, marker = "sys_platform != 'linux'" },
    { name = "triton", version = "3.4.0", source = { registry = "https://pypi.org/simple" }, marker = "sys_platform == 'linux'" },
]

[[package]]
name = "diskcache"
version = "5.6.3"
source = { registry = "https://pypi.org/simple" }
sdist = { url = "https://files.pythonhosted.org/packages/3f/21/1c1ffc1a039ddcc459db43cc108658f32c57d271d7289a2794e401d0fdb6/diskcache-5.6.3.tar.gz", hash = "sha256:2c3a3fa2743d8535d832ec61c2054a1641f41775aa7c556758a109941e33e4fc", size = 67916, upload-time = "2023-08-31T06:12:00.316Z" }
wheels = [
    { url = "https://files.pythonhosted.org/packages/3f/27/4570e78fc0bf5ea0ca45eb1de3818a23787af9b390c0b0a0033a1b8236f9/diskcache-5.6.3-py3-none-any.whl", hash = "sha256:5e31b2d5fbad117cc363ebaf6b689474db18a1f6438bc82358b024abd4c2ca19", size = 45550, upload-time = "2023-08-31T06:11:58.822Z" },
]

[[package]]
name = "distlib"
version = "0.4.0"
source = { registry = "https://pypi.org/simple" }
sdist = { url = "https://files.pythonhosted.org/packages/96/8e/709914eb2b5749865801041647dc7f4e6d00b549cfe88b65ca192995f07c/distlib-0.4.0.tar.gz", hash = "sha256:feec40075be03a04501a973d81f633735b4b69f98b05450592310c0f401a4e0d", size = 614605, upload-time = "2025-07-17T16:52:00.465Z" }
wheels = [
    { url = "https://files.pythonhosted.org/packages/33/6b/e0547afaf41bf2c42e52430072fa5658766e3d65bd4b03a563d1b6336f57/distlib-0.4.0-py2.py3-none-any.whl", hash = "sha256:9659f7d87e46584a30b5780e43ac7a2143098441670ff0a49d5f9034c54a6c16", size = 469047, upload-time = "2025-07-17T16:51:58.613Z" },
]

[[package]]
name = "distro"
version = "1.9.0"
source = { registry = "https://pypi.org/simple" }
sdist = { url = "https://files.pythonhosted.org/packages/fc/f8/98eea607f65de6527f8a2e8885fc8015d3e6f5775df186e443e0964a11c3/distro-1.9.0.tar.gz", hash = "sha256:2fa77c6fd8940f116ee1d6b94a2f90b13b5ea8d019b98bc8bafdcabcdd9bdbed", size = 60722, upload-time = "2023-12-24T09:54:32.31Z" }
wheels = [
    { url = "https://files.pythonhosted.org/packages/12/b3/231ffd4ab1fc9d679809f356cebee130ac7daa00d6d6f3206dd4fd137e9e/distro-1.9.0-py3-none-any.whl", hash = "sha256:7bffd925d65168f85027d8da9af6bddab658135b840670a223589bc0c8ef02b2", size = 20277, upload-time = "2023-12-24T09:54:30.421Z" },
]

[[package]]
name = "dnspython"
version = "2.8.0"
source = { registry = "https://pypi.org/simple" }
sdist = { url = "https://files.pythonhosted.org/packages/8c/8b/57666417c0f90f08bcafa776861060426765fdb422eb10212086fb811d26/dnspython-2.8.0.tar.gz", hash = "sha256:181d3c6996452cb1189c4046c61599b84a5a86e099562ffde77d26984ff26d0f", size = 368251, upload-time = "2025-09-07T18:58:00.022Z" }
wheels = [
    { url = "https://files.pythonhosted.org/packages/ba/5a/18ad964b0086c6e62e2e7500f7edc89e3faa45033c71c1893d34eed2b2de/dnspython-2.8.0-py3-none-any.whl", hash = "sha256:01d9bbc4a2d76bf0db7c1f729812ded6d912bd318d3b1cf81d30c0f845dbf3af", size = 331094, upload-time = "2025-09-07T18:57:58.071Z" },
]

[[package]]
name = "docstring-parser"
version = "0.17.0"
source = { registry = "https://pypi.org/simple" }
sdist = { url = "https://files.pythonhosted.org/packages/b2/9d/c3b43da9515bd270df0f80548d9944e389870713cc1fe2b8fb35fe2bcefd/docstring_parser-0.17.0.tar.gz", hash = "sha256:583de4a309722b3315439bb31d64ba3eebada841f2e2cee23b99df001434c912", size = 27442, upload-time = "2025-07-21T07:35:01.868Z" }
wheels = [
    { url = "https://files.pythonhosted.org/packages/55/e2/2537ebcff11c1ee1ff17d8d0b6f4db75873e3b0fb32c2d4a2ee31ecb310a/docstring_parser-0.17.0-py3-none-any.whl", hash = "sha256:cf2569abd23dce8099b300f9b4fa8191e9582dda731fd533daf54c4551658708", size = 36896, upload-time = "2025-07-21T07:35:00.684Z" },
]

[[package]]
name = "einops"
version = "0.8.1"
source = { registry = "https://pypi.org/simple" }
sdist = { url = "https://files.pythonhosted.org/packages/e5/81/df4fbe24dff8ba3934af99044188e20a98ed441ad17a274539b74e82e126/einops-0.8.1.tar.gz", hash = "sha256:de5d960a7a761225532e0f1959e5315ebeafc0cd43394732f103ca44b9837e84", size = 54805, upload-time = "2025-02-09T03:17:00.434Z" }
wheels = [
    { url = "https://files.pythonhosted.org/packages/87/62/9773de14fe6c45c23649e98b83231fffd7b9892b6cf863251dc2afa73643/einops-0.8.1-py3-none-any.whl", hash = "sha256:919387eb55330f5757c6bea9165c5ff5cfe63a642682ea788a6d472576d81737", size = 64359, upload-time = "2025-02-09T03:17:01.998Z" },
]

[[package]]
name = "email-validator"
version = "2.3.0"
source = { registry = "https://pypi.org/simple" }
dependencies = [
    { name = "dnspython" },
    { name = "idna" },
]
sdist = { url = "https://files.pythonhosted.org/packages/f5/22/900cb125c76b7aaa450ce02fd727f452243f2e91a61af068b40adba60ea9/email_validator-2.3.0.tar.gz", hash = "sha256:9fc05c37f2f6cf439ff414f8fc46d917929974a82244c20eb10231ba60c54426", size = 51238, upload-time = "2025-08-26T13:09:06.831Z" }
wheels = [
    { url = "https://files.pythonhosted.org/packages/de/15/545e2b6cf2e3be84bc1ed85613edd75b8aea69807a71c26f4ca6a9258e82/email_validator-2.3.0-py3-none-any.whl", hash = "sha256:80f13f623413e6b197ae73bb10bf4eb0908faf509ad8362c5edeb0be7fd450b4", size = 35604, upload-time = "2025-08-26T13:09:05.858Z" },
]

[[package]]
name = "executing"
version = "2.2.1"
source = { registry = "https://pypi.org/simple" }
sdist = { url = "https://files.pythonhosted.org/packages/cc/28/c14e053b6762b1044f34a13aab6859bbf40456d37d23aa286ac24cfd9a5d/executing-2.2.1.tar.gz", hash = "sha256:3632cc370565f6648cc328b32435bd120a1e4ebb20c77e3fdde9a13cd1e533c4", size = 1129488, upload-time = "2025-09-01T09:48:10.866Z" }
wheels = [
    { url = "https://files.pythonhosted.org/packages/c1/ea/53f2148663b321f21b5a606bd5f191517cf40b7072c0497d3c92c4a13b1e/executing-2.2.1-py2.py3-none-any.whl", hash = "sha256:760643d3452b4d777d295bb167ccc74c64a81df23fb5e08eff250c425a4b2017", size = 28317, upload-time = "2025-09-01T09:48:08.5Z" },
]

[[package]]
name = "fastapi"
version = "0.116.1"
source = { registry = "https://pypi.org/simple" }
dependencies = [
    { name = "pydantic" },
    { name = "starlette" },
    { name = "typing-extensions" },
]
sdist = { url = "https://files.pythonhosted.org/packages/78/d7/6c8b3bfe33eeffa208183ec037fee0cce9f7f024089ab1c5d12ef04bd27c/fastapi-0.116.1.tar.gz", hash = "sha256:ed52cbf946abfd70c5a0dccb24673f0670deeb517a88b3544d03c2a6bf283143", size = 296485, upload-time = "2025-07-11T16:22:32.057Z" }
wheels = [
    { url = "https://files.pythonhosted.org/packages/e5/47/d63c60f59a59467fda0f93f46335c9d18526d7071f025cb5b89d5353ea42/fastapi-0.116.1-py3-none-any.whl", hash = "sha256:c46ac7c312df840f0c9e220f7964bada936781bc4e2e6eb71f1c4d7553786565", size = 95631, upload-time = "2025-07-11T16:22:30.485Z" },
]

[package.optional-dependencies]
standard = [
    { name = "email-validator" },
    { name = "fastapi-cli", extra = ["standard"] },
    { name = "httpx" },
    { name = "jinja2" },
    { name = "python-multipart" },
    { name = "uvicorn", extra = ["standard"] },
]

[[package]]
name = "fastapi-cli"
version = "0.0.11"
source = { registry = "https://pypi.org/simple" }
dependencies = [
    { name = "rich-toolkit" },
    { name = "typer" },
    { name = "uvicorn", extra = ["standard"] },
]
sdist = { url = "https://files.pythonhosted.org/packages/23/08/0af729f6231ebdc17a0356397f966838cbe2efa38529951e24017c7435d5/fastapi_cli-0.0.11.tar.gz", hash = "sha256:4f01d751c14d3d2760339cca0f45e81d816218cae8174d1dc757b5375868cde5", size = 17550, upload-time = "2025-09-09T12:50:38.917Z" }
wheels = [
    { url = "https://files.pythonhosted.org/packages/a3/8f/9e3ad391d1c4183de55c256b481899bbd7bbd06d389e4986741bb289fe94/fastapi_cli-0.0.11-py3-none-any.whl", hash = "sha256:bcdd1123c6077c7466452b9490ca47821f00eb784d58496674793003f9f8e33a", size = 11095, upload-time = "2025-09-09T12:50:37.658Z" },
]

[package.optional-dependencies]
standard = [
    { name = "fastapi-cloud-cli" },
    { name = "uvicorn", extra = ["standard"] },
]

[[package]]
name = "fastapi-cloud-cli"
version = "0.1.5"
source = { registry = "https://pypi.org/simple" }
dependencies = [
    { name = "httpx" },
    { name = "pydantic", extra = ["email"] },
    { name = "rich-toolkit" },
    { name = "rignore" },
    { name = "sentry-sdk" },
    { name = "typer" },
    { name = "uvicorn", extra = ["standard"] },
]
sdist = { url = "https://files.pythonhosted.org/packages/a9/2e/3b6e5016affc310e5109bc580f760586eabecea0c8a7ab067611cd849ac0/fastapi_cloud_cli-0.1.5.tar.gz", hash = "sha256:341ee585eb731a6d3c3656cb91ad38e5f39809bf1a16d41de1333e38635a7937", size = 22710, upload-time = "2025-07-28T13:30:48.216Z" }
wheels = [
    { url = "https://files.pythonhosted.org/packages/e5/a6/5aa862489a2918a096166fd98d9fe86b7fd53c607678b3fa9d8c432d88d5/fastapi_cloud_cli-0.1.5-py3-none-any.whl", hash = "sha256:d80525fb9c0e8af122370891f9fa83cf5d496e4ad47a8dd26c0496a6c85a012a", size = 18992, upload-time = "2025-07-28T13:30:47.427Z" },
]

[[package]]
name = "fastcore"
version = "1.8.8"
source = { registry = "https://pypi.org/simple" }
dependencies = [
    { name = "packaging" },
]
sdist = { url = "https://files.pythonhosted.org/packages/bf/15/2303dcaea2d11a6997a47a6aa9b0e8dcae5b4c8941c7694e1f9e97990cae/fastcore-1.8.8.tar.gz", hash = "sha256:939f7b79c5510b059ba9fc512dfe8aab30f5a752130a640070f8a1b494493b56", size = 76675, upload-time = "2025-08-23T22:35:56.378Z" }
wheels = [
    { url = "https://files.pythonhosted.org/packages/7b/ec/bedc0f8b644deb023fcbc8e2879a8f84935f9109ebc61c6614b0bb78f90c/fastcore-1.8.8-py3-none-any.whl", hash = "sha256:f38853245e5ae5abb16275daac92fca00edeced020871b1d2416fb22cde70df8", size = 79436, upload-time = "2025-08-23T22:35:54.433Z" },
]

[[package]]
name = "fastrlock"
version = "0.8.3"
source = { registry = "https://pypi.org/simple" }
sdist = { url = "https://files.pythonhosted.org/packages/73/b1/1c3d635d955f2b4bf34d45abf8f35492e04dbd7804e94ce65d9f928ef3ec/fastrlock-0.8.3.tar.gz", hash = "sha256:4af6734d92eaa3ab4373e6c9a1dd0d5ad1304e172b1521733c6c3b3d73c8fa5d", size = 79327, upload-time = "2024-12-17T11:03:39.638Z" }
wheels = [
    { url = "https://files.pythonhosted.org/packages/57/21/ea1511b0ef0d5457efca3bf1823effb9c5cad4fc9dca86ce08e4d65330ce/fastrlock-0.8.3-cp312-cp312-manylinux_2_17_aarch64.manylinux2014_aarch64.manylinux_2_28_aarch64.whl", hash = "sha256:85a49a1f1e020097d087e1963e42cea6f307897d5ebe2cb6daf4af47ffdd3eed", size = 52201, upload-time = "2024-12-17T11:02:19.512Z" },
    { url = "https://files.pythonhosted.org/packages/80/07/cdecb7aa976f34328372f1c4efd6c9dc1b039b3cc8d3f38787d640009a25/fastrlock-0.8.3-cp312-cp312-manylinux_2_5_x86_64.manylinux1_x86_64.manylinux_2_28_x86_64.whl", hash = "sha256:5f13ec08f1adb1aa916c384b05ecb7dbebb8df9ea81abd045f60941c6283a670", size = 53924, upload-time = "2024-12-17T11:02:20.85Z" },
    { url = "https://files.pythonhosted.org/packages/88/6d/59c497f8db9a125066dd3a7442fab6aecbe90d6fec344c54645eaf311666/fastrlock-0.8.3-cp312-cp312-musllinux_1_1_aarch64.whl", hash = "sha256:0ea4e53a04980d646def0f5e4b5e8bd8c7884288464acab0b37ca0c65c482bfe", size = 52140, upload-time = "2024-12-17T11:02:22.263Z" },
    { url = "https://files.pythonhosted.org/packages/62/04/9138943c2ee803d62a48a3c17b69de2f6fa27677a6896c300369e839a550/fastrlock-0.8.3-cp312-cp312-musllinux_1_1_x86_64.whl", hash = "sha256:38340f6635bd4ee2a4fb02a3a725759fe921f2ca846cb9ca44531ba739cc17b4", size = 53261, upload-time = "2024-12-17T11:02:24.418Z" },
    { url = "https://files.pythonhosted.org/packages/e2/4b/db35a52589764c7745a613b6943bbd018f128d42177ab92ee7dde88444f6/fastrlock-0.8.3-cp312-cp312-win_amd64.whl", hash = "sha256:da06d43e1625e2ffddd303edcd6d2cd068e1c486f5fd0102b3f079c44eb13e2c", size = 31235, upload-time = "2024-12-17T11:02:25.708Z" },
]

[[package]]
name = "filelock"
version = "3.19.1"
source = { registry = "https://pypi.org/simple" }
sdist = { url = "https://files.pythonhosted.org/packages/40/bb/0ab3e58d22305b6f5440629d20683af28959bf793d98d11950e305c1c326/filelock-3.19.1.tar.gz", hash = "sha256:66eda1888b0171c998b35be2bcc0f6d75c388a7ce20c3f3f37aa8e96c2dddf58", size = 17687, upload-time = "2025-08-14T16:56:03.016Z" }
wheels = [
    { url = "https://files.pythonhosted.org/packages/42/14/42b2651a2f46b022ccd948bca9f2d5af0fd8929c4eec235b8d6d844fbe67/filelock-3.19.1-py3-none-any.whl", hash = "sha256:d38e30481def20772f5baf097c122c3babc4fcdb7e14e57049eb9d88c6dc017d", size = 15988, upload-time = "2025-08-14T16:56:01.633Z" },
]

[[package]]
name = "flash-attn"
version = "2.8.3"
source = { registry = "https://pypi.org/simple" }
dependencies = [
    { name = "einops" },
    { name = "torch" },
]
sdist = { url = "https://files.pythonhosted.org/packages/3b/b2/8d76c41ad7974ee264754709c22963447f7f8134613fd9ce80984ed0dab7/flash_attn-2.8.3.tar.gz", hash = "sha256:1e71dd64a9e0280e0447b8a0c2541bad4bf6ac65bdeaa2f90e51a9e57de0370d", size = 8447812, upload-time = "2025-08-15T08:28:12.911Z" }

[[package]]
name = "fonttools"
version = "4.59.2"
source = { registry = "https://pypi.org/simple" }
sdist = { url = "https://files.pythonhosted.org/packages/0d/a5/fba25f9fbdab96e26dedcaeeba125e5f05a09043bf888e0305326e55685b/fonttools-4.59.2.tar.gz", hash = "sha256:e72c0749b06113f50bcb80332364c6be83a9582d6e3db3fe0b280f996dc2ef22", size = 3540889, upload-time = "2025-08-27T16:40:30.97Z" }
wheels = [
    { url = "https://files.pythonhosted.org/packages/ba/3d/1f45db2df51e7bfa55492e8f23f383d372200be3a0ded4bf56a92753dd1f/fonttools-4.59.2-cp312-cp312-macosx_10_13_universal2.whl", hash = "sha256:82906d002c349cad647a7634b004825a7335f8159d0d035ae89253b4abf6f3ea", size = 2769711, upload-time = "2025-08-27T16:39:04.423Z" },
    { url = "https://files.pythonhosted.org/packages/29/df/cd236ab32a8abfd11558f296e064424258db5edefd1279ffdbcfd4fd8b76/fonttools-4.59.2-cp312-cp312-macosx_10_13_x86_64.whl", hash = "sha256:a10c1bd7644dc58f8862d8ba0cf9fb7fef0af01ea184ba6ce3f50ab7dfe74d5a", size = 2340225, upload-time = "2025-08-27T16:39:06.143Z" },
    { url = "https://files.pythonhosted.org/packages/98/12/b6f9f964fe6d4b4dd4406bcbd3328821c3de1f909ffc3ffa558fe72af48c/fonttools-4.59.2-cp312-cp312-manylinux1_x86_64.manylinux2014_x86_64.manylinux_2_17_x86_64.manylinux_2_5_x86_64.whl", hash = "sha256:738f31f23e0339785fd67652a94bc69ea49e413dfdb14dcb8c8ff383d249464e", size = 4912766, upload-time = "2025-08-27T16:39:08.138Z" },
    { url = "https://files.pythonhosted.org/packages/73/78/82bde2f2d2c306ef3909b927363170b83df96171f74e0ccb47ad344563cd/fonttools-4.59.2-cp312-cp312-manylinux2014_aarch64.manylinux_2_17_aarch64.manylinux_2_28_aarch64.whl", hash = "sha256:0ec99f9bdfee9cdb4a9172f9e8fd578cce5feb231f598909e0aecf5418da4f25", size = 4955178, upload-time = "2025-08-27T16:39:10.094Z" },
    { url = "https://files.pythonhosted.org/packages/92/77/7de766afe2d31dda8ee46d7e479f35c7d48747e558961489a2d6e3a02bd4/fonttools-4.59.2-cp312-cp312-musllinux_1_2_aarch64.whl", hash = "sha256:0476ea74161322e08c7a982f83558a2b81b491509984523a1a540baf8611cc31", size = 4897898, upload-time = "2025-08-27T16:39:12.087Z" },
    { url = "https://files.pythonhosted.org/packages/c5/77/ce0e0b905d62a06415fda9f2b2e109a24a5db54a59502b769e9e297d2242/fonttools-4.59.2-cp312-cp312-musllinux_1_2_x86_64.whl", hash = "sha256:95922a922daa1f77cc72611747c156cfb38030ead72436a2c551d30ecef519b9", size = 5049144, upload-time = "2025-08-27T16:39:13.84Z" },
    { url = "https://files.pythonhosted.org/packages/d9/ea/870d93aefd23fff2e07cbeebdc332527868422a433c64062c09d4d5e7fe6/fonttools-4.59.2-cp312-cp312-win32.whl", hash = "sha256:39ad9612c6a622726a6a130e8ab15794558591f999673f1ee7d2f3d30f6a3e1c", size = 2206473, upload-time = "2025-08-27T16:39:15.854Z" },
    { url = "https://files.pythonhosted.org/packages/61/c4/e44bad000c4a4bb2e9ca11491d266e857df98ab6d7428441b173f0fe2517/fonttools-4.59.2-cp312-cp312-win_amd64.whl", hash = "sha256:980fd7388e461b19a881d35013fec32c713ffea1fc37aef2f77d11f332dfd7da", size = 2254706, upload-time = "2025-08-27T16:39:17.893Z" },
    { url = "https://files.pythonhosted.org/packages/65/a4/d2f7be3c86708912c02571db0b550121caab8cd88a3c0aacb9cfa15ea66e/fonttools-4.59.2-py3-none-any.whl", hash = "sha256:8bd0f759020e87bb5d323e6283914d9bf4ae35a7307dafb2cbd1e379e720ad37", size = 1132315, upload-time = "2025-08-27T16:40:28.984Z" },
]

[[package]]
name = "frozendict"
version = "2.4.6"
source = { registry = "https://pypi.org/simple" }
sdist = { url = "https://files.pythonhosted.org/packages/bb/59/19eb300ba28e7547538bdf603f1c6c34793240a90e1a7b61b65d8517e35e/frozendict-2.4.6.tar.gz", hash = "sha256:df7cd16470fbd26fc4969a208efadc46319334eb97def1ddf48919b351192b8e", size = 316416, upload-time = "2024-10-13T12:15:32.449Z" }
wheels = [
    { url = "https://files.pythonhosted.org/packages/04/13/d9839089b900fa7b479cce495d62110cddc4bd5630a04d8469916c0e79c5/frozendict-2.4.6-py311-none-any.whl", hash = "sha256:d065db6a44db2e2375c23eac816f1a022feb2fa98cbb50df44a9e83700accbea", size = 16148, upload-time = "2024-10-13T12:15:26.839Z" },
    { url = "https://files.pythonhosted.org/packages/ba/d0/d482c39cee2ab2978a892558cf130681d4574ea208e162da8958b31e9250/frozendict-2.4.6-py312-none-any.whl", hash = "sha256:49344abe90fb75f0f9fdefe6d4ef6d4894e640fadab71f11009d52ad97f370b9", size = 16146, upload-time = "2024-10-13T12:15:28.16Z" },
]

[[package]]
name = "frozenlist"
version = "1.7.0"
source = { registry = "https://pypi.org/simple" }
sdist = { url = "https://files.pythonhosted.org/packages/79/b1/b64018016eeb087db503b038296fd782586432b9c077fc5c7839e9cb6ef6/frozenlist-1.7.0.tar.gz", hash = "sha256:2e310d81923c2437ea8670467121cc3e9b0f76d3043cc1d2331d56c7fb7a3a8f", size = 45078, upload-time = "2025-06-09T23:02:35.538Z" }
wheels = [
    { url = "https://files.pythonhosted.org/packages/ef/a2/c8131383f1e66adad5f6ecfcce383d584ca94055a34d683bbb24ac5f2f1c/frozenlist-1.7.0-cp312-cp312-macosx_10_13_universal2.whl", hash = "sha256:3dbf9952c4bb0e90e98aec1bd992b3318685005702656bc6f67c1a32b76787f2", size = 81424, upload-time = "2025-06-09T23:00:42.24Z" },
    { url = "https://files.pythonhosted.org/packages/4c/9d/02754159955088cb52567337d1113f945b9e444c4960771ea90eb73de8db/frozenlist-1.7.0-cp312-cp312-macosx_10_13_x86_64.whl", hash = "sha256:1f5906d3359300b8a9bb194239491122e6cf1444c2efb88865426f170c262cdb", size = 47952, upload-time = "2025-06-09T23:00:43.481Z" },
    { url = "https://files.pythonhosted.org/packages/01/7a/0046ef1bd6699b40acd2067ed6d6670b4db2f425c56980fa21c982c2a9db/frozenlist-1.7.0-cp312-cp312-macosx_11_0_arm64.whl", hash = "sha256:3dabd5a8f84573c8d10d8859a50ea2dec01eea372031929871368c09fa103478", size = 46688, upload-time = "2025-06-09T23:00:44.793Z" },
    { url = "https://files.pythonhosted.org/packages/d6/a2/a910bafe29c86997363fb4c02069df4ff0b5bc39d33c5198b4e9dd42d8f8/frozenlist-1.7.0-cp312-cp312-manylinux_2_17_aarch64.manylinux2014_aarch64.whl", hash = "sha256:aa57daa5917f1738064f302bf2626281a1cb01920c32f711fbc7bc36111058a8", size = 243084, upload-time = "2025-06-09T23:00:46.125Z" },
    { url = "https://files.pythonhosted.org/packages/64/3e/5036af9d5031374c64c387469bfcc3af537fc0f5b1187d83a1cf6fab1639/frozenlist-1.7.0-cp312-cp312-manylinux_2_17_armv7l.manylinux2014_armv7l.manylinux_2_31_armv7l.whl", hash = "sha256:c193dda2b6d49f4c4398962810fa7d7c78f032bf45572b3e04dd5249dff27e08", size = 233524, upload-time = "2025-06-09T23:00:47.73Z" },
    { url = "https://files.pythonhosted.org/packages/06/39/6a17b7c107a2887e781a48ecf20ad20f1c39d94b2a548c83615b5b879f28/frozenlist-1.7.0-cp312-cp312-manylinux_2_17_ppc64le.manylinux2014_ppc64le.whl", hash = "sha256:bfe2b675cf0aaa6d61bf8fbffd3c274b3c9b7b1623beb3809df8a81399a4a9c4", size = 248493, upload-time = "2025-06-09T23:00:49.742Z" },
    { url = "https://files.pythonhosted.org/packages/be/00/711d1337c7327d88c44d91dd0f556a1c47fb99afc060ae0ef66b4d24793d/frozenlist-1.7.0-cp312-cp312-manylinux_2_17_s390x.manylinux2014_s390x.whl", hash = "sha256:8fc5d5cda37f62b262405cf9652cf0856839c4be8ee41be0afe8858f17f4c94b", size = 244116, upload-time = "2025-06-09T23:00:51.352Z" },
    { url = "https://files.pythonhosted.org/packages/24/fe/74e6ec0639c115df13d5850e75722750adabdc7de24e37e05a40527ca539/frozenlist-1.7.0-cp312-cp312-manylinux_2_5_i686.manylinux1_i686.manylinux_2_17_i686.manylinux2014_i686.whl", hash = "sha256:b0d5ce521d1dd7d620198829b87ea002956e4319002ef0bc8d3e6d045cb4646e", size = 224557, upload-time = "2025-06-09T23:00:52.855Z" },
    { url = "https://files.pythonhosted.org/packages/8d/db/48421f62a6f77c553575201e89048e97198046b793f4a089c79a6e3268bd/frozenlist-1.7.0-cp312-cp312-manylinux_2_5_x86_64.manylinux1_x86_64.manylinux_2_17_x86_64.manylinux2014_x86_64.whl", hash = "sha256:488d0a7d6a0008ca0db273c542098a0fa9e7dfaa7e57f70acef43f32b3f69dca", size = 241820, upload-time = "2025-06-09T23:00:54.43Z" },
    { url = "https://files.pythonhosted.org/packages/1d/fa/cb4a76bea23047c8462976ea7b7a2bf53997a0ca171302deae9d6dd12096/frozenlist-1.7.0-cp312-cp312-musllinux_1_2_aarch64.whl", hash = "sha256:15a7eaba63983d22c54d255b854e8108e7e5f3e89f647fc854bd77a237e767df", size = 236542, upload-time = "2025-06-09T23:00:56.409Z" },
    { url = "https://files.pythonhosted.org/packages/5d/32/476a4b5cfaa0ec94d3f808f193301debff2ea42288a099afe60757ef6282/frozenlist-1.7.0-cp312-cp312-musllinux_1_2_armv7l.whl", hash = "sha256:1eaa7e9c6d15df825bf255649e05bd8a74b04a4d2baa1ae46d9c2d00b2ca2cb5", size = 249350, upload-time = "2025-06-09T23:00:58.468Z" },
    { url = "https://files.pythonhosted.org/packages/8d/ba/9a28042f84a6bf8ea5dbc81cfff8eaef18d78b2a1ad9d51c7bc5b029ad16/frozenlist-1.7.0-cp312-cp312-musllinux_1_2_i686.whl", hash = "sha256:e4389e06714cfa9d47ab87f784a7c5be91d3934cd6e9a7b85beef808297cc025", size = 225093, upload-time = "2025-06-09T23:01:00.015Z" },
    { url = "https://files.pythonhosted.org/packages/bc/29/3a32959e68f9cf000b04e79ba574527c17e8842e38c91d68214a37455786/frozenlist-1.7.0-cp312-cp312-musllinux_1_2_ppc64le.whl", hash = "sha256:73bd45e1488c40b63fe5a7df892baf9e2a4d4bb6409a2b3b78ac1c6236178e01", size = 245482, upload-time = "2025-06-09T23:01:01.474Z" },
    { url = "https://files.pythonhosted.org/packages/80/e8/edf2f9e00da553f07f5fa165325cfc302dead715cab6ac8336a5f3d0adc2/frozenlist-1.7.0-cp312-cp312-musllinux_1_2_s390x.whl", hash = "sha256:99886d98e1643269760e5fe0df31e5ae7050788dd288947f7f007209b8c33f08", size = 249590, upload-time = "2025-06-09T23:01:02.961Z" },
    { url = "https://files.pythonhosted.org/packages/1c/80/9a0eb48b944050f94cc51ee1c413eb14a39543cc4f760ed12657a5a3c45a/frozenlist-1.7.0-cp312-cp312-musllinux_1_2_x86_64.whl", hash = "sha256:290a172aae5a4c278c6da8a96222e6337744cd9c77313efe33d5670b9f65fc43", size = 237785, upload-time = "2025-06-09T23:01:05.095Z" },
    { url = "https://files.pythonhosted.org/packages/f3/74/87601e0fb0369b7a2baf404ea921769c53b7ae00dee7dcfe5162c8c6dbf0/frozenlist-1.7.0-cp312-cp312-win32.whl", hash = "sha256:426c7bc70e07cfebc178bc4c2bf2d861d720c4fff172181eeb4a4c41d4ca2ad3", size = 39487, upload-time = "2025-06-09T23:01:06.54Z" },
    { url = "https://files.pythonhosted.org/packages/0b/15/c026e9a9fc17585a9d461f65d8593d281fedf55fbf7eb53f16c6df2392f9/frozenlist-1.7.0-cp312-cp312-win_amd64.whl", hash = "sha256:563b72efe5da92e02eb68c59cb37205457c977aa7a449ed1b37e6939e5c47c6a", size = 43874, upload-time = "2025-06-09T23:01:07.752Z" },
    { url = "https://files.pythonhosted.org/packages/ee/45/b82e3c16be2182bff01179db177fe144d58b5dc787a7d4492c6ed8b9317f/frozenlist-1.7.0-py3-none-any.whl", hash = "sha256:9a5af342e34f7e97caf8c995864c7a396418ae2859cc6fdf1b1073020d516a7e", size = 13106, upload-time = "2025-06-09T23:02:34.204Z" },
]

[[package]]
name = "fsspec"
version = "2025.3.0"
source = { registry = "https://pypi.org/simple" }
sdist = { url = "https://files.pythonhosted.org/packages/34/f4/5721faf47b8c499e776bc34c6a8fc17efdf7fdef0b00f398128bc5dcb4ac/fsspec-2025.3.0.tar.gz", hash = "sha256:a935fd1ea872591f2b5148907d103488fc523295e6c64b835cfad8c3eca44972", size = 298491, upload-time = "2025-03-07T21:47:56.461Z" }
wheels = [
    { url = "https://files.pythonhosted.org/packages/56/53/eb690efa8513166adef3e0669afd31e95ffde69fb3c52ec2ac7223ed6018/fsspec-2025.3.0-py3-none-any.whl", hash = "sha256:efb87af3efa9103f94ca91a7f8cb7a4df91af9f74fc106c9c7ea0efd7277c1b3", size = 193615, upload-time = "2025-03-07T21:47:54.809Z" },
]

[package.optional-dependencies]
http = [
    { name = "aiohttp" },
]

[[package]]
name = "gguf"
version = "0.17.1"
source = { registry = "https://pypi.org/simple" }
dependencies = [
    { name = "numpy" },
    { name = "pyyaml" },
    { name = "tqdm" },
]
sdist = { url = "https://files.pythonhosted.org/packages/08/08/7de1ca4b71e7bf33b547f82bb22505e221b5fa42f67d635e200e0ad22ad6/gguf-0.17.1.tar.gz", hash = "sha256:36ad71aad900a3e75fc94ebe96ea6029f03a4e44be7627ef7ad3d03e8c7bcb53", size = 89338, upload-time = "2025-06-19T14:00:33.705Z" }
wheels = [
    { url = "https://files.pythonhosted.org/packages/fc/31/6a93a887617ee7deeaa602ca3d02d1c12a6cb8a742a695de5d128f5fa46a/gguf-0.17.1-py3-none-any.whl", hash = "sha256:7bc5aa7eeb1931f7d39b48fdc5b38fda6b294b9dca75cf607ac69557840a3943", size = 96224, upload-time = "2025-06-19T14:00:32.88Z" },
]

[[package]]
name = "gitdb"
version = "4.0.12"
source = { registry = "https://pypi.org/simple" }
dependencies = [
    { name = "smmap" },
]
sdist = { url = "https://files.pythonhosted.org/packages/72/94/63b0fc47eb32792c7ba1fe1b694daec9a63620db1e313033d18140c2320a/gitdb-4.0.12.tar.gz", hash = "sha256:5ef71f855d191a3326fcfbc0d5da835f26b13fbcba60c32c21091c349ffdb571", size = 394684, upload-time = "2025-01-02T07:20:46.413Z" }
wheels = [
    { url = "https://files.pythonhosted.org/packages/a0/61/5c78b91c3143ed5c14207f463aecfc8f9dbb5092fb2869baf37c273b2705/gitdb-4.0.12-py3-none-any.whl", hash = "sha256:67073e15955400952c6565cc3e707c554a4eea2e428946f7a4c162fab9bd9bcf", size = 62794, upload-time = "2025-01-02T07:20:43.624Z" },
]

[[package]]
name = "gitpython"
version = "3.1.45"
source = { registry = "https://pypi.org/simple" }
dependencies = [
    { name = "gitdb" },
]
sdist = { url = "https://files.pythonhosted.org/packages/9a/c8/dd58967d119baab745caec2f9d853297cec1989ec1d63f677d3880632b88/gitpython-3.1.45.tar.gz", hash = "sha256:85b0ee964ceddf211c41b9f27a49086010a190fd8132a24e21f362a4b36a791c", size = 215076, upload-time = "2025-07-24T03:45:54.871Z" }
wheels = [
    { url = "https://files.pythonhosted.org/packages/01/61/d4b89fec821f72385526e1b9d9a3a0385dda4a72b206d28049e2c7cd39b8/gitpython-3.1.45-py3-none-any.whl", hash = "sha256:8908cb2e02fb3b93b7eb0f2827125cb699869470432cc885f019b8fd0fccff77", size = 208168, upload-time = "2025-07-24T03:45:52.517Z" },
]

[[package]]
name = "griffe"
version = "1.14.0"
source = { registry = "https://pypi.org/simple" }
dependencies = [
    { name = "colorama" },
]
sdist = { url = "https://files.pythonhosted.org/packages/ec/d7/6c09dd7ce4c7837e4cdb11dce980cb45ae3cd87677298dc3b781b6bce7d3/griffe-1.14.0.tar.gz", hash = "sha256:9d2a15c1eca966d68e00517de5d69dd1bc5c9f2335ef6c1775362ba5b8651a13", size = 424684, upload-time = "2025-09-05T15:02:29.167Z" }
wheels = [
    { url = "https://files.pythonhosted.org/packages/2a/b1/9ff6578d789a89812ff21e4e0f80ffae20a65d5dd84e7a17873fe3b365be/griffe-1.14.0-py3-none-any.whl", hash = "sha256:0e9d52832cccf0f7188cfe585ba962d2674b241c01916d780925df34873bceb0", size = 144439, upload-time = "2025-09-05T15:02:27.511Z" },
]

[[package]]
name = "grpcio"
version = "1.75.0"
source = { registry = "https://pypi.org/simple" }
dependencies = [
    { name = "typing-extensions" },
]
sdist = { url = "https://files.pythonhosted.org/packages/91/88/fe2844eefd3d2188bc0d7a2768c6375b46dfd96469ea52d8aeee8587d7e0/grpcio-1.75.0.tar.gz", hash = "sha256:b989e8b09489478c2d19fecc744a298930f40d8b27c3638afbfe84d22f36ce4e", size = 12722485, upload-time = "2025-09-16T09:20:21.731Z" }
wheels = [
    { url = "https://files.pythonhosted.org/packages/0d/93/a1b29c2452d15cecc4a39700fbf54721a3341f2ddbd1bd883f8ec0004e6e/grpcio-1.75.0-cp312-cp312-linux_armv7l.whl", hash = "sha256:fa35ccd9501ffdd82b861809cbfc4b5b13f4b4c5dc3434d2d9170b9ed38a9054", size = 5661861, upload-time = "2025-09-16T09:18:58.748Z" },
    { url = "https://files.pythonhosted.org/packages/b8/ce/7280df197e602d14594e61d1e60e89dfa734bb59a884ba86cdd39686aadb/grpcio-1.75.0-cp312-cp312-macosx_11_0_universal2.whl", hash = "sha256:0fcb77f2d718c1e58cc04ef6d3b51e0fa3b26cf926446e86c7eba105727b6cd4", size = 11459982, upload-time = "2025-09-16T09:19:01.211Z" },
    { url = "https://files.pythonhosted.org/packages/7c/9b/37e61349771f89b543a0a0bbc960741115ea8656a2414bfb24c4de6f3dd7/grpcio-1.75.0-cp312-cp312-manylinux2014_aarch64.manylinux_2_17_aarch64.whl", hash = "sha256:36764a4ad9dc1eb891042fab51e8cdf7cc014ad82cee807c10796fb708455041", size = 6239680, upload-time = "2025-09-16T09:19:04.443Z" },
    { url = "https://files.pythonhosted.org/packages/a6/66/f645d9d5b22ca307f76e71abc83ab0e574b5dfef3ebde4ec8b865dd7e93e/grpcio-1.75.0-cp312-cp312-manylinux2014_i686.manylinux_2_17_i686.whl", hash = "sha256:725e67c010f63ef17fc052b261004942763c0b18dcd84841e6578ddacf1f9d10", size = 6908511, upload-time = "2025-09-16T09:19:07.884Z" },
    { url = "https://files.pythonhosted.org/packages/e6/9a/34b11cd62d03c01b99068e257595804c695c3c119596c7077f4923295e19/grpcio-1.75.0-cp312-cp312-manylinux2014_x86_64.manylinux_2_17_x86_64.whl", hash = "sha256:91fbfc43f605c5ee015c9056d580a70dd35df78a7bad97e05426795ceacdb59f", size = 6429105, upload-time = "2025-09-16T09:19:10.085Z" },
    { url = "https://files.pythonhosted.org/packages/1a/46/76eaceaad1f42c1e7e6a5b49a61aac40fc5c9bee4b14a1630f056ac3a57e/grpcio-1.75.0-cp312-cp312-musllinux_1_2_aarch64.whl", hash = "sha256:7a9337ac4ce61c388e02019d27fa837496c4b7837cbbcec71b05934337e51531", size = 7060578, upload-time = "2025-09-16T09:19:12.283Z" },
    { url = "https://files.pythonhosted.org/packages/3d/82/181a0e3f1397b6d43239e95becbeb448563f236c0db11ce990f073b08d01/grpcio-1.75.0-cp312-cp312-musllinux_1_2_i686.whl", hash = "sha256:ee16e232e3d0974750ab5f4da0ab92b59d6473872690b5e40dcec9a22927f22e", size = 8003283, upload-time = "2025-09-16T09:19:15.601Z" },
    { url = "https://files.pythonhosted.org/packages/de/09/a335bca211f37a3239be4b485e3c12bf3da68d18b1f723affdff2b9e9680/grpcio-1.75.0-cp312-cp312-musllinux_1_2_x86_64.whl", hash = "sha256:55dfb9122973cc69520b23d39867726722cafb32e541435707dc10249a1bdbc6", size = 7460319, upload-time = "2025-09-16T09:19:18.409Z" },
    { url = "https://files.pythonhosted.org/packages/aa/59/6330105cdd6bc4405e74c96838cd7e148c3653ae3996e540be6118220c79/grpcio-1.75.0-cp312-cp312-win32.whl", hash = "sha256:fb64dd62face3d687a7b56cd881e2ea39417af80f75e8b36f0f81dfd93071651", size = 3934011, upload-time = "2025-09-16T09:19:21.013Z" },
    { url = "https://files.pythonhosted.org/packages/ff/14/e1309a570b7ebdd1c8ca24c4df6b8d6690009fa8e0d997cb2c026ce850c9/grpcio-1.75.0-cp312-cp312-win_amd64.whl", hash = "sha256:6b365f37a9c9543a9e91c6b4103d68d38d5bcb9965b11d5092b3c157bd6a5ee7", size = 4637934, upload-time = "2025-09-16T09:19:23.19Z" },
]

[[package]]
name = "h11"
version = "0.16.0"
source = { registry = "https://pypi.org/simple" }
sdist = { url = "https://files.pythonhosted.org/packages/01/ee/02a2c011bdab74c6fb3c75474d40b3052059d95df7e73351460c8588d963/h11-0.16.0.tar.gz", hash = "sha256:4e35b956cf45792e4caa5885e69fba00bdbc6ffafbfa020300e549b208ee5ff1", size = 101250, upload-time = "2025-04-24T03:35:25.427Z" }
wheels = [
    { url = "https://files.pythonhosted.org/packages/04/4b/29cac41a4d98d144bf5f6d33995617b185d14b22401f75ca86f384e87ff1/h11-0.16.0-py3-none-any.whl", hash = "sha256:63cf8bbe7522de3bf65932fda1d9c2772064ffb3dae62d55932da54b31cb6c86", size = 37515, upload-time = "2025-04-24T03:35:24.344Z" },
]

[[package]]
name = "hf-xet"
version = "1.1.9"
source = { registry = "https://pypi.org/simple" }
sdist = { url = "https://files.pythonhosted.org/packages/23/0f/5b60fc28ee7f8cc17a5114a584fd6b86e11c3e0a6e142a7f97a161e9640a/hf_xet-1.1.9.tar.gz", hash = "sha256:c99073ce404462e909f1d5839b2d14a3827b8fe75ed8aed551ba6609c026c803", size = 484242, upload-time = "2025-08-27T23:05:19.441Z" }
wheels = [
    { url = "https://files.pythonhosted.org/packages/de/12/56e1abb9a44cdef59a411fe8a8673313195711b5ecce27880eb9c8fa90bd/hf_xet-1.1.9-cp37-abi3-macosx_10_12_x86_64.whl", hash = "sha256:a3b6215f88638dd7a6ff82cb4e738dcbf3d863bf667997c093a3c990337d1160", size = 2762553, upload-time = "2025-08-27T23:05:15.153Z" },
    { url = "https://files.pythonhosted.org/packages/3a/e6/2d0d16890c5f21b862f5df3146519c182e7f0ae49b4b4bf2bd8a40d0b05e/hf_xet-1.1.9-cp37-abi3-macosx_11_0_arm64.whl", hash = "sha256:9b486de7a64a66f9a172f4b3e0dfe79c9f0a93257c501296a2521a13495a698a", size = 2623216, upload-time = "2025-08-27T23:05:13.778Z" },
    { url = "https://files.pythonhosted.org/packages/81/42/7e6955cf0621e87491a1fb8cad755d5c2517803cea174229b0ec00ff0166/hf_xet-1.1.9-cp37-abi3-manylinux_2_17_x86_64.manylinux2014_x86_64.whl", hash = "sha256:a4c5a840c2c4e6ec875ed13703a60e3523bc7f48031dfd750923b2a4d1a5fc3c", size = 3186789, upload-time = "2025-08-27T23:05:12.368Z" },
    { url = "https://files.pythonhosted.org/packages/df/8b/759233bce05457f5f7ec062d63bbfd2d0c740b816279eaaa54be92aa452a/hf_xet-1.1.9-cp37-abi3-manylinux_2_28_aarch64.whl", hash = "sha256:96a6139c9e44dad1c52c52520db0fffe948f6bce487cfb9d69c125f254bb3790", size = 3088747, upload-time = "2025-08-27T23:05:10.439Z" },
    { url = "https://files.pythonhosted.org/packages/6c/3c/28cc4db153a7601a996985bcb564f7b8f5b9e1a706c7537aad4b4809f358/hf_xet-1.1.9-cp37-abi3-musllinux_1_2_aarch64.whl", hash = "sha256:ad1022e9a998e784c97b2173965d07fe33ee26e4594770b7785a8cc8f922cd95", size = 3251429, upload-time = "2025-08-27T23:05:16.471Z" },
    { url = "https://files.pythonhosted.org/packages/84/17/7caf27a1d101bfcb05be85850d4aa0a265b2e1acc2d4d52a48026ef1d299/hf_xet-1.1.9-cp37-abi3-musllinux_1_2_x86_64.whl", hash = "sha256:86754c2d6d5afb11b0a435e6e18911a4199262fe77553f8c50d75e21242193ea", size = 3354643, upload-time = "2025-08-27T23:05:17.828Z" },
    { url = "https://files.pythonhosted.org/packages/cd/50/0c39c9eed3411deadcc98749a6699d871b822473f55fe472fad7c01ec588/hf_xet-1.1.9-cp37-abi3-win_amd64.whl", hash = "sha256:5aad3933de6b725d61d51034e04174ed1dce7a57c63d530df0014dea15a40127", size = 2804797, upload-time = "2025-08-27T23:05:20.77Z" },
]

[[package]]
name = "httpcore"
version = "1.0.9"
source = { registry = "https://pypi.org/simple" }
dependencies = [
    { name = "certifi" },
    { name = "h11" },
]
sdist = { url = "https://files.pythonhosted.org/packages/06/94/82699a10bca87a5556c9c59b5963f2d039dbd239f25bc2a63907a05a14cb/httpcore-1.0.9.tar.gz", hash = "sha256:6e34463af53fd2ab5d807f399a9b45ea31c3dfa2276f15a2c3f00afff6e176e8", size = 85484, upload-time = "2025-04-24T22:06:22.219Z" }
wheels = [
    { url = "https://files.pythonhosted.org/packages/7e/f5/f66802a942d491edb555dd61e3a9961140fd64c90bce1eafd741609d334d/httpcore-1.0.9-py3-none-any.whl", hash = "sha256:2d400746a40668fc9dec9810239072b40b4484b640a8c38fd654a024c7a1bf55", size = 78784, upload-time = "2025-04-24T22:06:20.566Z" },
]

[[package]]
name = "httptools"
version = "0.6.4"
source = { registry = "https://pypi.org/simple" }
sdist = { url = "https://files.pythonhosted.org/packages/a7/9a/ce5e1f7e131522e6d3426e8e7a490b3a01f39a6696602e1c4f33f9e94277/httptools-0.6.4.tar.gz", hash = "sha256:4e93eee4add6493b59a5c514da98c939b244fce4a0d8879cd3f466562f4b7d5c", size = 240639, upload-time = "2024-10-16T19:45:08.902Z" }
wheels = [
    { url = "https://files.pythonhosted.org/packages/bb/0e/d0b71465c66b9185f90a091ab36389a7352985fe857e352801c39d6127c8/httptools-0.6.4-cp312-cp312-macosx_10_13_universal2.whl", hash = "sha256:df017d6c780287d5c80601dafa31f17bddb170232d85c066604d8558683711a2", size = 200683, upload-time = "2024-10-16T19:44:30.175Z" },
    { url = "https://files.pythonhosted.org/packages/e2/b8/412a9bb28d0a8988de3296e01efa0bd62068b33856cdda47fe1b5e890954/httptools-0.6.4-cp312-cp312-macosx_11_0_arm64.whl", hash = "sha256:85071a1e8c2d051b507161f6c3e26155b5c790e4e28d7f236422dbacc2a9cc44", size = 104337, upload-time = "2024-10-16T19:44:31.786Z" },
    { url = "https://files.pythonhosted.org/packages/9b/01/6fb20be3196ffdc8eeec4e653bc2a275eca7f36634c86302242c4fbb2760/httptools-0.6.4-cp312-cp312-manylinux_2_17_aarch64.manylinux2014_aarch64.whl", hash = "sha256:69422b7f458c5af875922cdb5bd586cc1f1033295aa9ff63ee196a87519ac8e1", size = 508796, upload-time = "2024-10-16T19:44:32.825Z" },
    { url = "https://files.pythonhosted.org/packages/f7/d8/b644c44acc1368938317d76ac991c9bba1166311880bcc0ac297cb9d6bd7/httptools-0.6.4-cp312-cp312-manylinux_2_5_x86_64.manylinux1_x86_64.manylinux_2_17_x86_64.manylinux2014_x86_64.whl", hash = "sha256:16e603a3bff50db08cd578d54f07032ca1631450ceb972c2f834c2b860c28ea2", size = 510837, upload-time = "2024-10-16T19:44:33.974Z" },
    { url = "https://files.pythonhosted.org/packages/52/d8/254d16a31d543073a0e57f1c329ca7378d8924e7e292eda72d0064987486/httptools-0.6.4-cp312-cp312-musllinux_1_2_aarch64.whl", hash = "sha256:ec4f178901fa1834d4a060320d2f3abc5c9e39766953d038f1458cb885f47e81", size = 485289, upload-time = "2024-10-16T19:44:35.111Z" },
    { url = "https://files.pythonhosted.org/packages/5f/3c/4aee161b4b7a971660b8be71a92c24d6c64372c1ab3ae7f366b3680df20f/httptools-0.6.4-cp312-cp312-musllinux_1_2_x86_64.whl", hash = "sha256:f9eb89ecf8b290f2e293325c646a211ff1c2493222798bb80a530c5e7502494f", size = 489779, upload-time = "2024-10-16T19:44:36.253Z" },
    { url = "https://files.pythonhosted.org/packages/12/b7/5cae71a8868e555f3f67a50ee7f673ce36eac970f029c0c5e9d584352961/httptools-0.6.4-cp312-cp312-win_amd64.whl", hash = "sha256:db78cb9ca56b59b016e64b6031eda5653be0589dba2b1b43453f6e8b405a0970", size = 88634, upload-time = "2024-10-16T19:44:37.357Z" },
]

[[package]]
name = "httpx"
version = "0.28.1"
source = { registry = "https://pypi.org/simple" }
dependencies = [
    { name = "anyio" },
    { name = "certifi" },
    { name = "httpcore" },
    { name = "idna" },
]
sdist = { url = "https://files.pythonhosted.org/packages/b1/df/48c586a5fe32a0f01324ee087459e112ebb7224f646c0b5023f5e79e9956/httpx-0.28.1.tar.gz", hash = "sha256:75e98c5f16b0f35b567856f597f06ff2270a374470a5c2392242528e3e3e42fc", size = 141406, upload-time = "2024-12-06T15:37:23.222Z" }
wheels = [
    { url = "https://files.pythonhosted.org/packages/2a/39/e50c7c3a983047577ee07d2a9e53faf5a69493943ec3f6a384bdc792deb2/httpx-0.28.1-py3-none-any.whl", hash = "sha256:d909fcccc110f8c7faf814ca82a9a4d816bc5a6dbfea25d6591d6985b8ba59ad", size = 73517, upload-time = "2024-12-06T15:37:21.509Z" },
]

[[package]]
name = "httpx-sse"
version = "0.4.1"
source = { registry = "https://pypi.org/simple" }
sdist = { url = "https://files.pythonhosted.org/packages/6e/fa/66bd985dd0b7c109a3bcb89272ee0bfb7e2b4d06309ad7b38ff866734b2a/httpx_sse-0.4.1.tar.gz", hash = "sha256:8f44d34414bc7b21bf3602713005c5df4917884f76072479b21f68befa4ea26e", size = 12998, upload-time = "2025-06-24T13:21:05.71Z" }
wheels = [
    { url = "https://files.pythonhosted.org/packages/25/0a/6269e3473b09aed2dab8aa1a600c70f31f00ae1349bee30658f7e358a159/httpx_sse-0.4.1-py3-none-any.whl", hash = "sha256:cba42174344c3a5b06f255ce65b350880f962d99ead85e776f23c6618a377a37", size = 8054, upload-time = "2025-06-24T13:21:04.772Z" },
]

[[package]]
name = "huggingface-hub"
version = "0.35.0rc0"
source = { registry = "https://pypi.org/simple" }
dependencies = [
    { name = "filelock" },
    { name = "fsspec" },
    { name = "hf-xet", marker = "platform_machine == 'aarch64' or platform_machine == 'amd64' or platform_machine == 'arm64' or platform_machine == 'x86_64'" },
    { name = "packaging" },
    { name = "pyyaml" },
    { name = "requests" },
    { name = "tqdm" },
    { name = "typing-extensions" },
]
sdist = { url = "https://files.pythonhosted.org/packages/3c/6b/d2234ceb0842fb36345e0c36290662f30429cfca3e9726e705f6f079e7ee/huggingface_hub-0.35.0rc0.tar.gz", hash = "sha256:1a8d599a28f8071d45e82f94b5e3437880afda153934198b91ce2d7eea724722", size = 456850, upload-time = "2025-07-24T14:02:10.538Z" }
wheels = [
    { url = "https://files.pythonhosted.org/packages/e4/56/4d882ae1577879616e620bc5a4c20c05bd8e4a2367ca630331c48b3193ed/huggingface_hub-0.35.0rc0-py3-none-any.whl", hash = "sha256:812de58926a5ff57b1a1393fff26f26ea8e5aa9de126da62607094018d811296", size = 558670, upload-time = "2025-07-24T14:02:08.744Z" },
]

[[package]]
name = "identify"
version = "2.6.14"
source = { registry = "https://pypi.org/simple" }
sdist = { url = "https://files.pythonhosted.org/packages/52/c4/62963f25a678f6a050fb0505a65e9e726996171e6dbe1547f79619eefb15/identify-2.6.14.tar.gz", hash = "sha256:663494103b4f717cb26921c52f8751363dc89db64364cd836a9bf1535f53cd6a", size = 99283, upload-time = "2025-09-06T19:30:52.938Z" }
wheels = [
    { url = "https://files.pythonhosted.org/packages/e5/ae/2ad30f4652712c82f1c23423d79136fbce338932ad166d70c1efb86a5998/identify-2.6.14-py2.py3-none-any.whl", hash = "sha256:11a073da82212c6646b1f39bb20d4483bfb9543bd5566fec60053c4bb309bf2e", size = 99172, upload-time = "2025-09-06T19:30:51.759Z" },
]

[[package]]
name = "idna"
version = "3.10"
source = { registry = "https://pypi.org/simple" }
sdist = { url = "https://files.pythonhosted.org/packages/f1/70/7703c29685631f5a7590aa73f1f1d3fa9a380e654b86af429e0934a32f7d/idna-3.10.tar.gz", hash = "sha256:12f65c9b470abda6dc35cf8e63cc574b1c52b11df2c86030af0ac09b01b13ea9", size = 190490, upload-time = "2024-09-15T18:07:39.745Z" }
wheels = [
    { url = "https://files.pythonhosted.org/packages/76/c6/c88e154df9c4e1a2a66ccf0005a88dfb2650c1dffb6f5ce603dfbd452ce3/idna-3.10-py3-none-any.whl", hash = "sha256:946d195a0d259cbba61165e88e65941f16e9b36ea6ddb97f00452bae8b1287d3", size = 70442, upload-time = "2024-09-15T18:07:37.964Z" },
]

[[package]]
name = "importlib-metadata"
version = "8.7.0"
source = { registry = "https://pypi.org/simple" }
dependencies = [
    { name = "zipp" },
]
sdist = { url = "https://files.pythonhosted.org/packages/76/66/650a33bd90f786193e4de4b3ad86ea60b53c89b669a5c7be931fac31cdb0/importlib_metadata-8.7.0.tar.gz", hash = "sha256:d13b81ad223b890aa16c5471f2ac3056cf76c5f10f82d6f9292f0b415f389000", size = 56641, upload-time = "2025-04-27T15:29:01.736Z" }
wheels = [
    { url = "https://files.pythonhosted.org/packages/20/b0/36bd937216ec521246249be3bf9855081de4c5e06a0c9b4219dbeda50373/importlib_metadata-8.7.0-py3-none-any.whl", hash = "sha256:e5dd1551894c77868a30651cef00984d50e1002d06942a7101d34870c5f02afd", size = 27656, upload-time = "2025-04-27T15:29:00.214Z" },
]

[[package]]
name = "iniconfig"
version = "2.1.0"
source = { registry = "https://pypi.org/simple" }
sdist = { url = "https://files.pythonhosted.org/packages/f2/97/ebf4da567aa6827c909642694d71c9fcf53e5b504f2d96afea02718862f3/iniconfig-2.1.0.tar.gz", hash = "sha256:3abbd2e30b36733fee78f9c7f7308f2d0050e88f0087fd25c2645f63c773e1c7", size = 4793, upload-time = "2025-03-19T20:09:59.721Z" }
wheels = [
    { url = "https://files.pythonhosted.org/packages/2c/e1/e6716421ea10d38022b952c159d5161ca1193197fb744506875fbb87ea7b/iniconfig-2.1.0-py3-none-any.whl", hash = "sha256:9deba5723312380e77435581c6bf4935c94cbfab9b1ed33ef8d238ea168eb760", size = 6050, upload-time = "2025-03-19T20:10:01.071Z" },
]

[[package]]
name = "interegular"
version = "0.3.3"
source = { registry = "https://pypi.org/simple" }
sdist = { url = "https://files.pythonhosted.org/packages/dc/9d/8b6dde58a028a3962ce17e84d5fe73758df61378e00ef8ac3d85da34b0ff/interegular-0.3.3.tar.gz", hash = "sha256:d9b697b21b34884711399ba0f0376914b81899ce670032486d0d048344a76600", size = 24705, upload-time = "2024-01-06T23:01:22.372Z" }
wheels = [
    { url = "https://files.pythonhosted.org/packages/c4/01/72d6472f80651673716d1deda2a5bbb633e563ecf94f4479da5519d69d25/interegular-0.3.3-py37-none-any.whl", hash = "sha256:b0c07007d48c89d6d19f7204972d369b2a77222722e126b6aa63aa721dc3b19c", size = 23635, upload-time = "2024-01-06T23:01:20.829Z" },
]

[[package]]
name = "ipykernel"
version = "7.0.0a2"
source = { registry = "https://pypi.org/simple" }
dependencies = [
    { name = "appnope", marker = "sys_platform == 'darwin'" },
    { name = "comm" },
    { name = "debugpy" },
    { name = "ipython" },
    { name = "jupyter-client" },
    { name = "jupyter-core" },
    { name = "matplotlib-inline" },
    { name = "nest-asyncio" },
    { name = "packaging" },
    { name = "psutil" },
    { name = "pyzmq" },
    { name = "tornado" },
    { name = "traitlets" },
]
sdist = { url = "https://files.pythonhosted.org/packages/c1/1a/baaccb506ef660e9e3d420088e3a68f7873b1bcc152c0d069541641fd230/ipykernel-7.0.0a2.tar.gz", hash = "sha256:b3bd996d94ca09012b6df6654a086ddb3a01a40bcd1ad8cc1f5e80b327e0f120", size = 170826, upload-time = "2025-08-13T09:51:57.264Z" }
wheels = [
    { url = "https://files.pythonhosted.org/packages/e3/e3/c471afccaedd89576f5591f1622d70aa9f610194b9c4e91f4ff4b6d9d909/ipykernel-7.0.0a2-py3-none-any.whl", hash = "sha256:58336ba0d4c5ad0b9833392d544d882baf520ce8af1b714f89e746197bd7c644", size = 118216, upload-time = "2025-08-13T09:51:55.464Z" },
]

[[package]]
name = "ipython"
version = "9.5.0"
source = { registry = "https://pypi.org/simple" }
dependencies = [
    { name = "colorama", marker = "sys_platform == 'win32'" },
    { name = "decorator" },
    { name = "ipython-pygments-lexers" },
    { name = "jedi" },
    { name = "matplotlib-inline" },
    { name = "pexpect", marker = "sys_platform != 'emscripten' and sys_platform != 'win32'" },
    { name = "prompt-toolkit" },
    { name = "pygments" },
    { name = "stack-data" },
    { name = "traitlets" },
]
sdist = { url = "https://files.pythonhosted.org/packages/6e/71/a86262bf5a68bf211bcc71fe302af7e05f18a2852fdc610a854d20d085e6/ipython-9.5.0.tar.gz", hash = "sha256:129c44b941fe6d9b82d36fc7a7c18127ddb1d6f02f78f867f402e2e3adde3113", size = 4389137, upload-time = "2025-08-29T12:15:21.519Z" }
wheels = [
    { url = "https://files.pythonhosted.org/packages/08/2a/5628a99d04acb2d2f2e749cdf4ea571d2575e898df0528a090948018b726/ipython-9.5.0-py3-none-any.whl", hash = "sha256:88369ffa1d5817d609120daa523a6da06d02518e582347c29f8451732a9c5e72", size = 612426, upload-time = "2025-08-29T12:15:18.866Z" },
]

[[package]]
name = "ipython-pygments-lexers"
version = "1.1.1"
source = { registry = "https://pypi.org/simple" }
dependencies = [
    { name = "pygments" },
]
sdist = { url = "https://files.pythonhosted.org/packages/ef/4c/5dd1d8af08107f88c7f741ead7a40854b8ac24ddf9ae850afbcf698aa552/ipython_pygments_lexers-1.1.1.tar.gz", hash = "sha256:09c0138009e56b6854f9535736f4171d855c8c08a563a0dcd8022f78355c7e81", size = 8393, upload-time = "2025-01-17T11:24:34.505Z" }
wheels = [
    { url = "https://files.pythonhosted.org/packages/d9/33/1f075bf72b0b747cb3288d011319aaf64083cf2efef8354174e3ed4540e2/ipython_pygments_lexers-1.1.1-py3-none-any.whl", hash = "sha256:a9462224a505ade19a605f71f8fa63c2048833ce50abc86768a0d81d876dc81c", size = 8074, upload-time = "2025-01-17T11:24:33.271Z" },
]

[[package]]
name = "ipywidgets"
version = "8.1.7"
source = { registry = "https://pypi.org/simple" }
dependencies = [
    { name = "comm" },
    { name = "ipython" },
    { name = "jupyterlab-widgets" },
    { name = "traitlets" },
    { name = "widgetsnbextension" },
]
sdist = { url = "https://files.pythonhosted.org/packages/3e/48/d3dbac45c2814cb73812f98dd6b38bbcc957a4e7bb31d6ea9c03bf94ed87/ipywidgets-8.1.7.tar.gz", hash = "sha256:15f1ac050b9ccbefd45dccfbb2ef6bed0029d8278682d569d71b8dd96bee0376", size = 116721, upload-time = "2025-05-05T12:42:03.489Z" }
wheels = [
    { url = "https://files.pythonhosted.org/packages/58/6a/9166369a2f092bd286d24e6307de555d63616e8ddb373ebad2b5635ca4cd/ipywidgets-8.1.7-py3-none-any.whl", hash = "sha256:764f2602d25471c213919b8a1997df04bef869251db4ca8efba1b76b1bd9f7bb", size = 139806, upload-time = "2025-05-05T12:41:56.833Z" },
]

[[package]]
name = "jaxtyping"
version = "0.3.2"
source = { registry = "https://pypi.org/simple" }
dependencies = [
    { name = "wadler-lindig" },
]
sdist = { url = "https://files.pythonhosted.org/packages/88/a8/416bd7ea110ec6b68e8868b0f99c985c735adcf7badc491d3c343937260a/jaxtyping-0.3.2.tar.gz", hash = "sha256:f30483fac4b42e915db8ad2414a85c3b63284aa7d3c100b96b59f755cf4a86ad", size = 44989, upload-time = "2025-04-23T09:48:16.907Z" }
wheels = [
    { url = "https://files.pythonhosted.org/packages/c9/b9/281e10e2d967ea5e481683eaec99f55ac5a61085ee60551c36942ef32bef/jaxtyping-0.3.2-py3-none-any.whl", hash = "sha256:6a020fd276226ddb5ac4f5725323843dd65e3c7e85c64fd62431e5f738c74e04", size = 55409, upload-time = "2025-04-23T09:48:15.924Z" },
]

[[package]]
name = "jedi"
version = "0.19.2"
source = { registry = "https://pypi.org/simple" }
dependencies = [
    { name = "parso" },
]
sdist = { url = "https://files.pythonhosted.org/packages/72/3a/79a912fbd4d8dd6fbb02bf69afd3bb72cf0c729bb3063c6f4498603db17a/jedi-0.19.2.tar.gz", hash = "sha256:4770dc3de41bde3966b02eb84fbcf557fb33cce26ad23da12c742fb50ecb11f0", size = 1231287, upload-time = "2024-11-11T01:41:42.873Z" }
wheels = [
    { url = "https://files.pythonhosted.org/packages/c0/5a/9cac0c82afec3d09ccd97c8b6502d48f165f9124db81b4bcb90b4af974ee/jedi-0.19.2-py2.py3-none-any.whl", hash = "sha256:a8ef22bde8490f57fe5c7681a3c83cb58874daf72b4784de3cce5b6ef6edb5b9", size = 1572278, upload-time = "2024-11-11T01:41:40.175Z" },
]

[[package]]
name = "jinja2"
version = "3.1.6"
source = { registry = "https://pypi.org/simple" }
dependencies = [
    { name = "markupsafe" },
]
sdist = { url = "https://files.pythonhosted.org/packages/df/bf/f7da0350254c0ed7c72f3e33cef02e048281fec7ecec5f032d4aac52226b/jinja2-3.1.6.tar.gz", hash = "sha256:0137fb05990d35f1275a587e9aee6d56da821fc83491a0fb838183be43f66d6d", size = 245115, upload-time = "2025-03-05T20:05:02.478Z" }
wheels = [
    { url = "https://files.pythonhosted.org/packages/62/a1/3d680cbfd5f4b8f15abc1d571870c5fc3e594bb582bc3b64ea099db13e56/jinja2-3.1.6-py3-none-any.whl", hash = "sha256:85ece4451f492d0c13c5dd7c13a64681a86afae63a5f347908daf103ce6d2f67", size = 134899, upload-time = "2025-03-05T20:05:00.369Z" },
]

[[package]]
name = "jiter"
version = "0.10.0"
source = { registry = "https://pypi.org/simple" }
sdist = { url = "https://files.pythonhosted.org/packages/ee/9d/ae7ddb4b8ab3fb1b51faf4deb36cb48a4fbbd7cb36bad6a5fca4741306f7/jiter-0.10.0.tar.gz", hash = "sha256:07a7142c38aacc85194391108dc91b5b57093c978a9932bd86a36862759d9500", size = 162759, upload-time = "2025-05-18T19:04:59.73Z" }
wheels = [
    { url = "https://files.pythonhosted.org/packages/6d/b5/348b3313c58f5fbfb2194eb4d07e46a35748ba6e5b3b3046143f3040bafa/jiter-0.10.0-cp312-cp312-macosx_10_12_x86_64.whl", hash = "sha256:1e274728e4a5345a6dde2d343c8da018b9d4bd4350f5a472fa91f66fda44911b", size = 312262, upload-time = "2025-05-18T19:03:44.637Z" },
    { url = "https://files.pythonhosted.org/packages/9c/4a/6a2397096162b21645162825f058d1709a02965606e537e3304b02742e9b/jiter-0.10.0-cp312-cp312-macosx_11_0_arm64.whl", hash = "sha256:7202ae396446c988cb2a5feb33a543ab2165b786ac97f53b59aafb803fef0744", size = 320124, upload-time = "2025-05-18T19:03:46.341Z" },
    { url = "https://files.pythonhosted.org/packages/2a/85/1ce02cade7516b726dd88f59a4ee46914bf79d1676d1228ef2002ed2f1c9/jiter-0.10.0-cp312-cp312-manylinux_2_17_aarch64.manylinux2014_aarch64.whl", hash = "sha256:23ba7722d6748b6920ed02a8f1726fb4b33e0fd2f3f621816a8b486c66410ab2", size = 345330, upload-time = "2025-05-18T19:03:47.596Z" },
    { url = "https://files.pythonhosted.org/packages/75/d0/bb6b4f209a77190ce10ea8d7e50bf3725fc16d3372d0a9f11985a2b23eff/jiter-0.10.0-cp312-cp312-manylinux_2_17_armv7l.manylinux2014_armv7l.whl", hash = "sha256:371eab43c0a288537d30e1f0b193bc4eca90439fc08a022dd83e5e07500ed026", size = 369670, upload-time = "2025-05-18T19:03:49.334Z" },
    { url = "https://files.pythonhosted.org/packages/a0/f5/a61787da9b8847a601e6827fbc42ecb12be2c925ced3252c8ffcb56afcaf/jiter-0.10.0-cp312-cp312-manylinux_2_17_ppc64le.manylinux2014_ppc64le.whl", hash = "sha256:6c675736059020365cebc845a820214765162728b51ab1e03a1b7b3abb70f74c", size = 489057, upload-time = "2025-05-18T19:03:50.66Z" },
    { url = "https://files.pythonhosted.org/packages/12/e4/6f906272810a7b21406c760a53aadbe52e99ee070fc5c0cb191e316de30b/jiter-0.10.0-cp312-cp312-manylinux_2_17_s390x.manylinux2014_s390x.whl", hash = "sha256:0c5867d40ab716e4684858e4887489685968a47e3ba222e44cde6e4a2154f959", size = 389372, upload-time = "2025-05-18T19:03:51.98Z" },
    { url = "https://files.pythonhosted.org/packages/e2/ba/77013b0b8ba904bf3762f11e0129b8928bff7f978a81838dfcc958ad5728/jiter-0.10.0-cp312-cp312-manylinux_2_17_x86_64.manylinux2014_x86_64.whl", hash = "sha256:395bb9a26111b60141757d874d27fdea01b17e8fac958b91c20128ba8f4acc8a", size = 352038, upload-time = "2025-05-18T19:03:53.703Z" },
    { url = "https://files.pythonhosted.org/packages/67/27/c62568e3ccb03368dbcc44a1ef3a423cb86778a4389e995125d3d1aaa0a4/jiter-0.10.0-cp312-cp312-manylinux_2_5_i686.manylinux1_i686.whl", hash = "sha256:6842184aed5cdb07e0c7e20e5bdcfafe33515ee1741a6835353bb45fe5d1bd95", size = 391538, upload-time = "2025-05-18T19:03:55.046Z" },
    { url = "https://files.pythonhosted.org/packages/c0/72/0d6b7e31fc17a8fdce76164884edef0698ba556b8eb0af9546ae1a06b91d/jiter-0.10.0-cp312-cp312-musllinux_1_1_aarch64.whl", hash = "sha256:62755d1bcea9876770d4df713d82606c8c1a3dca88ff39046b85a048566d56ea", size = 523557, upload-time = "2025-05-18T19:03:56.386Z" },
    { url = "https://files.pythonhosted.org/packages/2f/09/bc1661fbbcbeb6244bd2904ff3a06f340aa77a2b94e5a7373fd165960ea3/jiter-0.10.0-cp312-cp312-musllinux_1_1_x86_64.whl", hash = "sha256:533efbce2cacec78d5ba73a41756beff8431dfa1694b6346ce7af3a12c42202b", size = 514202, upload-time = "2025-05-18T19:03:57.675Z" },
    { url = "https://files.pythonhosted.org/packages/1b/84/5a5d5400e9d4d54b8004c9673bbe4403928a00d28529ff35b19e9d176b19/jiter-0.10.0-cp312-cp312-win32.whl", hash = "sha256:8be921f0cadd245e981b964dfbcd6fd4bc4e254cdc069490416dd7a2632ecc01", size = 211781, upload-time = "2025-05-18T19:03:59.025Z" },
    { url = "https://files.pythonhosted.org/packages/9b/52/7ec47455e26f2d6e5f2ea4951a0652c06e5b995c291f723973ae9e724a65/jiter-0.10.0-cp312-cp312-win_amd64.whl", hash = "sha256:a7c7d785ae9dda68c2678532a5a1581347e9c15362ae9f6e68f3fdbfb64f2e49", size = 206176, upload-time = "2025-05-18T19:04:00.305Z" },
]

[[package]]
name = "joblib"
version = "1.5.2"
source = { registry = "https://pypi.org/simple" }
sdist = { url = "https://files.pythonhosted.org/packages/e8/5d/447af5ea094b9e4c4054f82e223ada074c552335b9b4b2d14bd9b35a67c4/joblib-1.5.2.tar.gz", hash = "sha256:3faa5c39054b2f03ca547da9b2f52fde67c06240c31853f306aea97f13647b55", size = 331077, upload-time = "2025-08-27T12:15:46.575Z" }
wheels = [
    { url = "https://files.pythonhosted.org/packages/1e/e8/685f47e0d754320684db4425a0967f7d3fa70126bffd76110b7009a0090f/joblib-1.5.2-py3-none-any.whl", hash = "sha256:4e1f0bdbb987e6d843c70cf43714cb276623def372df3c22fe5266b2670bc241", size = 308396, upload-time = "2025-08-27T12:15:45.188Z" },
]

[[package]]
name = "jsonschema"
version = "4.25.1"
source = { registry = "https://pypi.org/simple" }
dependencies = [
    { name = "attrs" },
    { name = "jsonschema-specifications" },
    { name = "referencing" },
    { name = "rpds-py" },
]
sdist = { url = "https://files.pythonhosted.org/packages/74/69/f7185de793a29082a9f3c7728268ffb31cb5095131a9c139a74078e27336/jsonschema-4.25.1.tar.gz", hash = "sha256:e4a9655ce0da0c0b67a085847e00a3a51449e1157f4f75e9fb5aa545e122eb85", size = 357342, upload-time = "2025-08-18T17:03:50.038Z" }
wheels = [
    { url = "https://files.pythonhosted.org/packages/bf/9c/8c95d856233c1f82500c2450b8c68576b4cf1c871db3afac5c34ff84e6fd/jsonschema-4.25.1-py3-none-any.whl", hash = "sha256:3fba0169e345c7175110351d456342c364814cfcf3b964ba4587f22915230a63", size = 90040, upload-time = "2025-08-18T17:03:48.373Z" },
]

[[package]]
name = "jsonschema-specifications"
version = "2025.9.1"
source = { registry = "https://pypi.org/simple" }
dependencies = [
    { name = "referencing" },
]
sdist = { url = "https://files.pythonhosted.org/packages/19/74/a633ee74eb36c44aa6d1095e7cc5569bebf04342ee146178e2d36600708b/jsonschema_specifications-2025.9.1.tar.gz", hash = "sha256:b540987f239e745613c7a9176f3edb72b832a4ac465cf02712288397832b5e8d", size = 32855, upload-time = "2025-09-08T01:34:59.186Z" }
wheels = [
    { url = "https://files.pythonhosted.org/packages/41/45/1a4ed80516f02155c51f51e8cedb3c1902296743db0bbc66608a0db2814f/jsonschema_specifications-2025.9.1-py3-none-any.whl", hash = "sha256:98802fee3a11ee76ecaca44429fda8a41bff98b00a0f2838151b113f210cc6fe", size = 18437, upload-time = "2025-09-08T01:34:57.871Z" },
]

[[package]]
name = "jupyter-client"
version = "8.6.3"
source = { registry = "https://pypi.org/simple" }
dependencies = [
    { name = "jupyter-core" },
    { name = "python-dateutil" },
    { name = "pyzmq" },
    { name = "tornado" },
    { name = "traitlets" },
]
sdist = { url = "https://files.pythonhosted.org/packages/71/22/bf9f12fdaeae18019a468b68952a60fe6dbab5d67cd2a103cac7659b41ca/jupyter_client-8.6.3.tar.gz", hash = "sha256:35b3a0947c4a6e9d589eb97d7d4cd5e90f910ee73101611f01283732bd6d9419", size = 342019, upload-time = "2024-09-17T10:44:17.613Z" }
wheels = [
    { url = "https://files.pythonhosted.org/packages/11/85/b0394e0b6fcccd2c1eeefc230978a6f8cb0c5df1e4cd3e7625735a0d7d1e/jupyter_client-8.6.3-py3-none-any.whl", hash = "sha256:e8a19cc986cc45905ac3362915f410f3af85424b4c0905e94fa5f2cb08e8f23f", size = 106105, upload-time = "2024-09-17T10:44:15.218Z" },
]

[[package]]
name = "jupyter-core"
version = "5.8.1"
source = { registry = "https://pypi.org/simple" }
dependencies = [
    { name = "platformdirs" },
    { name = "pywin32", marker = "platform_python_implementation != 'PyPy' and sys_platform == 'win32'" },
    { name = "traitlets" },
]
sdist = { url = "https://files.pythonhosted.org/packages/99/1b/72906d554acfeb588332eaaa6f61577705e9ec752ddb486f302dafa292d9/jupyter_core-5.8.1.tar.gz", hash = "sha256:0a5f9706f70e64786b75acba995988915ebd4601c8a52e534a40b51c95f59941", size = 88923, upload-time = "2025-05-27T07:38:16.655Z" }
wheels = [
    { url = "https://files.pythonhosted.org/packages/2f/57/6bffd4b20b88da3800c5d691e0337761576ee688eb01299eae865689d2df/jupyter_core-5.8.1-py3-none-any.whl", hash = "sha256:c28d268fc90fb53f1338ded2eb410704c5449a358406e8a948b75706e24863d0", size = 28880, upload-time = "2025-05-27T07:38:15.137Z" },
]

[[package]]
name = "jupyterlab-widgets"
version = "3.0.15"
source = { registry = "https://pypi.org/simple" }
sdist = { url = "https://files.pythonhosted.org/packages/b9/7d/160595ca88ee87ac6ba95d82177d29ec60aaa63821d3077babb22ce031a5/jupyterlab_widgets-3.0.15.tar.gz", hash = "sha256:2920888a0c2922351a9202817957a68c07d99673504d6cd37345299e971bb08b", size = 213149, upload-time = "2025-05-05T12:32:31.004Z" }
wheels = [
    { url = "https://files.pythonhosted.org/packages/43/6a/ca128561b22b60bd5a0c4ea26649e68c8556b82bc70a0c396eebc977fe86/jupyterlab_widgets-3.0.15-py3-none-any.whl", hash = "sha256:d59023d7d7ef71400d51e6fee9a88867f6e65e10a4201605d2d7f3e8f012a31c", size = 216571, upload-time = "2025-05-05T12:32:29.534Z" },
]

[[package]]
name = "kiwisolver"
version = "1.4.10rc0"
source = { registry = "https://pypi.org/simple" }
sdist = { url = "https://files.pythonhosted.org/packages/bf/de/354c903d772c1cc0a9310344e077b31c6c893cc5a664019b907a04997099/kiwisolver-1.4.10rc0.tar.gz", hash = "sha256:d321718aaa2583577be9836e8cc0ed9fd0863e57a85b1b73b328aac063bc9903", size = 97614, upload-time = "2025-08-10T20:22:27.702Z" }
wheels = [
    { url = "https://files.pythonhosted.org/packages/dc/87/3df31abf12db3ccabfa52a96dc49e6defe233d8ffca1361091a1ea3a109c/kiwisolver-1.4.10rc0-cp312-cp312-macosx_10_13_universal2.whl", hash = "sha256:1cb9ae443b2dba2229ac3b8a771420ee76bfce56f610dcb4998676cebed79346", size = 123742, upload-time = "2025-08-10T20:20:44.391Z" },
    { url = "https://files.pythonhosted.org/packages/7b/62/fc9adfd88082b95971969736d777762f7940f3d49f5ffae37c439699156d/kiwisolver-1.4.10rc0-cp312-cp312-macosx_10_13_x86_64.whl", hash = "sha256:2727d842ff63050315d2a69334d64ed4ada261c04155c09d9534fd4033d38641", size = 66522, upload-time = "2025-08-10T20:20:45.81Z" },
    { url = "https://files.pythonhosted.org/packages/7d/d1/3802735c705ffa861bbb568ed4226936fcfc917a179bf3998fdf97e48e57/kiwisolver-1.4.10rc0-cp312-cp312-macosx_11_0_arm64.whl", hash = "sha256:f9563b4c98c23f52d98e15be40cbf0c215c824e7268d5222e9ad1803e8c1156d", size = 65016, upload-time = "2025-08-10T20:20:46.911Z" },
    { url = "https://files.pythonhosted.org/packages/72/76/29b4d717f5614fc91cb4542cd67f42b5bcb6c946201a9cf9d4a34231efc2/kiwisolver-1.4.10rc0-cp312-cp312-manylinux2014_x86_64.manylinux_2_17_x86_64.whl", hash = "sha256:75cef7209e3c71dc81d1d5bc8d5eb1b34be7a8d2cd94b83f0eb15533512a45ef", size = 1474820, upload-time = "2025-08-10T20:20:48.447Z" },
    { url = "https://files.pythonhosted.org/packages/f1/9b/828761ad3841b0e7d464514939a980eef7547b5952fb9a33232b17ed1540/kiwisolver-1.4.10rc0-cp312-cp312-manylinux_2_24_aarch64.manylinux_2_28_aarch64.whl", hash = "sha256:374c11179eaacd3b8bfef677aa28a0a6d703b3474ea399f3b08b8e4d67522016", size = 1276468, upload-time = "2025-08-10T20:20:49.775Z" },
    { url = "https://files.pythonhosted.org/packages/92/6d/cb780c0ebad56e2b7b3c2c0376e9d5c25e90680d2b3b254afaec2507a62f/kiwisolver-1.4.10rc0-cp312-cp312-manylinux_2_24_ppc64le.manylinux_2_28_ppc64le.whl", hash = "sha256:9abc647f46a322fd19e0564ce59fcc0f14b9934540ddc7404ed7f3eea54d0d11", size = 1294484, upload-time = "2025-08-10T20:20:51.207Z" },
    { url = "https://files.pythonhosted.org/packages/55/70/44814b447c4e38da6f466b6a3e992d330c3e2c1c9c29731c436997b78f68/kiwisolver-1.4.10rc0-cp312-cp312-manylinux_2_24_s390x.manylinux_2_28_s390x.whl", hash = "sha256:f7e3c788da96b50e60f484d9dd790554a80800c22a468cd059b9a7a9c753d273", size = 1343677, upload-time = "2025-08-10T20:20:52.906Z" },
    { url = "https://files.pythonhosted.org/packages/5c/54/44eee9dc53be9c4c6ac3b099aedc482f1a1a6b193d0f258ccfa955c291df/kiwisolver-1.4.10rc0-cp312-cp312-musllinux_1_2_aarch64.whl", hash = "sha256:468814c0e8f41b8f7b537da0c77a05a70f89aa4b7cfff96aa47f7936e57add9b", size = 2225010, upload-time = "2025-08-10T20:20:54.365Z" },
    { url = "https://files.pythonhosted.org/packages/50/5e/e05e24f858352e6985ace1f9ab8ece32b0962f4c5074ddb38fc91617809a/kiwisolver-1.4.10rc0-cp312-cp312-musllinux_1_2_ppc64le.whl", hash = "sha256:aa62a0aa711b1f94f80f1407a668362718c64f27e176ac6952d983ec1a5cd745", size = 2321356, upload-time = "2025-08-10T20:20:55.803Z" },
    { url = "https://files.pythonhosted.org/packages/f1/a7/1d21b9aa468bdbd4be190043d73ad07756c078003e43fdc4af5ccb3df75a/kiwisolver-1.4.10rc0-cp312-cp312-musllinux_1_2_s390x.whl", hash = "sha256:6e8697067105c536bcc14a33f5c9c0f0c155cf909818d01475f45d012ac441c1", size = 2488062, upload-time = "2025-08-10T20:20:57.371Z" },
    { url = "https://files.pythonhosted.org/packages/88/9b/17512a47070d022499f19078b980531b7be5d50eb9990dfc4ec29aa554ca/kiwisolver-1.4.10rc0-cp312-cp312-musllinux_1_2_x86_64.whl", hash = "sha256:4c168de06cd8a4947a8af1e49d63341face78aca8e9e6b7685625701147ab22d", size = 2291890, upload-time = "2025-08-10T20:20:59.237Z" },
    { url = "https://files.pythonhosted.org/packages/85/c1/084d9b537e33555d8bf5d41ffaee88cf0ee49fa42587fdee181d31a40b61/kiwisolver-1.4.10rc0-cp312-cp312-win_amd64.whl", hash = "sha256:0b8bb7b6b3964d0454f8504e003097f2ae628679a1054ecb63578feeb7671cab", size = 73949, upload-time = "2025-08-10T20:21:00.845Z" },
    { url = "https://files.pythonhosted.org/packages/ff/fa/538442202d639add2f52a814bdfc58207ee6fbb6d1ecd1a6e867f48ec1af/kiwisolver-1.4.10rc0-cp312-cp312-win_arm64.whl", hash = "sha256:44cd6dfea8a6c2becac4f3d60ebdcfe4fed858bbf7fe9cd38ffea7b58df66435", size = 65077, upload-time = "2025-08-10T20:21:01.882Z" },
]

[[package]]
name = "lark"
version = "1.2.2"
source = { registry = "https://pypi.org/simple" }
sdist = { url = "https://files.pythonhosted.org/packages/af/60/bc7622aefb2aee1c0b4ba23c1446d3e30225c8770b38d7aedbfb65ca9d5a/lark-1.2.2.tar.gz", hash = "sha256:ca807d0162cd16cef15a8feecb862d7319e7a09bdb13aef927968e45040fed80", size = 252132, upload-time = "2024-08-13T19:49:00.652Z" }
wheels = [
    { url = "https://files.pythonhosted.org/packages/2d/00/d90b10b962b4277f5e64a78b6609968859ff86889f5b898c1a778c06ec00/lark-1.2.2-py3-none-any.whl", hash = "sha256:c2276486b02f0f1b90be155f2c8ba4a8e194d42775786db622faccd652d8e80c", size = 111036, upload-time = "2024-08-13T19:48:58.603Z" },
]

[[package]]
name = "latex2sympy2-extended"
version = "1.10.2"
source = { registry = "https://pypi.org/simple" }
dependencies = [
    { name = "antlr4-python3-runtime" },
    { name = "sympy" },
]
sdist = { url = "https://files.pythonhosted.org/packages/f4/de/472f9115c14c6f6d8a5889cabe3418283d708bde62ce00402c29441deed4/latex2sympy2_extended-1.10.2.tar.gz", hash = "sha256:41a517ffcc5a140e910a7d1646ce6ff440817e5f9d48fc8279d88bd0925bc389", size = 206188, upload-time = "2025-07-02T15:26:06.225Z" }
wheels = [
    { url = "https://files.pythonhosted.org/packages/ab/60/dfbbf40e3a371388c0e03ff65b01319b7d4023e883df6d7261125772ffdc/latex2sympy2_extended-1.10.2-py3-none-any.whl", hash = "sha256:f910442c5b02a466c1046f47d05cc5285181068b882399281f30102715337fb7", size = 207855, upload-time = "2025-07-02T15:26:04.88Z" },
]

[[package]]
name = "liger-kernel"
version = "0.6.2"
source = { registry = "https://pypi.org/simple" }
dependencies = [
    { name = "torch" },
    { name = "triton", version = "3.3.1", source = { registry = "https://pypi.org/simple" }, marker = "sys_platform != 'linux'" },
    { name = "triton", version = "3.4.0", source = { registry = "https://pypi.org/simple" }, marker = "sys_platform == 'linux'" },
]
sdist = { url = "https://files.pythonhosted.org/packages/31/23/be0b4dcac42d77f99406c906567cde22a7a3d71b3f3ffdfda2ac6153ec36/liger_kernel-0.6.2.tar.gz", hash = "sha256:5c5bcffffa769bc26ae838f5a4954170dd5cacde036abb1b383039f39fa5fd69", size = 3679495, upload-time = "2025-08-22T00:15:28.456Z" }
wheels = [
    { url = "https://files.pythonhosted.org/packages/94/2c/68d992835e8630c1b94cdcb246ea7eecad790a955037ca3f19b6c01e8215/liger_kernel-0.6.2-py3-none-any.whl", hash = "sha256:303b9bbf5c10f9289c3139afb41e4d989e8c809516624a106b89b064163d971d", size = 192815, upload-time = "2025-08-22T00:15:27.04Z" },
]

[[package]]
name = "linkify-it-py"
version = "2.0.3"
source = { registry = "https://pypi.org/simple" }
dependencies = [
    { name = "uc-micro-py" },
]
sdist = { url = "https://files.pythonhosted.org/packages/2a/ae/bb56c6828e4797ba5a4821eec7c43b8bf40f69cda4d4f5f8c8a2810ec96a/linkify-it-py-2.0.3.tar.gz", hash = "sha256:68cda27e162e9215c17d786649d1da0021a451bdc436ef9e0fa0ba5234b9b048", size = 27946, upload-time = "2024-02-04T14:48:04.179Z" }
wheels = [
    { url = "https://files.pythonhosted.org/packages/04/1e/b832de447dee8b582cac175871d2f6c3d5077cc56d5575cadba1fd1cccfa/linkify_it_py-2.0.3-py3-none-any.whl", hash = "sha256:6bcbc417b0ac14323382aef5c5192c0075bf8a9d6b41820a2b66371eac6b6d79", size = 19820, upload-time = "2024-02-04T14:48:02.496Z" },
]

[[package]]
name = "llguidance"
version = "0.7.30"
source = { registry = "https://pypi.org/simple" }
sdist = { url = "https://files.pythonhosted.org/packages/bf/38/d1ef3ae08d8d857e5e0690c5b1e07bf7eb4a1cae5881d87215826dc6cadb/llguidance-0.7.30.tar.gz", hash = "sha256:e93bf75f2b6e48afb86a5cee23038746975e1654672bf5ba0ae75f7d4d4a2248", size = 1055528, upload-time = "2025-06-23T00:23:49.247Z" }
wheels = [
    { url = "https://files.pythonhosted.org/packages/b3/e1/694c89986fcae7777184fc8b22baa0976eba15a6847221763f6ad211fc1f/llguidance-0.7.30-cp39-abi3-macosx_10_12_x86_64.whl", hash = "sha256:c80af02c118d2b0526bcecaab389af2ed094537a069b0fc724cd2a2f2ba3990f", size = 3327974, upload-time = "2025-06-23T00:23:47.556Z" },
    { url = "https://files.pythonhosted.org/packages/fd/77/ab7a548ae189dc23900fdd37803c115c2339b1223af9e8eb1f4329b5935a/llguidance-0.7.30-cp39-abi3-macosx_11_0_arm64.whl", hash = "sha256:00a256d532911d2cf5ba4ef63e182944e767dd2402f38d63002016bc37755958", size = 3210709, upload-time = "2025-06-23T00:23:45.872Z" },
    { url = "https://files.pythonhosted.org/packages/9c/5b/6a166564b14f9f805f0ea01ec233a84f55789cb7eeffe1d6224ccd0e6cdd/llguidance-0.7.30-cp39-abi3-manylinux_2_17_aarch64.manylinux2014_aarch64.whl", hash = "sha256:af8741c867e4bc7e42f7cdc68350c076b4edd0ca10ecefbde75f15a9f6bc25d0", size = 14867038, upload-time = "2025-06-23T00:23:39.571Z" },
    { url = "https://files.pythonhosted.org/packages/af/80/5a40b9689f17612434b820854cba9b8cabd5142072c491b5280fe5f7a35e/llguidance-0.7.30-cp39-abi3-manylinux_2_17_x86_64.manylinux2014_x86_64.whl", hash = "sha256:9edc409b9decd6cffba5f5bf3b4fbd7541f95daa8cbc9510cbf96c6ab1ffc153", size = 15004926, upload-time = "2025-06-23T00:23:43.965Z" },
    { url = "https://files.pythonhosted.org/packages/99/47/58e49a118b514855b245f8a962c6aaf9a5cc95a0f61eac7e230e691c7b7e/llguidance-0.7.30-cp39-abi3-win_amd64.whl", hash = "sha256:05234ecceea7c9c6ff13b9739112043173a3bcb88cae860249b20335a07b3075", size = 2796878, upload-time = "2025-06-23T00:23:51Z" },
]

[[package]]
name = "llvmlite"
version = "0.44.0"
source = { registry = "https://pypi.org/simple" }
sdist = { url = "https://files.pythonhosted.org/packages/89/6a/95a3d3610d5c75293d5dbbb2a76480d5d4eeba641557b69fe90af6c5b84e/llvmlite-0.44.0.tar.gz", hash = "sha256:07667d66a5d150abed9157ab6c0b9393c9356f229784a4385c02f99e94fc94d4", size = 171880, upload-time = "2025-01-20T11:14:41.342Z" }
wheels = [
    { url = "https://files.pythonhosted.org/packages/15/86/e3c3195b92e6e492458f16d233e58a1a812aa2bfbef9bdd0fbafcec85c60/llvmlite-0.44.0-cp312-cp312-macosx_10_14_x86_64.whl", hash = "sha256:1d671a56acf725bf1b531d5ef76b86660a5ab8ef19bb6a46064a705c6ca80aad", size = 28132297, upload-time = "2025-01-20T11:13:32.57Z" },
    { url = "https://files.pythonhosted.org/packages/d6/53/373b6b8be67b9221d12b24125fd0ec56b1078b660eeae266ec388a6ac9a0/llvmlite-0.44.0-cp312-cp312-macosx_11_0_arm64.whl", hash = "sha256:5f79a728e0435493611c9f405168682bb75ffd1fbe6fc360733b850c80a026db", size = 26201105, upload-time = "2025-01-20T11:13:38.744Z" },
    { url = "https://files.pythonhosted.org/packages/cb/da/8341fd3056419441286c8e26bf436923021005ece0bff5f41906476ae514/llvmlite-0.44.0-cp312-cp312-manylinux_2_17_x86_64.manylinux2014_x86_64.whl", hash = "sha256:c0143a5ef336da14deaa8ec26c5449ad5b6a2b564df82fcef4be040b9cacfea9", size = 42361901, upload-time = "2025-01-20T11:13:46.711Z" },
    { url = "https://files.pythonhosted.org/packages/53/ad/d79349dc07b8a395a99153d7ce8b01d6fcdc9f8231355a5df55ded649b61/llvmlite-0.44.0-cp312-cp312-manylinux_2_27_aarch64.manylinux_2_28_aarch64.whl", hash = "sha256:d752f89e31b66db6f8da06df8b39f9b91e78c5feea1bf9e8c1fba1d1c24c065d", size = 41184247, upload-time = "2025-01-20T11:13:56.159Z" },
    { url = "https://files.pythonhosted.org/packages/e2/3b/a9a17366af80127bd09decbe2a54d8974b6d8b274b39bf47fbaedeec6307/llvmlite-0.44.0-cp312-cp312-win_amd64.whl", hash = "sha256:eae7e2d4ca8f88f89d315b48c6b741dcb925d6a1042da694aa16ab3dd4cbd3a1", size = 30332380, upload-time = "2025-01-20T11:14:02.442Z" },
]

[[package]]
name = "lm-format-enforcer"
version = "0.11.3"
source = { registry = "https://pypi.org/simple" }
dependencies = [
    { name = "interegular" },
    { name = "packaging" },
    { name = "pydantic" },
    { name = "pyyaml" },
]
sdist = { url = "https://files.pythonhosted.org/packages/84/d5/41cd417ba7dfdbbcfe46cebf81fb3dfd7c591b89897560ad05bb410a465d/lm_format_enforcer-0.11.3.tar.gz", hash = "sha256:e68081c108719cce284a9bcc889709b26ffb085a1945b5eba3a12cfa96d528da", size = 40258, upload-time = "2025-08-24T19:37:47.527Z" }
wheels = [
    { url = "https://files.pythonhosted.org/packages/a0/ef/11292bb0b85cf4c93447cab5a29f64576ed14d3ab4280e35ddd23486594a/lm_format_enforcer-0.11.3-py3-none-any.whl", hash = "sha256:cf586350875def1ae7a8fba84fcbbfc8371424b6c9d05c1fcba70aa233fbf06f", size = 45418, upload-time = "2025-08-24T19:37:46.325Z" },
]

[[package]]
name = "loguru"
version = "0.7.3"
source = { registry = "https://pypi.org/simple" }
dependencies = [
    { name = "colorama", marker = "sys_platform == 'win32'" },
    { name = "win32-setctime", marker = "sys_platform == 'win32'" },
]
sdist = { url = "https://files.pythonhosted.org/packages/3a/05/a1dae3dffd1116099471c643b8924f5aa6524411dc6c63fdae648c4f1aca/loguru-0.7.3.tar.gz", hash = "sha256:19480589e77d47b8d85b2c827ad95d49bf31b0dcde16593892eb51dd18706eb6", size = 63559, upload-time = "2024-12-06T11:20:56.608Z" }
wheels = [
    { url = "https://files.pythonhosted.org/packages/0c/29/0348de65b8cc732daa3e33e67806420b2ae89bdce2b04af740289c5c6c8c/loguru-0.7.3-py3-none-any.whl", hash = "sha256:31a33c10c8e1e10422bfd431aeb5d351c7cf7fa671e3c4df004162264b28220c", size = 61595, upload-time = "2024-12-06T11:20:54.538Z" },
]

[[package]]
name = "lovely-numpy"
version = "0.2.13"
source = { registry = "https://pypi.org/simple" }
dependencies = [
    { name = "fastcore" },
    { name = "ipython" },
    { name = "matplotlib" },
    { name = "numpy" },
]
sdist = { url = "https://files.pythonhosted.org/packages/f7/46/ba51024fbf97d8370afa8a764fe18bf5c663e64badf129dfb2949a7ccbdd/lovely_numpy-0.2.13.tar.gz", hash = "sha256:0ed56660986731db3d3d7ff130e85e8d162e96c96042a0bd9a3992d32a3b34e2", size = 23920, upload-time = "2024-06-28T06:37:27.63Z" }
wheels = [
    { url = "https://files.pythonhosted.org/packages/92/f7/a74742c9f9823a6a1fb18eb11fe77da61ea9426770ede6406f2f97a9622a/lovely_numpy-0.2.13-py3-none-any.whl", hash = "sha256:2e696d145d301264390f790cd602560ca5e525534d9059e0fcd3f313b63b5786", size = 24357, upload-time = "2024-06-28T06:37:25.206Z" },
]

[[package]]
name = "lovely-tensors"
version = "0.1.18"
source = { registry = "https://pypi.org/simple" }
dependencies = [
    { name = "lovely-numpy" },
    { name = "torch" },
]
sdist = { url = "https://files.pythonhosted.org/packages/20/c4/b109b6c912929a471cf03c6a2f02d8c5ab2889ec57177692d7b971c4ec70/lovely_tensors-0.1.18.tar.gz", hash = "sha256:afb07d52de9ec6e560e77d9b3e01758bbc921a6f25c661b1c51ebbb3f75ee0c5", size = 21962, upload-time = "2024-11-20T22:00:29.209Z" }
wheels = [
    { url = "https://files.pythonhosted.org/packages/71/fb/688604e72694c597cf236e5ccd9a4bcc34bacc5f8e5dbb2cf7d7ddccb25b/lovely_tensors-0.1.18-py3-none-any.whl", hash = "sha256:91dc30f0d6224364851e6f14497e1677076cd3a59bae4d92c78bbe8684f6f22b", size = 19303, upload-time = "2024-11-20T22:00:27.147Z" },
]

[[package]]
name = "lxml"
version = "6.0.1"
source = { registry = "https://pypi.org/simple" }
sdist = { url = "https://files.pythonhosted.org/packages/8f/bd/f9d01fd4132d81c6f43ab01983caea69ec9614b913c290a26738431a015d/lxml-6.0.1.tar.gz", hash = "sha256:2b3a882ebf27dd026df3801a87cf49ff791336e0f94b0fad195db77e01240690", size = 4070214, upload-time = "2025-08-22T10:37:53.525Z" }
wheels = [
    { url = "https://files.pythonhosted.org/packages/b0/a9/82b244c8198fcdf709532e39a1751943a36b3e800b420adc739d751e0299/lxml-6.0.1-cp312-cp312-macosx_10_13_universal2.whl", hash = "sha256:c03ac546adaabbe0b8e4a15d9ad815a281afc8d36249c246aecf1aaad7d6f200", size = 8422788, upload-time = "2025-08-22T10:32:56.612Z" },
    { url = "https://files.pythonhosted.org/packages/c9/8d/1ed2bc20281b0e7ed3e6c12b0a16e64ae2065d99be075be119ba88486e6d/lxml-6.0.1-cp312-cp312-macosx_10_13_x86_64.whl", hash = "sha256:33b862c7e3bbeb4ba2c96f3a039f925c640eeba9087a4dc7a572ec0f19d89392", size = 4593547, upload-time = "2025-08-22T10:32:59.016Z" },
    { url = "https://files.pythonhosted.org/packages/76/53/d7fd3af95b72a3493bf7fbe842a01e339d8f41567805cecfecd5c71aa5ee/lxml-6.0.1-cp312-cp312-manylinux2014_aarch64.manylinux_2_17_aarch64.whl", hash = "sha256:7a3ec1373f7d3f519de595032d4dcafae396c29407cfd5073f42d267ba32440d", size = 4948101, upload-time = "2025-08-22T10:33:00.765Z" },
    { url = "https://files.pythonhosted.org/packages/9d/51/4e57cba4d55273c400fb63aefa2f0d08d15eac021432571a7eeefee67bed/lxml-6.0.1-cp312-cp312-manylinux2014_x86_64.manylinux_2_17_x86_64.whl", hash = "sha256:03b12214fb1608f4cffa181ec3d046c72f7e77c345d06222144744c122ded870", size = 5108090, upload-time = "2025-08-22T10:33:03.108Z" },
    { url = "https://files.pythonhosted.org/packages/f6/6e/5f290bc26fcc642bc32942e903e833472271614e24d64ad28aaec09d5dae/lxml-6.0.1-cp312-cp312-manylinux_2_26_aarch64.manylinux_2_28_aarch64.whl", hash = "sha256:207ae0d5f0f03b30f95e649a6fa22aa73f5825667fee9c7ec6854d30e19f2ed8", size = 5021791, upload-time = "2025-08-22T10:33:06.972Z" },
    { url = "https://files.pythonhosted.org/packages/13/d4/2e7551a86992ece4f9a0f6eebd4fb7e312d30f1e372760e2109e721d4ce6/lxml-6.0.1-cp312-cp312-manylinux_2_26_i686.manylinux_2_28_i686.whl", hash = "sha256:32297b09ed4b17f7b3f448de87a92fb31bb8747496623483788e9f27c98c0f00", size = 5358861, upload-time = "2025-08-22T10:33:08.967Z" },
    { url = "https://files.pythonhosted.org/packages/8a/5f/cb49d727fc388bf5fd37247209bab0da11697ddc5e976ccac4826599939e/lxml-6.0.1-cp312-cp312-manylinux_2_26_ppc64le.manylinux_2_28_ppc64le.whl", hash = "sha256:7e18224ea241b657a157c85e9cac82c2b113ec90876e01e1f127312006233756", size = 5652569, upload-time = "2025-08-22T10:33:10.815Z" },
    { url = "https://files.pythonhosted.org/packages/ca/b8/66c1ef8c87ad0f958b0a23998851e610607c74849e75e83955d5641272e6/lxml-6.0.1-cp312-cp312-manylinux_2_26_x86_64.manylinux_2_28_x86_64.whl", hash = "sha256:a07a994d3c46cd4020c1ea566345cf6815af205b1e948213a4f0f1d392182072", size = 5252262, upload-time = "2025-08-22T10:33:12.673Z" },
    { url = "https://files.pythonhosted.org/packages/1a/ef/131d3d6b9590e64fdbb932fbc576b81fcc686289da19c7cb796257310e82/lxml-6.0.1-cp312-cp312-manylinux_2_31_armv7l.whl", hash = "sha256:2287fadaa12418a813b05095485c286c47ea58155930cfbd98c590d25770e225", size = 4710309, upload-time = "2025-08-22T10:33:14.952Z" },
    { url = "https://files.pythonhosted.org/packages/bc/3f/07f48ae422dce44902309aa7ed386c35310929dc592439c403ec16ef9137/lxml-6.0.1-cp312-cp312-manylinux_2_38_riscv64.manylinux_2_39_riscv64.whl", hash = "sha256:b4e597efca032ed99f418bd21314745522ab9fa95af33370dcee5533f7f70136", size = 5265786, upload-time = "2025-08-22T10:33:16.721Z" },
    { url = "https://files.pythonhosted.org/packages/11/c7/125315d7b14ab20d9155e8316f7d287a4956098f787c22d47560b74886c4/lxml-6.0.1-cp312-cp312-musllinux_1_2_aarch64.whl", hash = "sha256:9696d491f156226decdd95d9651c6786d43701e49f32bf23715c975539aa2b3b", size = 5062272, upload-time = "2025-08-22T10:33:18.478Z" },
    { url = "https://files.pythonhosted.org/packages/8b/c3/51143c3a5fc5168a7c3ee626418468ff20d30f5a59597e7b156c1e61fba8/lxml-6.0.1-cp312-cp312-musllinux_1_2_armv7l.whl", hash = "sha256:e4e3cd3585f3c6f87cdea44cda68e692cc42a012f0131d25957ba4ce755241a7", size = 4786955, upload-time = "2025-08-22T10:33:20.34Z" },
    { url = "https://files.pythonhosted.org/packages/11/86/73102370a420ec4529647b31c4a8ce8c740c77af3a5fae7a7643212d6f6e/lxml-6.0.1-cp312-cp312-musllinux_1_2_ppc64le.whl", hash = "sha256:45cbc92f9d22c28cd3b97f8d07fcefa42e569fbd587dfdac76852b16a4924277", size = 5673557, upload-time = "2025-08-22T10:33:22.282Z" },
    { url = "https://files.pythonhosted.org/packages/d7/2d/aad90afaec51029aef26ef773b8fd74a9e8706e5e2f46a57acd11a421c02/lxml-6.0.1-cp312-cp312-musllinux_1_2_riscv64.whl", hash = "sha256:f8c9bcfd2e12299a442fba94459adf0b0d001dbc68f1594439bfa10ad1ecb74b", size = 5254211, upload-time = "2025-08-22T10:33:24.15Z" },
    { url = "https://files.pythonhosted.org/packages/63/01/c9e42c8c2d8b41f4bdefa42ab05448852e439045f112903dd901b8fbea4d/lxml-6.0.1-cp312-cp312-musllinux_1_2_x86_64.whl", hash = "sha256:1e9dc2b9f1586e7cd77753eae81f8d76220eed9b768f337dc83a3f675f2f0cf9", size = 5275817, upload-time = "2025-08-22T10:33:26.007Z" },
    { url = "https://files.pythonhosted.org/packages/bc/1f/962ea2696759abe331c3b0e838bb17e92224f39c638c2068bf0d8345e913/lxml-6.0.1-cp312-cp312-win32.whl", hash = "sha256:987ad5c3941c64031f59c226167f55a04d1272e76b241bfafc968bdb778e07fb", size = 3610889, upload-time = "2025-08-22T10:33:28.169Z" },
    { url = "https://files.pythonhosted.org/packages/41/e2/22c86a990b51b44442b75c43ecb2f77b8daba8c4ba63696921966eac7022/lxml-6.0.1-cp312-cp312-win_amd64.whl", hash = "sha256:abb05a45394fd76bf4a60c1b7bec0e6d4e8dfc569fc0e0b1f634cd983a006ddc", size = 4010925, upload-time = "2025-08-22T10:33:29.874Z" },
    { url = "https://files.pythonhosted.org/packages/b2/21/dc0c73325e5eb94ef9c9d60dbb5dcdcb2e7114901ea9509735614a74e75a/lxml-6.0.1-cp312-cp312-win_arm64.whl", hash = "sha256:c4be29bce35020d8579d60aa0a4e95effd66fcfce31c46ffddf7e5422f73a299", size = 3671922, upload-time = "2025-08-22T10:33:31.535Z" },
]

[[package]]
name = "markdown"
version = "3.9"
source = { registry = "https://pypi.org/simple" }
sdist = { url = "https://files.pythonhosted.org/packages/8d/37/02347f6d6d8279247a5837082ebc26fc0d5aaeaf75aa013fcbb433c777ab/markdown-3.9.tar.gz", hash = "sha256:d2900fe1782bd33bdbbd56859defef70c2e78fc46668f8eb9df3128138f2cb6a", size = 364585, upload-time = "2025-09-04T20:25:22.885Z" }
wheels = [
    { url = "https://files.pythonhosted.org/packages/70/ae/44c4a6a4cbb496d93c6257954260fe3a6e91b7bed2240e5dad2a717f5111/markdown-3.9-py3-none-any.whl", hash = "sha256:9f4d91ed810864ea88a6f32c07ba8bee1346c0cc1f6b1f9f6c822f2a9667d280", size = 107441, upload-time = "2025-09-04T20:25:21.784Z" },
]

[[package]]
name = "markdown-it-py"
version = "4.0.0"
source = { registry = "https://pypi.org/simple" }
dependencies = [
    { name = "mdurl" },
]
sdist = { url = "https://files.pythonhosted.org/packages/5b/f5/4ec618ed16cc4f8fb3b701563655a69816155e79e24a17b651541804721d/markdown_it_py-4.0.0.tar.gz", hash = "sha256:cb0a2b4aa34f932c007117b194e945bd74e0ec24133ceb5bac59009cda1cb9f3", size = 73070, upload-time = "2025-08-11T12:57:52.854Z" }
wheels = [
    { url = "https://files.pythonhosted.org/packages/94/54/e7d793b573f298e1c9013b8c4dade17d481164aa517d1d7148619c2cedbf/markdown_it_py-4.0.0-py3-none-any.whl", hash = "sha256:87327c59b172c5011896038353a81343b6754500a08cd7a4973bb48c6d578147", size = 87321, upload-time = "2025-08-11T12:57:51.923Z" },
]

[package.optional-dependencies]
linkify = [
    { name = "linkify-it-py" },
]
plugins = [
    { name = "mdit-py-plugins" },
]

[[package]]
name = "markupsafe"
version = "3.0.2"
source = { registry = "https://pypi.org/simple" }
sdist = { url = "https://files.pythonhosted.org/packages/b2/97/5d42485e71dfc078108a86d6de8fa46db44a1a9295e89c5d6d4a06e23a62/markupsafe-3.0.2.tar.gz", hash = "sha256:ee55d3edf80167e48ea11a923c7386f4669df67d7994554387f84e7d8b0a2bf0", size = 20537, upload-time = "2024-10-18T15:21:54.129Z" }
wheels = [
    { url = "https://files.pythonhosted.org/packages/22/09/d1f21434c97fc42f09d290cbb6350d44eb12f09cc62c9476effdb33a18aa/MarkupSafe-3.0.2-cp312-cp312-macosx_10_13_universal2.whl", hash = "sha256:9778bd8ab0a994ebf6f84c2b949e65736d5575320a17ae8984a77fab08db94cf", size = 14274, upload-time = "2024-10-18T15:21:13.777Z" },
    { url = "https://files.pythonhosted.org/packages/6b/b0/18f76bba336fa5aecf79d45dcd6c806c280ec44538b3c13671d49099fdd0/MarkupSafe-3.0.2-cp312-cp312-macosx_11_0_arm64.whl", hash = "sha256:846ade7b71e3536c4e56b386c2a47adf5741d2d8b94ec9dc3e92e5e1ee1e2225", size = 12348, upload-time = "2024-10-18T15:21:14.822Z" },
    { url = "https://files.pythonhosted.org/packages/e0/25/dd5c0f6ac1311e9b40f4af06c78efde0f3b5cbf02502f8ef9501294c425b/MarkupSafe-3.0.2-cp312-cp312-manylinux_2_17_aarch64.manylinux2014_aarch64.whl", hash = "sha256:1c99d261bd2d5f6b59325c92c73df481e05e57f19837bdca8413b9eac4bd8028", size = 24149, upload-time = "2024-10-18T15:21:15.642Z" },
    { url = "https://files.pythonhosted.org/packages/f3/f0/89e7aadfb3749d0f52234a0c8c7867877876e0a20b60e2188e9850794c17/MarkupSafe-3.0.2-cp312-cp312-manylinux_2_17_x86_64.manylinux2014_x86_64.whl", hash = "sha256:e17c96c14e19278594aa4841ec148115f9c7615a47382ecb6b82bd8fea3ab0c8", size = 23118, upload-time = "2024-10-18T15:21:17.133Z" },
    { url = "https://files.pythonhosted.org/packages/d5/da/f2eeb64c723f5e3777bc081da884b414671982008c47dcc1873d81f625b6/MarkupSafe-3.0.2-cp312-cp312-manylinux_2_5_i686.manylinux1_i686.manylinux_2_17_i686.manylinux2014_i686.whl", hash = "sha256:88416bd1e65dcea10bc7569faacb2c20ce071dd1f87539ca2ab364bf6231393c", size = 22993, upload-time = "2024-10-18T15:21:18.064Z" },
    { url = "https://files.pythonhosted.org/packages/da/0e/1f32af846df486dce7c227fe0f2398dc7e2e51d4a370508281f3c1c5cddc/MarkupSafe-3.0.2-cp312-cp312-musllinux_1_2_aarch64.whl", hash = "sha256:2181e67807fc2fa785d0592dc2d6206c019b9502410671cc905d132a92866557", size = 24178, upload-time = "2024-10-18T15:21:18.859Z" },
    { url = "https://files.pythonhosted.org/packages/c4/f6/bb3ca0532de8086cbff5f06d137064c8410d10779c4c127e0e47d17c0b71/MarkupSafe-3.0.2-cp312-cp312-musllinux_1_2_i686.whl", hash = "sha256:52305740fe773d09cffb16f8ed0427942901f00adedac82ec8b67752f58a1b22", size = 23319, upload-time = "2024-10-18T15:21:19.671Z" },
    { url = "https://files.pythonhosted.org/packages/a2/82/8be4c96ffee03c5b4a034e60a31294daf481e12c7c43ab8e34a1453ee48b/MarkupSafe-3.0.2-cp312-cp312-musllinux_1_2_x86_64.whl", hash = "sha256:ad10d3ded218f1039f11a75f8091880239651b52e9bb592ca27de44eed242a48", size = 23352, upload-time = "2024-10-18T15:21:20.971Z" },
    { url = "https://files.pythonhosted.org/packages/51/ae/97827349d3fcffee7e184bdf7f41cd6b88d9919c80f0263ba7acd1bbcb18/MarkupSafe-3.0.2-cp312-cp312-win32.whl", hash = "sha256:0f4ca02bea9a23221c0182836703cbf8930c5e9454bacce27e767509fa286a30", size = 15097, upload-time = "2024-10-18T15:21:22.646Z" },
    { url = "https://files.pythonhosted.org/packages/c1/80/a61f99dc3a936413c3ee4e1eecac96c0da5ed07ad56fd975f1a9da5bc630/MarkupSafe-3.0.2-cp312-cp312-win_amd64.whl", hash = "sha256:8e06879fc22a25ca47312fbe7c8264eb0b662f6db27cb2d3bbbc74b1df4b9b87", size = 15601, upload-time = "2024-10-18T15:21:23.499Z" },
]

[[package]]
name = "math-verify"
version = "0.8.0"
source = { registry = "https://pypi.org/simple" }
dependencies = [
    { name = "latex2sympy2-extended" },
]
sdist = { url = "https://files.pythonhosted.org/packages/35/b5/b1db6fa6b6c28ebbe1889ee11a4703a72a2ca7750ec415f4559c758cf01a/math_verify-0.8.0.tar.gz", hash = "sha256:3295e0adb94bfe553ff6e3189c44f1916a85aa24ab5d1900f2086a706e28f7c4", size = 60191, upload-time = "2025-07-02T15:52:07.209Z" }
wheels = [
    { url = "https://files.pythonhosted.org/packages/fe/9f/59979f699b5c97334298f1295bc9fcdc9904d98d2276479bffff863d23b1/math_verify-0.8.0-py3-none-any.whl", hash = "sha256:31ca651296d817a9bb3fd58ca1fd0d192dcea709b1e5ecf2d0a4514c16f89087", size = 29994, upload-time = "2025-07-02T15:52:05.023Z" },
]

[[package]]
name = "matplotlib"
version = "3.10.6"
source = { registry = "https://pypi.org/simple" }
dependencies = [
    { name = "contourpy" },
    { name = "cycler" },
    { name = "fonttools" },
    { name = "kiwisolver" },
    { name = "numpy" },
    { name = "packaging" },
    { name = "pillow" },
    { name = "pyparsing" },
    { name = "python-dateutil" },
]
sdist = { url = "https://files.pythonhosted.org/packages/a0/59/c3e6453a9676ffba145309a73c462bb407f4400de7de3f2b41af70720a3c/matplotlib-3.10.6.tar.gz", hash = "sha256:ec01b645840dd1996df21ee37f208cd8ba57644779fa20464010638013d3203c", size = 34804264, upload-time = "2025-08-30T00:14:25.137Z" }
wheels = [
    { url = "https://files.pythonhosted.org/packages/ea/1a/7042f7430055d567cc3257ac409fcf608599ab27459457f13772c2d9778b/matplotlib-3.10.6-cp312-cp312-macosx_10_13_x86_64.whl", hash = "sha256:31ca662df6a80bd426f871105fdd69db7543e28e73a9f2afe80de7e531eb2347", size = 8272404, upload-time = "2025-08-30T00:12:59.112Z" },
    { url = "https://files.pythonhosted.org/packages/a9/5d/1d5f33f5b43f4f9e69e6a5fe1fb9090936ae7bc8e2ff6158e7a76542633b/matplotlib-3.10.6-cp312-cp312-macosx_11_0_arm64.whl", hash = "sha256:1678bb61d897bb4ac4757b5ecfb02bfb3fddf7f808000fb81e09c510712fda75", size = 8128262, upload-time = "2025-08-30T00:13:01.141Z" },
    { url = "https://files.pythonhosted.org/packages/67/c3/135fdbbbf84e0979712df58e5e22b4f257b3f5e52a3c4aacf1b8abec0d09/matplotlib-3.10.6-cp312-cp312-manylinux2014_x86_64.manylinux_2_17_x86_64.whl", hash = "sha256:56cd2d20842f58c03d2d6e6c1f1cf5548ad6f66b91e1e48f814e4fb5abd1cb95", size = 8697008, upload-time = "2025-08-30T00:13:03.24Z" },
    { url = "https://files.pythonhosted.org/packages/9c/be/c443ea428fb2488a3ea7608714b1bd85a82738c45da21b447dc49e2f8e5d/matplotlib-3.10.6-cp312-cp312-manylinux_2_27_aarch64.manylinux_2_28_aarch64.whl", hash = "sha256:662df55604a2f9a45435566d6e2660e41efe83cd94f4288dfbf1e6d1eae4b0bb", size = 9530166, upload-time = "2025-08-30T00:13:05.951Z" },
    { url = "https://files.pythonhosted.org/packages/a9/35/48441422b044d74034aea2a3e0d1a49023f12150ebc58f16600132b9bbaf/matplotlib-3.10.6-cp312-cp312-musllinux_1_2_x86_64.whl", hash = "sha256:08f141d55148cd1fc870c3387d70ca4df16dee10e909b3b038782bd4bda6ea07", size = 9593105, upload-time = "2025-08-30T00:13:08.356Z" },
    { url = "https://files.pythonhosted.org/packages/45/c3/994ef20eb4154ab84cc08d033834555319e4af970165e6c8894050af0b3c/matplotlib-3.10.6-cp312-cp312-win_amd64.whl", hash = "sha256:590f5925c2d650b5c9d813c5b3b5fc53f2929c3f8ef463e4ecfa7e052044fb2b", size = 8122784, upload-time = "2025-08-30T00:13:10.367Z" },
    { url = "https://files.pythonhosted.org/packages/57/b8/5c85d9ae0e40f04e71bedb053aada5d6bab1f9b5399a0937afb5d6b02d98/matplotlib-3.10.6-cp312-cp312-win_arm64.whl", hash = "sha256:f44c8d264a71609c79a78d50349e724f5d5fc3684ead7c2a473665ee63d868aa", size = 7992823, upload-time = "2025-08-30T00:13:12.24Z" },
]

[[package]]
name = "matplotlib-inline"
version = "0.1.7"
source = { registry = "https://pypi.org/simple" }
dependencies = [
    { name = "traitlets" },
]
sdist = { url = "https://files.pythonhosted.org/packages/99/5b/a36a337438a14116b16480db471ad061c36c3694df7c2084a0da7ba538b7/matplotlib_inline-0.1.7.tar.gz", hash = "sha256:8423b23ec666be3d16e16b60bdd8ac4e86e840ebd1dd11a30b9f117f2fa0ab90", size = 8159, upload-time = "2024-04-15T13:44:44.803Z" }
wheels = [
    { url = "https://files.pythonhosted.org/packages/8f/8e/9ad090d3553c280a8060fbf6e24dc1c0c29704ee7d1c372f0c174aa59285/matplotlib_inline-0.1.7-py3-none-any.whl", hash = "sha256:df192d39a4ff8f21b1895d72e6a13f5fcc5099f00fa84384e0ea28c2cc0653ca", size = 9899, upload-time = "2024-04-15T13:44:43.265Z" },
]

[[package]]
name = "mcp"
version = "1.13.1"
source = { registry = "https://pypi.org/simple" }
dependencies = [
    { name = "anyio" },
    { name = "httpx" },
    { name = "httpx-sse" },
    { name = "jsonschema" },
    { name = "pydantic" },
    { name = "pydantic-settings" },
    { name = "python-multipart" },
    { name = "pywin32", marker = "sys_platform == 'win32'" },
    { name = "sse-starlette" },
    { name = "starlette" },
    { name = "uvicorn", marker = "sys_platform != 'emscripten'" },
]
sdist = { url = "https://files.pythonhosted.org/packages/66/3c/82c400c2d50afdac4fbefb5b4031fd327e2ad1f23ccef8eee13c5909aa48/mcp-1.13.1.tar.gz", hash = "sha256:165306a8fd7991dc80334edd2de07798175a56461043b7ae907b279794a834c5", size = 438198, upload-time = "2025-08-22T09:22:16.061Z" }
wheels = [
    { url = "https://files.pythonhosted.org/packages/19/3f/d085c7f49ade6d273b185d61ec9405e672b6433f710ea64a90135a8dd445/mcp-1.13.1-py3-none-any.whl", hash = "sha256:c314e7c8bd477a23ba3ef472ee5a32880316c42d03e06dcfa31a1cc7a73b65df", size = 161494, upload-time = "2025-08-22T09:22:14.705Z" },
]

[[package]]
name = "mdit-py-plugins"
version = "0.5.0"
source = { registry = "https://pypi.org/simple" }
dependencies = [
    { name = "markdown-it-py" },
]
sdist = { url = "https://files.pythonhosted.org/packages/b2/fd/a756d36c0bfba5f6e39a1cdbdbfdd448dc02692467d83816dff4592a1ebc/mdit_py_plugins-0.5.0.tar.gz", hash = "sha256:f4918cb50119f50446560513a8e311d574ff6aaed72606ddae6d35716fe809c6", size = 44655, upload-time = "2025-08-11T07:25:49.083Z" }
wheels = [
    { url = "https://files.pythonhosted.org/packages/fb/86/dd6e5db36df29e76c7a7699123569a4a18c1623ce68d826ed96c62643cae/mdit_py_plugins-0.5.0-py3-none-any.whl", hash = "sha256:07a08422fc1936a5d26d146759e9155ea466e842f5ab2f7d2266dd084c8dab1f", size = 57205, upload-time = "2025-08-11T07:25:47.597Z" },
]

[[package]]
name = "mdurl"
version = "0.1.2"
source = { registry = "https://pypi.org/simple" }
sdist = { url = "https://files.pythonhosted.org/packages/d6/54/cfe61301667036ec958cb99bd3efefba235e65cdeb9c84d24a8293ba1d90/mdurl-0.1.2.tar.gz", hash = "sha256:bb413d29f5eea38f31dd4754dd7377d4465116fb207585f97bf925588687c1ba", size = 8729, upload-time = "2022-08-14T12:40:10.846Z" }
wheels = [
    { url = "https://files.pythonhosted.org/packages/b3/38/89ba8ad64ae25be8de66a6d463314cf1eb366222074cfda9ee839c56a4b4/mdurl-0.1.2-py3-none-any.whl", hash = "sha256:84008a41e51615a49fc9966191ff91509e3c40b939176e643fd50a5c2196b8f8", size = 9979, upload-time = "2022-08-14T12:40:09.779Z" },
]

[[package]]
name = "mistral-common"
version = "1.8.4"
source = { registry = "https://pypi.org/simple" }
dependencies = [
    { name = "jsonschema" },
    { name = "numpy" },
    { name = "pillow" },
    { name = "pydantic" },
    { name = "pydantic-extra-types", extra = ["pycountry"] },
    { name = "requests" },
    { name = "tiktoken" },
    { name = "typing-extensions" },
]
sdist = { url = "https://files.pythonhosted.org/packages/ba/dd/1beb1e3d56300f0e4b45ba975ffa7f4b07e6f96a6e06601483f58931893b/mistral_common-1.8.4.tar.gz", hash = "sha256:e611c16ef59c2b60ffdecef4d5e9158e1bf838fad6bad34aa050123601af703a", size = 6333167, upload-time = "2025-08-20T07:22:26.347Z" }
wheels = [
    { url = "https://files.pythonhosted.org/packages/d6/4f/756a66c608a767c7af7010b23992343e97558ce7f86c5c15929f1215f6ef/mistral_common-1.8.4-py3-none-any.whl", hash = "sha256:bfaf2550046cebe8289946adc267ba807ac266e5325647af4c4f67292124bc2f", size = 6517094, upload-time = "2025-08-20T07:22:23.686Z" },
]

[package.optional-dependencies]
audio = [
    { name = "soundfile" },
    { name = "soxr" },
]
image = [
    { name = "opencv-python-headless" },
]

[[package]]
name = "mlx"
version = "0.29.0"
source = { registry = "https://pypi.org/simple" }
dependencies = [
    { name = "mlx-metal", marker = "sys_platform == 'darwin'" },
]
wheels = [
    { url = "https://files.pythonhosted.org/packages/60/c0/a95f24f4b78fdf96f57aaa1a8919f5688603fd4fa0294c2f868f60bc98af/mlx-0.29.0-cp312-cp312-macosx_13_0_arm64.whl", hash = "sha256:a9f9f760a179d96fa7fecc0b31a9885a9ab4ce9e2914f7f34c2980edd7f012fa", size = 546443, upload-time = "2025-08-29T17:14:17.997Z" },
    { url = "https://files.pythonhosted.org/packages/61/c7/9f6a5cf1a0b0eb1ace3892c930f64fa84351cecc75221ce4ca5abd0ad64d/mlx-0.29.0-cp312-cp312-macosx_14_0_arm64.whl", hash = "sha256:446ea784a4717c9b06eee9c91ee038245ebb231760a2cf61b677dc3d256cbd83", size = 546442, upload-time = "2025-08-29T17:14:19.035Z" },
    { url = "https://files.pythonhosted.org/packages/85/40/32b1fe76d80f559ff3af18d104a22c4d07ecad62a88e3c313083722868e4/mlx-0.29.0-cp312-cp312-macosx_15_0_arm64.whl", hash = "sha256:593a3d71c5859f83bc55a9bdc612fe5f8b495c14112e0e7a96c027c11ce5ab52", size = 546444, upload-time = "2025-08-29T17:14:58.946Z" },
]

[[package]]
name = "mlx-lm"
version = "0.27.1"
source = { registry = "https://pypi.org/simple" }
dependencies = [
    { name = "jinja2", marker = "sys_platform != 'linux'" },
    { name = "mlx", marker = "sys_platform != 'linux'" },
    { name = "numpy", marker = "sys_platform != 'linux'" },
    { name = "protobuf", marker = "sys_platform != 'linux'" },
    { name = "pyyaml", marker = "sys_platform != 'linux'" },
    { name = "transformers", marker = "sys_platform != 'linux'" },
]
sdist = { url = "https://files.pythonhosted.org/packages/41/77/e8d3a82658a2070bc392a583dd08c8d24088433e920eac4905bf882255ad/mlx_lm-0.27.1.tar.gz", hash = "sha256:36640fb64c909cfd9baddf37b16e7d3b94a1a141033e6b7ea7a0ef5a965fb4ae", size = 185170, upload-time = "2025-09-04T16:06:57.949Z" }
wheels = [
    { url = "https://files.pythonhosted.org/packages/e1/54/5f35831d208cbf81572e9a0ae8ac6d595ca7c59f3e1da57c367894b0a75b/mlx_lm-0.27.1-py3-none-any.whl", hash = "sha256:300da6f63d8d392483b62b2abda794730fa04343dcb28a1f6a712f4c3ab60f3c", size = 255687, upload-time = "2025-09-04T16:06:54.904Z" },
]

[[package]]
name = "mlx-metal"
version = "0.29.0"
source = { registry = "https://pypi.org/simple" }
wheels = [
    { url = "https://files.pythonhosted.org/packages/08/28/3fb942b27d53061cacd12883629e5c48821f9e661f01210f55d89dabe3a6/mlx_metal-0.29.0-py3-none-macosx_13_0_arm64.whl", hash = "sha256:7e8279851504a8394122497d491276db37ef85d29f2f54d8a711ac90edfef7bf", size = 34964891, upload-time = "2025-08-29T17:16:35.72Z" },
    { url = "https://files.pythonhosted.org/packages/6d/82/582555232044bbdc0d74186077bcd79f1ce45f07a79e49b36afc25f9e313/mlx_metal-0.29.0-py3-none-macosx_14_0_arm64.whl", hash = "sha256:674fc7df4b9502dffe56c92cc95bae3a44950c70aa50f5b53291f228cfbbb631", size = 34694819, upload-time = "2025-08-29T17:16:32.636Z" },
    { url = "https://files.pythonhosted.org/packages/30/d6/b3fc6d07b9bc814551078e53438ebfae8e44c47e4e5f762df244150e4e3a/mlx_metal-0.29.0-py3-none-macosx_15_0_arm64.whl", hash = "sha256:f69eb71128dcc55b5d9baa7606c31641bdd214b859d809deac51be4248d6fddb", size = 34685946, upload-time = "2025-08-29T17:15:25.028Z" },
]

[[package]]
name = "mpmath"
version = "1.3.0"
source = { registry = "https://pypi.org/simple" }
sdist = { url = "https://files.pythonhosted.org/packages/e0/47/dd32fa426cc72114383ac549964eecb20ecfd886d1e5ccf5340b55b02f57/mpmath-1.3.0.tar.gz", hash = "sha256:7a28eb2a9774d00c7bc92411c19a89209d5da7c4c9a9e227be8330a23a25b91f", size = 508106, upload-time = "2023-03-07T16:47:11.061Z" }
wheels = [
    { url = "https://files.pythonhosted.org/packages/43/e3/7d92a15f894aa0c9c4b49b8ee9ac9850d6e63b03c9c32c0367a13ae62209/mpmath-1.3.0-py3-none-any.whl", hash = "sha256:a0b2b9fe80bbcd81a6647ff13108738cfb482d481d826cc0e02f5b35e5c88d2c", size = 536198, upload-time = "2023-03-07T16:47:09.197Z" },
]

[[package]]
name = "msgpack"
version = "1.1.1"
source = { registry = "https://pypi.org/simple" }
sdist = { url = "https://files.pythonhosted.org/packages/45/b1/ea4f68038a18c77c9467400d166d74c4ffa536f34761f7983a104357e614/msgpack-1.1.1.tar.gz", hash = "sha256:77b79ce34a2bdab2594f490c8e80dd62a02d650b91a75159a63ec413b8d104cd", size = 173555, upload-time = "2025-06-13T06:52:51.324Z" }
wheels = [
    { url = "https://files.pythonhosted.org/packages/e3/26/389b9c593eda2b8551b2e7126ad3a06af6f9b44274eb3a4f054d48ff7e47/msgpack-1.1.1-cp312-cp312-macosx_10_13_x86_64.whl", hash = "sha256:ae497b11f4c21558d95de9f64fff7053544f4d1a17731c866143ed6bb4591238", size = 82359, upload-time = "2025-06-13T06:52:03.909Z" },
    { url = "https://files.pythonhosted.org/packages/ab/65/7d1de38c8a22cf8b1551469159d4b6cf49be2126adc2482de50976084d78/msgpack-1.1.1-cp312-cp312-macosx_11_0_arm64.whl", hash = "sha256:33be9ab121df9b6b461ff91baac6f2731f83d9b27ed948c5b9d1978ae28bf157", size = 79172, upload-time = "2025-06-13T06:52:05.246Z" },
    { url = "https://files.pythonhosted.org/packages/0f/bd/cacf208b64d9577a62c74b677e1ada005caa9b69a05a599889d6fc2ab20a/msgpack-1.1.1-cp312-cp312-manylinux_2_17_aarch64.manylinux2014_aarch64.whl", hash = "sha256:6f64ae8fe7ffba251fecb8408540c34ee9df1c26674c50c4544d72dbf792e5ce", size = 425013, upload-time = "2025-06-13T06:52:06.341Z" },
    { url = "https://files.pythonhosted.org/packages/4d/ec/fd869e2567cc9c01278a736cfd1697941ba0d4b81a43e0aa2e8d71dab208/msgpack-1.1.1-cp312-cp312-manylinux_2_17_x86_64.manylinux2014_x86_64.whl", hash = "sha256:a494554874691720ba5891c9b0b39474ba43ffb1aaf32a5dac874effb1619e1a", size = 426905, upload-time = "2025-06-13T06:52:07.501Z" },
    { url = "https://files.pythonhosted.org/packages/55/2a/35860f33229075bce803a5593d046d8b489d7ba2fc85701e714fc1aaf898/msgpack-1.1.1-cp312-cp312-manylinux_2_5_i686.manylinux1_i686.manylinux_2_17_i686.manylinux2014_i686.whl", hash = "sha256:cb643284ab0ed26f6957d969fe0dd8bb17beb567beb8998140b5e38a90974f6c", size = 407336, upload-time = "2025-06-13T06:52:09.047Z" },
    { url = "https://files.pythonhosted.org/packages/8c/16/69ed8f3ada150bf92745fb4921bd621fd2cdf5a42e25eb50bcc57a5328f0/msgpack-1.1.1-cp312-cp312-musllinux_1_2_aarch64.whl", hash = "sha256:d275a9e3c81b1093c060c3837e580c37f47c51eca031f7b5fb76f7b8470f5f9b", size = 409485, upload-time = "2025-06-13T06:52:10.382Z" },
    { url = "https://files.pythonhosted.org/packages/c6/b6/0c398039e4c6d0b2e37c61d7e0e9d13439f91f780686deb8ee64ecf1ae71/msgpack-1.1.1-cp312-cp312-musllinux_1_2_i686.whl", hash = "sha256:4fd6b577e4541676e0cc9ddc1709d25014d3ad9a66caa19962c4f5de30fc09ef", size = 412182, upload-time = "2025-06-13T06:52:11.644Z" },
    { url = "https://files.pythonhosted.org/packages/b8/d0/0cf4a6ecb9bc960d624c93effaeaae75cbf00b3bc4a54f35c8507273cda1/msgpack-1.1.1-cp312-cp312-musllinux_1_2_x86_64.whl", hash = "sha256:bb29aaa613c0a1c40d1af111abf025f1732cab333f96f285d6a93b934738a68a", size = 419883, upload-time = "2025-06-13T06:52:12.806Z" },
    { url = "https://files.pythonhosted.org/packages/62/83/9697c211720fa71a2dfb632cad6196a8af3abea56eece220fde4674dc44b/msgpack-1.1.1-cp312-cp312-win32.whl", hash = "sha256:870b9a626280c86cff9c576ec0d9cbcc54a1e5ebda9cd26dab12baf41fee218c", size = 65406, upload-time = "2025-06-13T06:52:14.271Z" },
    { url = "https://files.pythonhosted.org/packages/c0/23/0abb886e80eab08f5e8c485d6f13924028602829f63b8f5fa25a06636628/msgpack-1.1.1-cp312-cp312-win_amd64.whl", hash = "sha256:5692095123007180dca3e788bb4c399cc26626da51629a31d40207cb262e67f4", size = 72558, upload-time = "2025-06-13T06:52:15.252Z" },
]

[[package]]
name = "msgspec"
version = "0.19.0"
source = { registry = "https://pypi.org/simple" }
sdist = { url = "https://files.pythonhosted.org/packages/cf/9b/95d8ce458462b8b71b8a70fa94563b2498b89933689f3a7b8911edfae3d7/msgspec-0.19.0.tar.gz", hash = "sha256:604037e7cd475345848116e89c553aa9a233259733ab51986ac924ab1b976f8e", size = 216934, upload-time = "2024-12-27T17:40:28.597Z" }
wheels = [
    { url = "https://files.pythonhosted.org/packages/b2/5f/a70c24f075e3e7af2fae5414c7048b0e11389685b7f717bb55ba282a34a7/msgspec-0.19.0-cp312-cp312-macosx_10_13_x86_64.whl", hash = "sha256:f98bd8962ad549c27d63845b50af3f53ec468b6318400c9f1adfe8b092d7b62f", size = 190485, upload-time = "2024-12-27T17:39:44.974Z" },
    { url = "https://files.pythonhosted.org/packages/89/b0/1b9763938cfae12acf14b682fcf05c92855974d921a5a985ecc197d1c672/msgspec-0.19.0-cp312-cp312-macosx_11_0_arm64.whl", hash = "sha256:43bbb237feab761b815ed9df43b266114203f53596f9b6e6f00ebd79d178cdf2", size = 183910, upload-time = "2024-12-27T17:39:46.401Z" },
    { url = "https://files.pythonhosted.org/packages/87/81/0c8c93f0b92c97e326b279795f9c5b956c5a97af28ca0fbb9fd86c83737a/msgspec-0.19.0-cp312-cp312-manylinux_2_17_aarch64.manylinux2014_aarch64.whl", hash = "sha256:4cfc033c02c3e0aec52b71710d7f84cb3ca5eb407ab2ad23d75631153fdb1f12", size = 210633, upload-time = "2024-12-27T17:39:49.099Z" },
    { url = "https://files.pythonhosted.org/packages/d0/ef/c5422ce8af73928d194a6606f8ae36e93a52fd5e8df5abd366903a5ca8da/msgspec-0.19.0-cp312-cp312-manylinux_2_17_x86_64.manylinux2014_x86_64.whl", hash = "sha256:d911c442571605e17658ca2b416fd8579c5050ac9adc5e00c2cb3126c97f73bc", size = 213594, upload-time = "2024-12-27T17:39:51.204Z" },
    { url = "https://files.pythonhosted.org/packages/19/2b/4137bc2ed45660444842d042be2cf5b18aa06efd2cda107cff18253b9653/msgspec-0.19.0-cp312-cp312-musllinux_1_2_aarch64.whl", hash = "sha256:757b501fa57e24896cf40a831442b19a864f56d253679f34f260dcb002524a6c", size = 214053, upload-time = "2024-12-27T17:39:52.866Z" },
    { url = "https://files.pythonhosted.org/packages/9d/e6/8ad51bdc806aac1dc501e8fe43f759f9ed7284043d722b53323ea421c360/msgspec-0.19.0-cp312-cp312-musllinux_1_2_x86_64.whl", hash = "sha256:5f0f65f29b45e2816d8bded36e6b837a4bf5fb60ec4bc3c625fa2c6da4124537", size = 219081, upload-time = "2024-12-27T17:39:55.142Z" },
    { url = "https://files.pythonhosted.org/packages/b1/ef/27dd35a7049c9a4f4211c6cd6a8c9db0a50647546f003a5867827ec45391/msgspec-0.19.0-cp312-cp312-win_amd64.whl", hash = "sha256:067f0de1c33cfa0b6a8206562efdf6be5985b988b53dd244a8e06f993f27c8c0", size = 187467, upload-time = "2024-12-27T17:39:56.531Z" },
]

[[package]]
name = "multidict"
version = "6.6.4"
source = { registry = "https://pypi.org/simple" }
sdist = { url = "https://files.pythonhosted.org/packages/69/7f/0652e6ed47ab288e3756ea9c0df8b14950781184d4bd7883f4d87dd41245/multidict-6.6.4.tar.gz", hash = "sha256:d2d4e4787672911b48350df02ed3fa3fffdc2f2e8ca06dd6afdf34189b76a9dd", size = 101843, upload-time = "2025-08-11T12:08:48.217Z" }
wheels = [
    { url = "https://files.pythonhosted.org/packages/05/f6/512ffd8fd8b37fb2680e5ac35d788f1d71bbaf37789d21a820bdc441e565/multidict-6.6.4-cp312-cp312-macosx_10_13_universal2.whl", hash = "sha256:0ffb87be160942d56d7b87b0fdf098e81ed565add09eaa1294268c7f3caac4c8", size = 76516, upload-time = "2025-08-11T12:06:53.393Z" },
    { url = "https://files.pythonhosted.org/packages/99/58/45c3e75deb8855c36bd66cc1658007589662ba584dbf423d01df478dd1c5/multidict-6.6.4-cp312-cp312-macosx_10_13_x86_64.whl", hash = "sha256:d191de6cbab2aff5de6c5723101705fd044b3e4c7cfd587a1929b5028b9714b3", size = 45394, upload-time = "2025-08-11T12:06:54.555Z" },
    { url = "https://files.pythonhosted.org/packages/fd/ca/e8c4472a93a26e4507c0b8e1f0762c0d8a32de1328ef72fd704ef9cc5447/multidict-6.6.4-cp312-cp312-macosx_11_0_arm64.whl", hash = "sha256:38a0956dd92d918ad5feff3db8fcb4a5eb7dba114da917e1a88475619781b57b", size = 43591, upload-time = "2025-08-11T12:06:55.672Z" },
    { url = "https://files.pythonhosted.org/packages/05/51/edf414f4df058574a7265034d04c935aa84a89e79ce90fcf4df211f47b16/multidict-6.6.4-cp312-cp312-manylinux1_i686.manylinux2014_i686.manylinux_2_17_i686.manylinux_2_5_i686.whl", hash = "sha256:6865f6d3b7900ae020b495d599fcf3765653bc927951c1abb959017f81ae8287", size = 237215, upload-time = "2025-08-11T12:06:57.213Z" },
    { url = "https://files.pythonhosted.org/packages/c8/45/8b3d6dbad8cf3252553cc41abea09ad527b33ce47a5e199072620b296902/multidict-6.6.4-cp312-cp312-manylinux2014_aarch64.manylinux_2_17_aarch64.manylinux_2_28_aarch64.whl", hash = "sha256:0a2088c126b6f72db6c9212ad827d0ba088c01d951cee25e758c450da732c138", size = 258299, upload-time = "2025-08-11T12:06:58.946Z" },
    { url = "https://files.pythonhosted.org/packages/3c/e8/8ca2e9a9f5a435fc6db40438a55730a4bf4956b554e487fa1b9ae920f825/multidict-6.6.4-cp312-cp312-manylinux2014_armv7l.manylinux_2_17_armv7l.manylinux_2_31_armv7l.whl", hash = "sha256:0f37bed7319b848097085d7d48116f545985db988e2256b2e6f00563a3416ee6", size = 242357, upload-time = "2025-08-11T12:07:00.301Z" },
    { url = "https://files.pythonhosted.org/packages/0f/84/80c77c99df05a75c28490b2af8f7cba2a12621186e0a8b0865d8e745c104/multidict-6.6.4-cp312-cp312-manylinux2014_ppc64le.manylinux_2_17_ppc64le.manylinux_2_28_ppc64le.whl", hash = "sha256:01368e3c94032ba6ca0b78e7ccb099643466cf24f8dc8eefcfdc0571d56e58f9", size = 268369, upload-time = "2025-08-11T12:07:01.638Z" },
    { url = "https://files.pythonhosted.org/packages/0d/e9/920bfa46c27b05fb3e1ad85121fd49f441492dca2449c5bcfe42e4565d8a/multidict-6.6.4-cp312-cp312-manylinux2014_s390x.manylinux_2_17_s390x.manylinux_2_28_s390x.whl", hash = "sha256:8fe323540c255db0bffee79ad7f048c909f2ab0edb87a597e1c17da6a54e493c", size = 269341, upload-time = "2025-08-11T12:07:02.943Z" },
    { url = "https://files.pythonhosted.org/packages/af/65/753a2d8b05daf496f4a9c367fe844e90a1b2cac78e2be2c844200d10cc4c/multidict-6.6.4-cp312-cp312-manylinux2014_x86_64.manylinux_2_17_x86_64.manylinux_2_28_x86_64.whl", hash = "sha256:b8eb3025f17b0a4c3cd08cda49acf312a19ad6e8a4edd9dbd591e6506d999402", size = 256100, upload-time = "2025-08-11T12:07:04.564Z" },
    { url = "https://files.pythonhosted.org/packages/09/54/655be13ae324212bf0bc15d665a4e34844f34c206f78801be42f7a0a8aaa/multidict-6.6.4-cp312-cp312-musllinux_1_2_aarch64.whl", hash = "sha256:bbc14f0365534d35a06970d6a83478b249752e922d662dc24d489af1aa0d1be7", size = 253584, upload-time = "2025-08-11T12:07:05.914Z" },
    { url = "https://files.pythonhosted.org/packages/5c/74/ab2039ecc05264b5cec73eb018ce417af3ebb384ae9c0e9ed42cb33f8151/multidict-6.6.4-cp312-cp312-musllinux_1_2_armv7l.whl", hash = "sha256:75aa52fba2d96bf972e85451b99d8e19cc37ce26fd016f6d4aa60da9ab2b005f", size = 251018, upload-time = "2025-08-11T12:07:08.301Z" },
    { url = "https://files.pythonhosted.org/packages/af/0a/ccbb244ac848e56c6427f2392741c06302bbfba49c0042f1eb3c5b606497/multidict-6.6.4-cp312-cp312-musllinux_1_2_i686.whl", hash = "sha256:4fefd4a815e362d4f011919d97d7b4a1e566f1dde83dc4ad8cfb5b41de1df68d", size = 251477, upload-time = "2025-08-11T12:07:10.248Z" },
    { url = "https://files.pythonhosted.org/packages/0e/b0/0ed49bba775b135937f52fe13922bc64a7eaf0a3ead84a36e8e4e446e096/multidict-6.6.4-cp312-cp312-musllinux_1_2_ppc64le.whl", hash = "sha256:db9801fe021f59a5b375ab778973127ca0ac52429a26e2fd86aa9508f4d26eb7", size = 263575, upload-time = "2025-08-11T12:07:11.928Z" },
    { url = "https://files.pythonhosted.org/packages/3e/d9/7fb85a85e14de2e44dfb6a24f03c41e2af8697a6df83daddb0e9b7569f73/multidict-6.6.4-cp312-cp312-musllinux_1_2_s390x.whl", hash = "sha256:a650629970fa21ac1fb06ba25dabfc5b8a2054fcbf6ae97c758aa956b8dba802", size = 259649, upload-time = "2025-08-11T12:07:13.244Z" },
    { url = "https://files.pythonhosted.org/packages/03/9e/b3a459bcf9b6e74fa461a5222a10ff9b544cb1cd52fd482fb1b75ecda2a2/multidict-6.6.4-cp312-cp312-musllinux_1_2_x86_64.whl", hash = "sha256:452ff5da78d4720d7516a3a2abd804957532dd69296cb77319c193e3ffb87e24", size = 251505, upload-time = "2025-08-11T12:07:14.57Z" },
    { url = "https://files.pythonhosted.org/packages/86/a2/8022f78f041dfe6d71e364001a5cf987c30edfc83c8a5fb7a3f0974cff39/multidict-6.6.4-cp312-cp312-win32.whl", hash = "sha256:8c2fcb12136530ed19572bbba61b407f655e3953ba669b96a35036a11a485793", size = 41888, upload-time = "2025-08-11T12:07:15.904Z" },
    { url = "https://files.pythonhosted.org/packages/c7/eb/d88b1780d43a56db2cba24289fa744a9d216c1a8546a0dc3956563fd53ea/multidict-6.6.4-cp312-cp312-win_amd64.whl", hash = "sha256:047d9425860a8c9544fed1b9584f0c8bcd31bcde9568b047c5e567a1025ecd6e", size = 46072, upload-time = "2025-08-11T12:07:17.045Z" },
    { url = "https://files.pythonhosted.org/packages/9f/16/b929320bf5750e2d9d4931835a4c638a19d2494a5b519caaaa7492ebe105/multidict-6.6.4-cp312-cp312-win_arm64.whl", hash = "sha256:14754eb72feaa1e8ae528468f24250dd997b8e2188c3d2f593f9eba259e4b364", size = 43222, upload-time = "2025-08-11T12:07:18.328Z" },
    { url = "https://files.pythonhosted.org/packages/fd/69/b547032297c7e63ba2af494edba695d781af8a0c6e89e4d06cf848b21d80/multidict-6.6.4-py3-none-any.whl", hash = "sha256:27d8f8e125c07cb954e54d75d04905a9bba8a439c1d84aca94949d4d03d8601c", size = 12313, upload-time = "2025-08-11T12:08:46.891Z" },
]

[[package]]
name = "multiprocess"
version = "0.70.16"
source = { registry = "https://pypi.org/simple" }
dependencies = [
    { name = "dill" },
]
sdist = { url = "https://files.pythonhosted.org/packages/b5/ae/04f39c5d0d0def03247c2893d6f2b83c136bf3320a2154d7b8858f2ba72d/multiprocess-0.70.16.tar.gz", hash = "sha256:161af703d4652a0e1410be6abccecde4a7ddffd19341be0a7011b94aeb171ac1", size = 1772603, upload-time = "2024-01-28T18:52:34.85Z" }
wheels = [
    { url = "https://files.pythonhosted.org/packages/bc/f7/7ec7fddc92e50714ea3745631f79bd9c96424cb2702632521028e57d3a36/multiprocess-0.70.16-py310-none-any.whl", hash = "sha256:c4a9944c67bd49f823687463660a2d6daae94c289adff97e0f9d696ba6371d02", size = 134824, upload-time = "2024-01-28T18:52:26.062Z" },
    { url = "https://files.pythonhosted.org/packages/50/15/b56e50e8debaf439f44befec5b2af11db85f6e0f344c3113ae0be0593a91/multiprocess-0.70.16-py311-none-any.whl", hash = "sha256:af4cabb0dac72abfb1e794fa7855c325fd2b55a10a44628a3c1ad3311c04127a", size = 143519, upload-time = "2024-01-28T18:52:28.115Z" },
    { url = "https://files.pythonhosted.org/packages/0a/7d/a988f258104dcd2ccf1ed40fdc97e26c4ac351eeaf81d76e266c52d84e2f/multiprocess-0.70.16-py312-none-any.whl", hash = "sha256:fc0544c531920dde3b00c29863377f87e1632601092ea2daca74e4beb40faa2e", size = 146741, upload-time = "2024-01-28T18:52:29.395Z" },
    { url = "https://files.pythonhosted.org/packages/ea/89/38df130f2c799090c978b366cfdf5b96d08de5b29a4a293df7f7429fa50b/multiprocess-0.70.16-py38-none-any.whl", hash = "sha256:a71d82033454891091a226dfc319d0cfa8019a4e888ef9ca910372a446de4435", size = 132628, upload-time = "2024-01-28T18:52:30.853Z" },
    { url = "https://files.pythonhosted.org/packages/da/d9/f7f9379981e39b8c2511c9e0326d212accacb82f12fbfdc1aa2ce2a7b2b6/multiprocess-0.70.16-py39-none-any.whl", hash = "sha256:a0bafd3ae1b732eac64be2e72038231c1ba97724b60b09400d68f229fcc2fbf3", size = 133351, upload-time = "2024-01-28T18:52:31.981Z" },
]

[[package]]
name = "nest-asyncio"
version = "1.6.0"
source = { registry = "https://pypi.org/simple" }
sdist = { url = "https://files.pythonhosted.org/packages/83/f8/51569ac65d696c8ecbee95938f89d4abf00f47d58d48f6fbabfe8f0baefe/nest_asyncio-1.6.0.tar.gz", hash = "sha256:6f172d5449aca15afd6c646851f4e31e02c598d553a667e38cafa997cfec55fe", size = 7418, upload-time = "2024-01-21T14:25:19.227Z" }
wheels = [
    { url = "https://files.pythonhosted.org/packages/a0/c4/c2971a3ba4c6103a3d10c4b0f24f461ddc027f0f09763220cf35ca1401b3/nest_asyncio-1.6.0-py3-none-any.whl", hash = "sha256:87af6efd6b5e897c81050477ef65c62e2b2f35d51703cae01aff2905b1852e1c", size = 5195, upload-time = "2024-01-21T14:25:17.223Z" },
]

[[package]]
name = "networkx"
version = "3.5"
source = { registry = "https://pypi.org/simple" }
sdist = { url = "https://files.pythonhosted.org/packages/6c/4f/ccdb8ad3a38e583f214547fd2f7ff1fc160c43a75af88e6aec213404b96a/networkx-3.5.tar.gz", hash = "sha256:d4c6f9cf81f52d69230866796b82afbccdec3db7ae4fbd1b65ea750feed50037", size = 2471065, upload-time = "2025-05-29T11:35:07.804Z" }
wheels = [
    { url = "https://files.pythonhosted.org/packages/eb/8d/776adee7bbf76365fdd7f2552710282c79a4ead5d2a46408c9043a2b70ba/networkx-3.5-py3-none-any.whl", hash = "sha256:0030d386a9a06dee3565298b4a734b68589749a544acbb6c412dc9e2489ec6ec", size = 2034406, upload-time = "2025-05-29T11:35:04.961Z" },
]

[[package]]
name = "ninja"
version = "1.13.0"
source = { registry = "https://pypi.org/simple" }
sdist = { url = "https://files.pythonhosted.org/packages/43/73/79a0b22fc731989c708068427579e840a6cf4e937fe7ae5c5d0b7356ac22/ninja-1.13.0.tar.gz", hash = "sha256:4a40ce995ded54d9dc24f8ea37ff3bf62ad192b547f6c7126e7e25045e76f978", size = 242558, upload-time = "2025-08-11T15:10:19.421Z" }
wheels = [
    { url = "https://files.pythonhosted.org/packages/3c/74/d02409ed2aa865e051b7edda22ad416a39d81a84980f544f8de717cab133/ninja-1.13.0-py3-none-macosx_10_9_universal2.whl", hash = "sha256:fa2a8bfc62e31b08f83127d1613d10821775a0eb334197154c4d6067b7068ff1", size = 310125, upload-time = "2025-08-11T15:09:50.971Z" },
    { url = "https://files.pythonhosted.org/packages/8e/de/6e1cd6b84b412ac1ef327b76f0641aeb5dcc01e9d3f9eee0286d0c34fd93/ninja-1.13.0-py3-none-manylinux2014_aarch64.manylinux_2_17_aarch64.whl", hash = "sha256:3d00c692fb717fd511abeb44b8c5d00340c36938c12d6538ba989fe764e79630", size = 177467, upload-time = "2025-08-11T15:09:52.767Z" },
    { url = "https://files.pythonhosted.org/packages/c8/83/49320fb6e58ae3c079381e333575fdbcf1cca3506ee160a2dcce775046fa/ninja-1.13.0-py3-none-manylinux2014_i686.manylinux_2_17_i686.whl", hash = "sha256:be7f478ff9f96a128b599a964fc60a6a87b9fa332ee1bd44fa243ac88d50291c", size = 187834, upload-time = "2025-08-11T15:09:54.115Z" },
    { url = "https://files.pythonhosted.org/packages/56/c7/ba22748fb59f7f896b609cd3e568d28a0a367a6d953c24c461fe04fc4433/ninja-1.13.0-py3-none-manylinux2014_ppc64le.manylinux_2_17_ppc64le.whl", hash = "sha256:60056592cf495e9a6a4bea3cd178903056ecb0943e4de45a2ea825edb6dc8d3e", size = 202736, upload-time = "2025-08-11T15:09:55.745Z" },
    { url = "https://files.pythonhosted.org/packages/79/22/d1de07632b78ac8e6b785f41fa9aad7a978ec8c0a1bf15772def36d77aac/ninja-1.13.0-py3-none-manylinux2014_s390x.manylinux_2_17_s390x.whl", hash = "sha256:1c97223cdda0417f414bf864cfb73b72d8777e57ebb279c5f6de368de0062988", size = 179034, upload-time = "2025-08-11T15:09:57.394Z" },
    { url = "https://files.pythonhosted.org/packages/ed/de/0e6edf44d6a04dabd0318a519125ed0415ce437ad5a1ec9b9be03d9048cf/ninja-1.13.0-py3-none-manylinux2014_x86_64.manylinux_2_17_x86_64.whl", hash = "sha256:fb46acf6b93b8dd0322adc3a4945452a4e774b75b91293bafcc7b7f8e6517dfa", size = 180716, upload-time = "2025-08-11T15:09:58.696Z" },
    { url = "https://files.pythonhosted.org/packages/54/28/938b562f9057aaa4d6bfbeaa05e81899a47aebb3ba6751e36c027a7f5ff7/ninja-1.13.0-py3-none-manylinux_2_28_armv7l.manylinux_2_31_armv7l.whl", hash = "sha256:4be9c1b082d244b1ad7ef41eb8ab088aae8c109a9f3f0b3e56a252d3e00f42c1", size = 146843, upload-time = "2025-08-11T15:10:00.046Z" },
    { url = "https://files.pythonhosted.org/packages/2a/fb/d06a3838de4f8ab866e44ee52a797b5491df823901c54943b2adb0389fbb/ninja-1.13.0-py3-none-manylinux_2_31_riscv64.whl", hash = "sha256:6739d3352073341ad284246f81339a384eec091d9851a886dfa5b00a6d48b3e2", size = 154402, upload-time = "2025-08-11T15:10:01.657Z" },
    { url = "https://files.pythonhosted.org/packages/31/bf/0d7808af695ceddc763cf251b84a9892cd7f51622dc8b4c89d5012779f06/ninja-1.13.0-py3-none-musllinux_1_2_aarch64.whl", hash = "sha256:11be2d22027bde06f14c343f01d31446747dbb51e72d00decca2eb99be911e2f", size = 552388, upload-time = "2025-08-11T15:10:03.349Z" },
    { url = "https://files.pythonhosted.org/packages/9d/70/c99d0c2c809f992752453cce312848abb3b1607e56d4cd1b6cded317351a/ninja-1.13.0-py3-none-musllinux_1_2_armv7l.whl", hash = "sha256:aa45b4037b313c2f698bc13306239b8b93b4680eb47e287773156ac9e9304714", size = 472501, upload-time = "2025-08-11T15:10:04.735Z" },
    { url = "https://files.pythonhosted.org/packages/9f/43/c217b1153f0e499652f5e0766da8523ce3480f0a951039c7af115e224d55/ninja-1.13.0-py3-none-musllinux_1_2_i686.whl", hash = "sha256:5f8e1e8a1a30835eeb51db05cf5a67151ad37542f5a4af2a438e9490915e5b72", size = 638280, upload-time = "2025-08-11T15:10:06.512Z" },
    { url = "https://files.pythonhosted.org/packages/8c/45/9151bba2c8d0ae2b6260f71696330590de5850e5574b7b5694dce6023e20/ninja-1.13.0-py3-none-musllinux_1_2_ppc64le.whl", hash = "sha256:3d7d7779d12cb20c6d054c61b702139fd23a7a964ec8f2c823f1ab1b084150db", size = 642420, upload-time = "2025-08-11T15:10:08.35Z" },
    { url = "https://files.pythonhosted.org/packages/3c/fb/95752eb635bb8ad27d101d71bef15bc63049de23f299e312878fc21cb2da/ninja-1.13.0-py3-none-musllinux_1_2_riscv64.whl", hash = "sha256:d741a5e6754e0bda767e3274a0f0deeef4807f1fec6c0d7921a0244018926ae5", size = 585106, upload-time = "2025-08-11T15:10:09.818Z" },
    { url = "https://files.pythonhosted.org/packages/c1/31/aa56a1a286703800c0cbe39fb4e82811c277772dc8cd084f442dd8e2938a/ninja-1.13.0-py3-none-musllinux_1_2_s390x.whl", hash = "sha256:e8bad11f8a00b64137e9b315b137d8bb6cbf3086fbdc43bf1f90fd33324d2e96", size = 707138, upload-time = "2025-08-11T15:10:11.366Z" },
    { url = "https://files.pythonhosted.org/packages/34/6f/5f5a54a1041af945130abdb2b8529cbef0cdcbbf9bcf3f4195378319d29a/ninja-1.13.0-py3-none-musllinux_1_2_x86_64.whl", hash = "sha256:b4f2a072db3c0f944c32793e91532d8948d20d9ab83da9c0c7c15b5768072200", size = 581758, upload-time = "2025-08-11T15:10:13.295Z" },
    { url = "https://files.pythonhosted.org/packages/95/97/51359c77527d45943fe7a94d00a3843b81162e6c4244b3579fe8fc54cb9c/ninja-1.13.0-py3-none-win32.whl", hash = "sha256:8cfbb80b4a53456ae8a39f90ae3d7a2129f45ea164f43fadfa15dc38c4aef1c9", size = 267201, upload-time = "2025-08-11T15:10:15.158Z" },
    { url = "https://files.pythonhosted.org/packages/29/45/c0adfbfb0b5895aa18cec400c535b4f7ff3e52536e0403602fc1a23f7de9/ninja-1.13.0-py3-none-win_amd64.whl", hash = "sha256:fb8ee8719f8af47fed145cced4a85f0755dd55d45b2bddaf7431fa89803c5f3e", size = 309975, upload-time = "2025-08-11T15:10:16.697Z" },
    { url = "https://files.pythonhosted.org/packages/df/93/a7b983643d1253bb223234b5b226e69de6cda02b76cdca7770f684b795f5/ninja-1.13.0-py3-none-win_arm64.whl", hash = "sha256:3c0b40b1f0bba764644385319028650087b4c1b18cdfa6f45cb39a3669b81aa9", size = 290806, upload-time = "2025-08-11T15:10:18.018Z" },
]

[[package]]
name = "nltk"
version = "3.9.1"
source = { registry = "https://pypi.org/simple" }
dependencies = [
    { name = "click" },
    { name = "joblib" },
    { name = "regex" },
    { name = "tqdm" },
]
sdist = { url = "https://files.pythonhosted.org/packages/3c/87/db8be88ad32c2d042420b6fd9ffd4a149f9a0d7f0e86b3f543be2eeeedd2/nltk-3.9.1.tar.gz", hash = "sha256:87d127bd3de4bd89a4f81265e5fa59cb1b199b27440175370f7417d2bc7ae868", size = 2904691, upload-time = "2024-08-18T19:48:37.769Z" }
wheels = [
    { url = "https://files.pythonhosted.org/packages/4d/66/7d9e26593edda06e8cb531874633f7c2372279c3b0f46235539fe546df8b/nltk-3.9.1-py3-none-any.whl", hash = "sha256:4fa26829c5b00715afe3061398a8989dc643b92ce7dd93fb4585a70930d168a1", size = 1505442, upload-time = "2024-08-18T19:48:21.909Z" },
]

[[package]]
name = "nodeenv"
version = "1.9.1"
source = { registry = "https://pypi.org/simple" }
sdist = { url = "https://files.pythonhosted.org/packages/43/16/fc88b08840de0e0a72a2f9d8c6bae36be573e475a6326ae854bcc549fc45/nodeenv-1.9.1.tar.gz", hash = "sha256:6ec12890a2dab7946721edbfbcd91f3319c6ccc9aec47be7c7e6b7011ee6645f", size = 47437, upload-time = "2024-06-04T18:44:11.171Z" }
wheels = [
    { url = "https://files.pythonhosted.org/packages/d2/1d/1b658dbd2b9fa9c4c9f32accbfc0205d532c8c6194dc0f2a4c0428e7128a/nodeenv-1.9.1-py2.py3-none-any.whl", hash = "sha256:ba11c9782d29c27c70ffbdda2d7415098754709be8a7056d79a737cd901155c9", size = 22314, upload-time = "2024-06-04T18:44:08.352Z" },
]

[[package]]
name = "numba"
version = "0.61.2"
source = { registry = "https://pypi.org/simple" }
dependencies = [
    { name = "llvmlite" },
    { name = "numpy" },
]
sdist = { url = "https://files.pythonhosted.org/packages/1c/a0/e21f57604304aa03ebb8e098429222722ad99176a4f979d34af1d1ee80da/numba-0.61.2.tar.gz", hash = "sha256:8750ee147940a6637b80ecf7f95062185ad8726c8c28a2295b8ec1160a196f7d", size = 2820615, upload-time = "2025-04-09T02:58:07.659Z" }
wheels = [
    { url = "https://files.pythonhosted.org/packages/b4/a0/c6b7b9c615cfa3b98c4c63f4316e3f6b3bbe2387740277006551784218cd/numba-0.61.2-cp312-cp312-macosx_10_14_x86_64.whl", hash = "sha256:34fba9406078bac7ab052efbf0d13939426c753ad72946baaa5bf9ae0ebb8dd2", size = 2776626, upload-time = "2025-04-09T02:57:51.857Z" },
    { url = "https://files.pythonhosted.org/packages/92/4a/fe4e3c2ecad72d88f5f8cd04e7f7cff49e718398a2fac02d2947480a00ca/numba-0.61.2-cp312-cp312-macosx_11_0_arm64.whl", hash = "sha256:4ddce10009bc097b080fc96876d14c051cc0c7679e99de3e0af59014dab7dfe8", size = 2779287, upload-time = "2025-04-09T02:57:53.658Z" },
    { url = "https://files.pythonhosted.org/packages/9a/2d/e518df036feab381c23a624dac47f8445ac55686ec7f11083655eb707da3/numba-0.61.2-cp312-cp312-manylinux2014_x86_64.manylinux_2_17_x86_64.whl", hash = "sha256:5b1bb509d01f23d70325d3a5a0e237cbc9544dd50e50588bc581ba860c213546", size = 3885928, upload-time = "2025-04-09T02:57:55.206Z" },
    { url = "https://files.pythonhosted.org/packages/10/0f/23cced68ead67b75d77cfcca3df4991d1855c897ee0ff3fe25a56ed82108/numba-0.61.2-cp312-cp312-manylinux_2_28_aarch64.whl", hash = "sha256:48a53a3de8f8793526cbe330f2a39fe9a6638efcbf11bd63f3d2f9757ae345cd", size = 3577115, upload-time = "2025-04-09T02:57:56.818Z" },
    { url = "https://files.pythonhosted.org/packages/68/1d/ddb3e704c5a8fb90142bf9dc195c27db02a08a99f037395503bfbc1d14b3/numba-0.61.2-cp312-cp312-win_amd64.whl", hash = "sha256:97cf4f12c728cf77c9c1d7c23707e4d8fb4632b46275f8f3397de33e5877af18", size = 2831929, upload-time = "2025-04-09T02:57:58.45Z" },
]

[[package]]
name = "numpy"
version = "2.2.6"
source = { registry = "https://pypi.org/simple" }
sdist = { url = "https://files.pythonhosted.org/packages/76/21/7d2a95e4bba9dc13d043ee156a356c0a8f0c6309dff6b21b4d71a073b8a8/numpy-2.2.6.tar.gz", hash = "sha256:e29554e2bef54a90aa5cc07da6ce955accb83f21ab5de01a62c8478897b264fd", size = 20276440, upload-time = "2025-05-17T22:38:04.611Z" }
wheels = [
    { url = "https://files.pythonhosted.org/packages/82/5d/c00588b6cf18e1da539b45d3598d3557084990dcc4331960c15ee776ee41/numpy-2.2.6-cp312-cp312-macosx_10_13_x86_64.whl", hash = "sha256:41c5a21f4a04fa86436124d388f6ed60a9343a6f767fced1a8a71c3fbca038ff", size = 20875348, upload-time = "2025-05-17T21:34:39.648Z" },
    { url = "https://files.pythonhosted.org/packages/66/ee/560deadcdde6c2f90200450d5938f63a34b37e27ebff162810f716f6a230/numpy-2.2.6-cp312-cp312-macosx_11_0_arm64.whl", hash = "sha256:de749064336d37e340f640b05f24e9e3dd678c57318c7289d222a8a2f543e90c", size = 14119362, upload-time = "2025-05-17T21:35:01.241Z" },
    { url = "https://files.pythonhosted.org/packages/3c/65/4baa99f1c53b30adf0acd9a5519078871ddde8d2339dc5a7fde80d9d87da/numpy-2.2.6-cp312-cp312-macosx_14_0_arm64.whl", hash = "sha256:894b3a42502226a1cac872f840030665f33326fc3dac8e57c607905773cdcde3", size = 5084103, upload-time = "2025-05-17T21:35:10.622Z" },
    { url = "https://files.pythonhosted.org/packages/cc/89/e5a34c071a0570cc40c9a54eb472d113eea6d002e9ae12bb3a8407fb912e/numpy-2.2.6-cp312-cp312-macosx_14_0_x86_64.whl", hash = "sha256:71594f7c51a18e728451bb50cc60a3ce4e6538822731b2933209a1f3614e9282", size = 6625382, upload-time = "2025-05-17T21:35:21.414Z" },
    { url = "https://files.pythonhosted.org/packages/f8/35/8c80729f1ff76b3921d5c9487c7ac3de9b2a103b1cd05e905b3090513510/numpy-2.2.6-cp312-cp312-manylinux_2_17_aarch64.manylinux2014_aarch64.whl", hash = "sha256:f2618db89be1b4e05f7a1a847a9c1c0abd63e63a1607d892dd54668dd92faf87", size = 14018462, upload-time = "2025-05-17T21:35:42.174Z" },
    { url = "https://files.pythonhosted.org/packages/8c/3d/1e1db36cfd41f895d266b103df00ca5b3cbe965184df824dec5c08c6b803/numpy-2.2.6-cp312-cp312-manylinux_2_17_x86_64.manylinux2014_x86_64.whl", hash = "sha256:fd83c01228a688733f1ded5201c678f0c53ecc1006ffbc404db9f7a899ac6249", size = 16527618, upload-time = "2025-05-17T21:36:06.711Z" },
    { url = "https://files.pythonhosted.org/packages/61/c6/03ed30992602c85aa3cd95b9070a514f8b3c33e31124694438d88809ae36/numpy-2.2.6-cp312-cp312-musllinux_1_2_aarch64.whl", hash = "sha256:37c0ca431f82cd5fa716eca9506aefcabc247fb27ba69c5062a6d3ade8cf8f49", size = 15505511, upload-time = "2025-05-17T21:36:29.965Z" },
    { url = "https://files.pythonhosted.org/packages/b7/25/5761d832a81df431e260719ec45de696414266613c9ee268394dd5ad8236/numpy-2.2.6-cp312-cp312-musllinux_1_2_x86_64.whl", hash = "sha256:fe27749d33bb772c80dcd84ae7e8df2adc920ae8297400dabec45f0dedb3f6de", size = 18313783, upload-time = "2025-05-17T21:36:56.883Z" },
    { url = "https://files.pythonhosted.org/packages/57/0a/72d5a3527c5ebffcd47bde9162c39fae1f90138c961e5296491ce778e682/numpy-2.2.6-cp312-cp312-win32.whl", hash = "sha256:4eeaae00d789f66c7a25ac5f34b71a7035bb474e679f410e5e1a94deb24cf2d4", size = 6246506, upload-time = "2025-05-17T21:37:07.368Z" },
    { url = "https://files.pythonhosted.org/packages/36/fa/8c9210162ca1b88529ab76b41ba02d433fd54fecaf6feb70ef9f124683f1/numpy-2.2.6-cp312-cp312-win_amd64.whl", hash = "sha256:c1f9540be57940698ed329904db803cf7a402f3fc200bfe599334c9bd84a40b2", size = 12614190, upload-time = "2025-05-17T21:37:26.213Z" },
]

[[package]]
name = "nvidia-cublas-cu12"
version = "12.8.4.1"
source = { registry = "https://pypi.org/simple" }
wheels = [
    { url = "https://files.pythonhosted.org/packages/dc/61/e24b560ab2e2eaeb3c839129175fb330dfcfc29e5203196e5541a4c44682/nvidia_cublas_cu12-12.8.4.1-py3-none-manylinux_2_27_x86_64.whl", hash = "sha256:8ac4e771d5a348c551b2a426eda6193c19aa630236b418086020df5ba9667142", size = 594346921, upload-time = "2025-03-07T01:44:31.254Z" },
]

[[package]]
name = "nvidia-cuda-cupti-cu12"
version = "12.8.90"
source = { registry = "https://pypi.org/simple" }
wheels = [
    { url = "https://files.pythonhosted.org/packages/f8/02/2adcaa145158bf1a8295d83591d22e4103dbfd821bcaf6f3f53151ca4ffa/nvidia_cuda_cupti_cu12-12.8.90-py3-none-manylinux2014_x86_64.manylinux_2_17_x86_64.whl", hash = "sha256:ea0cb07ebda26bb9b29ba82cda34849e73c166c18162d3913575b0c9db9a6182", size = 10248621, upload-time = "2025-03-07T01:40:21.213Z" },
]

[[package]]
name = "nvidia-cuda-nvrtc-cu12"
version = "12.8.93"
source = { registry = "https://pypi.org/simple" }
wheels = [
    { url = "https://files.pythonhosted.org/packages/05/6b/32f747947df2da6994e999492ab306a903659555dddc0fbdeb9d71f75e52/nvidia_cuda_nvrtc_cu12-12.8.93-py3-none-manylinux2010_x86_64.manylinux_2_12_x86_64.whl", hash = "sha256:a7756528852ef889772a84c6cd89d41dfa74667e24cca16bb31f8f061e3e9994", size = 88040029, upload-time = "2025-03-07T01:42:13.562Z" },
]

[[package]]
name = "nvidia-cuda-runtime-cu12"
version = "12.8.90"
source = { registry = "https://pypi.org/simple" }
wheels = [
    { url = "https://files.pythonhosted.org/packages/0d/9b/a997b638fcd068ad6e4d53b8551a7d30fe8b404d6f1804abf1df69838932/nvidia_cuda_runtime_cu12-12.8.90-py3-none-manylinux2014_x86_64.manylinux_2_17_x86_64.whl", hash = "sha256:adade8dcbd0edf427b7204d480d6066d33902cab2a4707dcfc48a2d0fd44ab90", size = 954765, upload-time = "2025-03-07T01:40:01.615Z" },
]

[[package]]
name = "nvidia-cudnn-cu12"
version = "9.10.2.21"
source = { registry = "https://pypi.org/simple" }
dependencies = [
    { name = "nvidia-cublas-cu12", marker = "sys_platform == 'linux'" },
]
wheels = [
    { url = "https://files.pythonhosted.org/packages/ba/51/e123d997aa098c61d029f76663dedbfb9bc8dcf8c60cbd6adbe42f76d049/nvidia_cudnn_cu12-9.10.2.21-py3-none-manylinux_2_27_x86_64.whl", hash = "sha256:949452be657fa16687d0930933f032835951ef0892b37d2d53824d1a84dc97a8", size = 706758467, upload-time = "2025-06-06T21:54:08.597Z" },
]

[[package]]
name = "nvidia-cufft-cu12"
version = "11.3.3.83"
source = { registry = "https://pypi.org/simple" }
dependencies = [
    { name = "nvidia-nvjitlink-cu12", marker = "sys_platform == 'linux'" },
]
wheels = [
    { url = "https://files.pythonhosted.org/packages/1f/13/ee4e00f30e676b66ae65b4f08cb5bcbb8392c03f54f2d5413ea99a5d1c80/nvidia_cufft_cu12-11.3.3.83-py3-none-manylinux2014_x86_64.manylinux_2_17_x86_64.whl", hash = "sha256:4d2dd21ec0b88cf61b62e6b43564355e5222e4a3fb394cac0db101f2dd0d4f74", size = 193118695, upload-time = "2025-03-07T01:45:27.821Z" },
]

[[package]]
name = "nvidia-cufile-cu12"
version = "1.13.1.3"
source = { registry = "https://pypi.org/simple" }
wheels = [
    { url = "https://files.pythonhosted.org/packages/bb/fe/1bcba1dfbfb8d01be8d93f07bfc502c93fa23afa6fd5ab3fc7c1df71038a/nvidia_cufile_cu12-1.13.1.3-py3-none-manylinux2014_x86_64.manylinux_2_17_x86_64.whl", hash = "sha256:1d069003be650e131b21c932ec3d8969c1715379251f8d23a1860554b1cb24fc", size = 1197834, upload-time = "2025-03-07T01:45:50.723Z" },
]

[[package]]
name = "nvidia-curand-cu12"
version = "10.3.9.90"
source = { registry = "https://pypi.org/simple" }
wheels = [
    { url = "https://files.pythonhosted.org/packages/fb/aa/6584b56dc84ebe9cf93226a5cde4d99080c8e90ab40f0c27bda7a0f29aa1/nvidia_curand_cu12-10.3.9.90-py3-none-manylinux_2_27_x86_64.whl", hash = "sha256:b32331d4f4df5d6eefa0554c565b626c7216f87a06a4f56fab27c3b68a830ec9", size = 63619976, upload-time = "2025-03-07T01:46:23.323Z" },
]

[[package]]
name = "nvidia-cusolver-cu12"
version = "11.7.3.90"
source = { registry = "https://pypi.org/simple" }
dependencies = [
    { name = "nvidia-cublas-cu12", marker = "sys_platform == 'linux'" },
    { name = "nvidia-cusparse-cu12", marker = "sys_platform == 'linux'" },
    { name = "nvidia-nvjitlink-cu12", marker = "sys_platform == 'linux'" },
]
wheels = [
    { url = "https://files.pythonhosted.org/packages/85/48/9a13d2975803e8cf2777d5ed57b87a0b6ca2cc795f9a4f59796a910bfb80/nvidia_cusolver_cu12-11.7.3.90-py3-none-manylinux_2_27_x86_64.whl", hash = "sha256:4376c11ad263152bd50ea295c05370360776f8c3427b30991df774f9fb26c450", size = 267506905, upload-time = "2025-03-07T01:47:16.273Z" },
]

[[package]]
name = "nvidia-cusparse-cu12"
version = "12.5.8.93"
source = { registry = "https://pypi.org/simple" }
dependencies = [
    { name = "nvidia-nvjitlink-cu12", marker = "sys_platform == 'linux'" },
]
wheels = [
    { url = "https://files.pythonhosted.org/packages/c2/f5/e1854cb2f2bcd4280c44736c93550cc300ff4b8c95ebe370d0aa7d2b473d/nvidia_cusparse_cu12-12.5.8.93-py3-none-manylinux2014_x86_64.manylinux_2_17_x86_64.whl", hash = "sha256:1ec05d76bbbd8b61b06a80e1eaf8cf4959c3d4ce8e711b65ebd0443bb0ebb13b", size = 288216466, upload-time = "2025-03-07T01:48:13.779Z" },
]

[[package]]
name = "nvidia-cusparselt-cu12"
version = "0.7.1"
source = { registry = "https://pypi.org/simple" }
wheels = [
    { url = "https://files.pythonhosted.org/packages/56/79/12978b96bd44274fe38b5dde5cfb660b1d114f70a65ef962bcbbed99b549/nvidia_cusparselt_cu12-0.7.1-py3-none-manylinux2014_x86_64.whl", hash = "sha256:f1bb701d6b930d5a7cea44c19ceb973311500847f81b634d802b7b539dc55623", size = 287193691, upload-time = "2025-02-26T00:15:44.104Z" },
]

[[package]]
name = "nvidia-nccl-cu12"
version = "2.27.3"
source = { registry = "https://pypi.org/simple" }
wheels = [
    { url = "https://files.pythonhosted.org/packages/5c/5b/4e4fff7bad39adf89f735f2bc87248c81db71205b62bcc0d5ca5b606b3c3/nvidia_nccl_cu12-2.27.3-py3-none-manylinux2014_x86_64.manylinux_2_17_x86_64.whl", hash = "sha256:adf27ccf4238253e0b826bce3ff5fa532d65fc42322c8bfdfaf28024c0fbe039", size = 322364134, upload-time = "2025-06-03T21:58:04.013Z" },
]

[[package]]
name = "nvidia-nvjitlink-cu12"
version = "12.8.93"
source = { registry = "https://pypi.org/simple" }
wheels = [
    { url = "https://files.pythonhosted.org/packages/f6/74/86a07f1d0f42998ca31312f998bd3b9a7eff7f52378f4f270c8679c77fb9/nvidia_nvjitlink_cu12-12.8.93-py3-none-manylinux2010_x86_64.manylinux_2_12_x86_64.whl", hash = "sha256:81ff63371a7ebd6e6451970684f916be2eab07321b73c9d244dc2b4da7f73b88", size = 39254836, upload-time = "2025-03-07T01:49:55.661Z" },
]

[[package]]
name = "nvidia-nvtx-cu12"
version = "12.8.90"
source = { registry = "https://pypi.org/simple" }
wheels = [
    { url = "https://files.pythonhosted.org/packages/a2/eb/86626c1bbc2edb86323022371c39aa48df6fd8b0a1647bc274577f72e90b/nvidia_nvtx_cu12-12.8.90-py3-none-manylinux2014_x86_64.manylinux_2_17_x86_64.whl", hash = "sha256:5b17e2001cc0d751a5bc2c6ec6d26ad95913324a4adb86788c944f8ce9ba441f", size = 89954, upload-time = "2025-03-07T01:42:44.131Z" },
]

[[package]]
name = "openai"
version = "2.3.0"
source = { registry = "https://pypi.org/simple" }
dependencies = [
    { name = "anyio" },
    { name = "distro" },
    { name = "httpx" },
    { name = "jiter" },
    { name = "pydantic" },
    { name = "sniffio" },
    { name = "tqdm" },
    { name = "typing-extensions" },
]
sdist = { url = "https://files.pythonhosted.org/packages/de/90/8f26554d24d63ed4f94d33c24271559863223a67e624f4d2e65ba8e48dca/openai-2.3.0.tar.gz", hash = "sha256:8d213ee5aaf91737faea2d7fc1cd608657a5367a18966372a3756ceaabfbd812", size = 589616, upload-time = "2025-10-10T01:12:50.851Z" }
wheels = [
    { url = "https://files.pythonhosted.org/packages/9c/5b/4be258ff072ed8ee15f6bfd8d5a1a4618aa4704b127c0c5959212ad177d6/openai-2.3.0-py3-none-any.whl", hash = "sha256:a7aa83be6f7b0ab2e4d4d7bcaf36e3d790874c0167380c5d0afd0ed99a86bd7b", size = 999768, upload-time = "2025-10-10T01:12:48.647Z" },
]

[[package]]
name = "openai-agents"
version = "0.1.0"
source = { registry = "https://pypi.org/simple" }
dependencies = [
    { name = "griffe" },
    { name = "mcp" },
    { name = "openai" },
    { name = "pydantic" },
    { name = "requests" },
    { name = "types-requests" },
    { name = "typing-extensions" },
]
sdist = { url = "https://files.pythonhosted.org/packages/99/f8/a292d8f506997355755d88db619966539ec838ce18f070c5a101e5a430ec/openai_agents-0.1.0.tar.gz", hash = "sha256:a697a4fdd881a7a16db8c0dcafba0f17d9e90b6236a4b79923bd043b6ae86d80", size = 1379588, upload-time = "2025-06-27T20:58:03.186Z" }
wheels = [
    { url = "https://files.pythonhosted.org/packages/31/5b/326e6b1b661dbef718977a8379f9702a4eec1df772450517870beeb3af35/openai_agents-0.1.0-py3-none-any.whl", hash = "sha256:6a8ef71d3f20aecba0f01bca2e059590d1c23f5adc02d780cb5921ea8a7ca774", size = 130620, upload-time = "2025-06-27T20:58:01.461Z" },
]

[[package]]
name = "openai-harmony"
version = "0.0.4"
source = { registry = "https://pypi.org/simple" }
dependencies = [
    { name = "pydantic" },
]
sdist = { url = "https://files.pythonhosted.org/packages/92/94/01509d510bebf6606614e51113e5a415ced15b8f34aa98a8bf2539314650/openai_harmony-0.0.4.tar.gz", hash = "sha256:5c67ac6df349236fb7b64f57c3dbb0273efcdca24314daa108f2a482c427106c", size = 279848, upload-time = "2025-08-09T01:43:24.974Z" }
wheels = [
    { url = "https://files.pythonhosted.org/packages/a2/3e/6bb75a4d15a6aad0ba1b23193ca0d2c202cc1f3364ba840833374b7c9c1a/openai_harmony-0.0.4-cp38-abi3-macosx_10_12_x86_64.whl", hash = "sha256:3586d90c899cd41f8624e7b82a48c289f6e4be56c66304ecaf3a0ba88963a73f", size = 2772770, upload-time = "2025-08-09T01:43:14.839Z" },
    { url = "https://files.pythonhosted.org/packages/34/41/2f256fba6762d028ed6f935f0015f71d81927a52b9a1c873679a409b72bf/openai_harmony-0.0.4-cp38-abi3-macosx_11_0_arm64.whl", hash = "sha256:ef21a1e2384a65c62d5ec5e1cded9fe026f1d032d5c5d725110d1a8d330d8f54", size = 2633682, upload-time = "2025-08-09T01:43:12.681Z" },
    { url = "https://files.pythonhosted.org/packages/05/88/ade63bd8f36603610040e7cc086bc134d57a99a742e05f7fcddfdf822ee1/openai_harmony-0.0.4-cp38-abi3-manylinux_2_17_aarch64.manylinux2014_aarch64.whl", hash = "sha256:3cf2344366f10981bbc0f6d9949a0b2bb87151d209ed295943ed6ad8eda37932", size = 2963206, upload-time = "2025-08-09T01:43:02.433Z" },
    { url = "https://files.pythonhosted.org/packages/8e/ef/a65a0ff177fdf67bc0afd18bb9e7ad690d1b553a8eb5ebf27f601b22dbd0/openai_harmony-0.0.4-cp38-abi3-manylinux_2_17_armv7l.manylinux2014_armv7l.whl", hash = "sha256:2d8d16d84702059833fb03b841b28c25600c54e83cadccef79af44e1c81166b1", size = 2724854, upload-time = "2025-08-09T01:43:04.606Z" },
    { url = "https://files.pythonhosted.org/packages/8a/a1/ebaf0f55601a98609641283884d52dbfe9a1cf34b04f1cf80acb1560ab74/openai_harmony-0.0.4-cp38-abi3-manylinux_2_17_i686.manylinux2014_i686.whl", hash = "sha256:97f1fe3909733212cc6b36f0f199b1421a9c57b79ec665f0322bd604cec47340", size = 2984312, upload-time = "2025-08-09T01:43:08.908Z" },
    { url = "https://files.pythonhosted.org/packages/45/24/246f6f470bfbc89a117714b68f27cdaee12b31166237a227cc657780cc1d/openai_harmony-0.0.4-cp38-abi3-manylinux_2_17_ppc64le.manylinux2014_ppc64le.whl", hash = "sha256:567cc568b6bf7b4d041b0c9aa7d6b2c9394f8af6065bc87fa6d23f207b5af9a7", size = 3447870, upload-time = "2025-08-09T01:43:06.734Z" },
    { url = "https://files.pythonhosted.org/packages/1f/ec/dcdcace0ffcf3a532cca910e0c351b62d3a7decf0b091ea8cf856d2a67a6/openai_harmony-0.0.4-cp38-abi3-manylinux_2_17_x86_64.manylinux2014_x86_64.whl", hash = "sha256:31e9bcac0902a309e2fc688e52f247eec7fffcd00d17e958b9a83a8fea6519c2", size = 3049306, upload-time = "2025-08-09T01:43:11.019Z" },
    { url = "https://files.pythonhosted.org/packages/ad/39/172f1048d935db1523a82b45fee5231ad6c622645e566706e6bcf3731da8/openai_harmony-0.0.4-cp38-abi3-musllinux_1_2_aarch64.whl", hash = "sha256:96a63199c0d81095b5d5d1ae8ca82b64c1c13d18d4e30323ae9e8ab31bc80a3d", size = 3121347, upload-time = "2025-08-09T01:43:16.705Z" },
    { url = "https://files.pythonhosted.org/packages/6b/36/8ee4ca5d0b25587121fd3621e6a6106fba80218cb6d159e1670aeb2b22ef/openai_harmony-0.0.4-cp38-abi3-musllinux_1_2_armv7l.whl", hash = "sha256:d38f2639f6bf7c3c34a5dfd79e29075811ae2fa9b895a63e76767f74a47a971e", size = 2952326, upload-time = "2025-08-09T01:43:18.841Z" },
    { url = "https://files.pythonhosted.org/packages/ae/a0/ec8906393968679e269e23e957e11ff419978d1d077fb9af9561b161c988/openai_harmony-0.0.4-cp38-abi3-musllinux_1_2_i686.whl", hash = "sha256:038f1d6772d1be5213b36ae76e5d042022395ec35c428a73ccb8b839b2cecf6a", size = 3015832, upload-time = "2025-08-09T01:43:21.076Z" },
    { url = "https://files.pythonhosted.org/packages/a8/bd/aa9e6e5cf140716dbcae17402fac2a81a9ebb3f934059ac0eec61cb447fc/openai_harmony-0.0.4-cp38-abi3-musllinux_1_2_x86_64.whl", hash = "sha256:15e6d53a66502491a3675a536df30e271f976e6c5efe68250a65191efcb85c4f", size = 3221129, upload-time = "2025-08-09T01:43:23.146Z" },
    { url = "https://files.pythonhosted.org/packages/5a/22/2c7e1728689c7fa98a259ca2d14e718ea7af964516a617a9784f0d35d88a/openai_harmony-0.0.4-cp38-abi3-win32.whl", hash = "sha256:b9ee9e9ab6a237cebbe16563c787a6e83f3fcc034075c3d321dab94448426282", size = 2077125, upload-time = "2025-08-09T01:43:28.91Z" },
    { url = "https://files.pythonhosted.org/packages/e7/93/3a08a06ff3bde7f4c264f86d437e6a5c49792a6e362383b3a669f39c9690/openai_harmony-0.0.4-cp38-abi3-win_amd64.whl", hash = "sha256:746f751de5033b3dbcfcd4a726a4c56ce452c593ad3d54472d8597ce8d8b6d44", size = 2444821, upload-time = "2025-08-09T01:43:26.846Z" },
]

[[package]]
name = "opencv-python-headless"
version = "4.12.0.88"
source = { registry = "https://pypi.org/simple" }
dependencies = [
    { name = "numpy" },
]
sdist = { url = "https://files.pythonhosted.org/packages/a4/63/6861102ec149c3cd298f4d1ea7ce9d6adbc7529221606ff1dab991a19adb/opencv-python-headless-4.12.0.88.tar.gz", hash = "sha256:cfdc017ddf2e59b6c2f53bc12d74b6b0be7ded4ec59083ea70763921af2b6c09", size = 95379675, upload-time = "2025-07-07T09:21:06.815Z" }
wheels = [
    { url = "https://files.pythonhosted.org/packages/f7/7d/414e243c5c8216a5277afd104a319cc1291c5e23f5eeef512db5629ee7f4/opencv_python_headless-4.12.0.88-cp37-abi3-macosx_13_0_arm64.whl", hash = "sha256:1e58d664809b3350c1123484dd441e1667cd7bed3086db1b9ea1b6f6cb20b50e", size = 37877864, upload-time = "2025-07-07T09:14:41.693Z" },
    { url = "https://files.pythonhosted.org/packages/05/14/7e162714beed1cd5e7b5eb66fcbcba2f065c51b1d9da2463024c84d2f7c0/opencv_python_headless-4.12.0.88-cp37-abi3-macosx_13_0_x86_64.whl", hash = "sha256:365bb2e486b50feffc2d07a405b953a8f3e8eaa63865bc650034e5c71e7a5154", size = 57326608, upload-time = "2025-07-07T09:14:51.885Z" },
    { url = "https://files.pythonhosted.org/packages/69/4e/116720df7f1f7f3b59abc608ca30fbec9d2b3ae810afe4e4d26483d9dfa0/opencv_python_headless-4.12.0.88-cp37-abi3-manylinux2014_aarch64.manylinux_2_17_aarch64.whl", hash = "sha256:aeb4b13ecb8b4a0beb2668ea07928160ea7c2cd2d9b5ef571bbee6bafe9cc8d0", size = 33145800, upload-time = "2025-07-07T09:15:00.367Z" },
    { url = "https://files.pythonhosted.org/packages/89/53/e19c21e0c4eb1275c3e2c97b081103b6dfb3938172264d283a519bf728b9/opencv_python_headless-4.12.0.88-cp37-abi3-manylinux2014_x86_64.manylinux_2_17_x86_64.whl", hash = "sha256:236c8df54a90f4d02076e6f9c1cc763d794542e886c576a6fee46ec8ff75a7a9", size = 54023419, upload-time = "2025-07-07T09:15:10.164Z" },
    { url = "https://files.pythonhosted.org/packages/bf/9c/a76fd5414de6ec9f21f763a600058a0c3e290053cea87e0275692b1375c0/opencv_python_headless-4.12.0.88-cp37-abi3-win32.whl", hash = "sha256:fde2cf5c51e4def5f2132d78e0c08f9c14783cd67356922182c6845b9af87dbd", size = 30225230, upload-time = "2025-07-07T09:15:17.045Z" },
    { url = "https://files.pythonhosted.org/packages/f2/35/0858e9e71b36948eafbc5e835874b63e515179dc3b742cbe3d76bc683439/opencv_python_headless-4.12.0.88-cp37-abi3-win_amd64.whl", hash = "sha256:86b413bdd6c6bf497832e346cd5371995de148e579b9774f8eba686dee3f5528", size = 38923559, upload-time = "2025-07-07T09:15:25.229Z" },
]

[[package]]
name = "opentelemetry-api"
version = "1.36.0"
source = { registry = "https://pypi.org/simple" }
dependencies = [
    { name = "importlib-metadata" },
    { name = "typing-extensions" },
]
sdist = { url = "https://files.pythonhosted.org/packages/27/d2/c782c88b8afbf961d6972428821c302bd1e9e7bc361352172f0ca31296e2/opentelemetry_api-1.36.0.tar.gz", hash = "sha256:9a72572b9c416d004d492cbc6e61962c0501eaf945ece9b5a0f56597d8348aa0", size = 64780, upload-time = "2025-07-29T15:12:06.02Z" }
wheels = [
    { url = "https://files.pythonhosted.org/packages/bb/ee/6b08dde0a022c463b88f55ae81149584b125a42183407dc1045c486cc870/opentelemetry_api-1.36.0-py3-none-any.whl", hash = "sha256:02f20bcacf666e1333b6b1f04e647dc1d5111f86b8e510238fcc56d7762cda8c", size = 65564, upload-time = "2025-07-29T15:11:47.998Z" },
]

[[package]]
name = "opentelemetry-sdk"
version = "1.36.0"
source = { registry = "https://pypi.org/simple" }
dependencies = [
    { name = "opentelemetry-api" },
    { name = "opentelemetry-semantic-conventions" },
    { name = "typing-extensions" },
]
sdist = { url = "https://files.pythonhosted.org/packages/4c/85/8567a966b85a2d3f971c4d42f781c305b2b91c043724fa08fd37d158e9dc/opentelemetry_sdk-1.36.0.tar.gz", hash = "sha256:19c8c81599f51b71670661ff7495c905d8fdf6976e41622d5245b791b06fa581", size = 162557, upload-time = "2025-07-29T15:12:16.76Z" }
wheels = [
    { url = "https://files.pythonhosted.org/packages/0b/59/7bed362ad1137ba5886dac8439e84cd2df6d087be7c09574ece47ae9b22c/opentelemetry_sdk-1.36.0-py3-none-any.whl", hash = "sha256:19fe048b42e98c5c1ffe85b569b7073576ad4ce0bcb6e9b4c6a39e890a6c45fb", size = 119995, upload-time = "2025-07-29T15:12:03.181Z" },
]

[[package]]
name = "opentelemetry-semantic-conventions"
version = "0.57b0"
source = { registry = "https://pypi.org/simple" }
dependencies = [
    { name = "opentelemetry-api" },
    { name = "typing-extensions" },
]
sdist = { url = "https://files.pythonhosted.org/packages/7e/31/67dfa252ee88476a29200b0255bda8dfc2cf07b56ad66dc9a6221f7dc787/opentelemetry_semantic_conventions-0.57b0.tar.gz", hash = "sha256:609a4a79c7891b4620d64c7aac6898f872d790d75f22019913a660756f27ff32", size = 124225, upload-time = "2025-07-29T15:12:17.873Z" }
wheels = [
    { url = "https://files.pythonhosted.org/packages/05/75/7d591371c6c39c73de5ce5da5a2cc7b72d1d1cd3f8f4638f553c01c37b11/opentelemetry_semantic_conventions-0.57b0-py3-none-any.whl", hash = "sha256:757f7e76293294f124c827e514c2a3144f191ef175b069ce8d1211e1e38e9e78", size = 201627, upload-time = "2025-07-29T15:12:04.174Z" },
]

[[package]]
name = "outlines-core"
version = "0.2.11"
source = { registry = "https://pypi.org/simple" }
sdist = { url = "https://files.pythonhosted.org/packages/1a/d3/e04e9145f8f806723dec9b9e5227ad695a3efcd3ced7794cf7c22b15df5e/outlines_core-0.2.11.tar.gz", hash = "sha256:dfce56f717ff5083e54cbcfdb66cad243365437fccbb5509adaa7e31e030f1d8", size = 197263, upload-time = "2025-05-19T10:12:51.719Z" }
wheels = [
    { url = "https://files.pythonhosted.org/packages/5f/2c/c7636823244c70e2960060bf9bd978248dffb55c5e7c91c46d18354b2a24/outlines_core-0.2.11-cp312-cp312-macosx_14_0_arm64.whl", hash = "sha256:4a9db4872bae083631d720994f4cee603bce0536b33d5a988814576863b657cf", size = 1957668, upload-time = "2025-05-19T10:12:18.29Z" },
    { url = "https://files.pythonhosted.org/packages/c7/09/5c62047da139d722317a444a4d01cd5f11943a8c2eaecce784341dd0844a/outlines_core-0.2.11-cp312-cp312-macosx_14_0_x86_64.whl", hash = "sha256:8359a45c59f6a8f2eb717245806501a59044c75f6ea8bd08faaa131cc8cdec45", size = 2130493, upload-time = "2025-05-19T10:12:19.537Z" },
    { url = "https://files.pythonhosted.org/packages/89/7a/d6a2810f90e37d550168e0c0a9a915086ea721444727e3ca2c630898d1ef/outlines_core-0.2.11-cp312-cp312-macosx_15_0_arm64.whl", hash = "sha256:5d26a46591377340e0b870b8a96ea8341058341a62ee0bded9098e0c88dd24f4", size = 1956804, upload-time = "2025-05-19T10:12:20.755Z" },
    { url = "https://files.pythonhosted.org/packages/ca/ea/339e6c273b5581128c3b7ca27d428d8993c3085912af1a467aa32ef0e9d1/outlines_core-0.2.11-cp312-cp312-macosx_15_0_x86_64.whl", hash = "sha256:ae460a34675fb11d92a5c605a480fbae4cd6c1b2d11b3698da64a7fcaba64dcf", size = 2127085, upload-time = "2025-05-19T10:12:22.02Z" },
    { url = "https://files.pythonhosted.org/packages/92/c7/a65d1fddf49830ebc41422294eacde35286d9f68994a8aa905cb14f5aade/outlines_core-0.2.11-cp312-cp312-manylinux_2_17_x86_64.manylinux2014_x86_64.whl", hash = "sha256:86df9740368866295077346440d911df4972da2b3f1f54b8125e6f329e8a8891", size = 2287677, upload-time = "2025-05-19T10:12:24.24Z" },
    { url = "https://files.pythonhosted.org/packages/23/79/8795aed8be9b77dd69d78e7cfbfcf28c179e6b08da6e56bbbf48a09fe55f/outlines_core-0.2.11-cp312-cp312-manylinux_2_28_aarch64.whl", hash = "sha256:96ce4dd78f106799be4a0a5795cefd1352806162973756a4b6fce4bb6eddd7e4", size = 2113000, upload-time = "2025-05-19T10:12:25.446Z" },
    { url = "https://files.pythonhosted.org/packages/59/e3/cbe9294b06d92ee1892dbb6f2125d833d68e8629d45d080d6daba54eec2d/outlines_core-0.2.11-cp312-cp312-win32.whl", hash = "sha256:358db161cce3650ba822e118dcf0a1efa571c7deb4864ab9d64ca2c9cca7425d", size = 1765703, upload-time = "2025-05-19T10:12:26.693Z" },
    { url = "https://files.pythonhosted.org/packages/1d/c9/ed3cf362515fac16e313368b9b2f2497051f4ded88679205830b6f889f54/outlines_core-0.2.11-cp312-cp312-win_amd64.whl", hash = "sha256:231f9d20d2630c70665345821780d7808b29539620a75c99f65113b518c51032", size = 2060945, upload-time = "2025-05-19T10:12:28.294Z" },
]

[[package]]
name = "packaging"
version = "25.0"
source = { registry = "https://pypi.org/simple" }
sdist = { url = "https://files.pythonhosted.org/packages/a1/d4/1fc4078c65507b51b96ca8f8c3ba19e6a61c8253c72794544580a7b6c24d/packaging-25.0.tar.gz", hash = "sha256:d443872c98d677bf60f6a1f2f8c1cb748e8fe762d2bf9d3148b5599295b0fc4f", size = 165727, upload-time = "2025-04-19T11:48:59.673Z" }
wheels = [
    { url = "https://files.pythonhosted.org/packages/20/12/38679034af332785aac8774540895e234f4d07f7545804097de4b666afd8/packaging-25.0-py3-none-any.whl", hash = "sha256:29572ef2b1f17581046b3a2227d5c611fb25ec70ca1ba8554b24b0e69331a484", size = 66469, upload-time = "2025-04-19T11:48:57.875Z" },
]

[[package]]
name = "pandas"
version = "2.3.2"
source = { registry = "https://pypi.org/simple" }
dependencies = [
    { name = "numpy" },
    { name = "python-dateutil" },
    { name = "pytz" },
    { name = "tzdata" },
]
sdist = { url = "https://files.pythonhosted.org/packages/79/8e/0e90233ac205ad182bd6b422532695d2b9414944a280488105d598c70023/pandas-2.3.2.tar.gz", hash = "sha256:ab7b58f8f82706890924ccdfb5f48002b83d2b5a3845976a9fb705d36c34dcdb", size = 4488684, upload-time = "2025-08-21T10:28:29.257Z" }
wheels = [
    { url = "https://files.pythonhosted.org/packages/ec/db/614c20fb7a85a14828edd23f1c02db58a30abf3ce76f38806155d160313c/pandas-2.3.2-cp312-cp312-macosx_10_13_x86_64.whl", hash = "sha256:3fbb977f802156e7a3f829e9d1d5398f6192375a3e2d1a9ee0803e35fe70a2b9", size = 11587652, upload-time = "2025-08-21T10:27:15.888Z" },
    { url = "https://files.pythonhosted.org/packages/99/b0/756e52f6582cade5e746f19bad0517ff27ba9c73404607c0306585c201b3/pandas-2.3.2-cp312-cp312-macosx_11_0_arm64.whl", hash = "sha256:1b9b52693123dd234b7c985c68b709b0b009f4521000d0525f2b95c22f15944b", size = 10717686, upload-time = "2025-08-21T10:27:18.486Z" },
    { url = "https://files.pythonhosted.org/packages/37/4c/dd5ccc1e357abfeee8353123282de17997f90ff67855f86154e5a13b81e5/pandas-2.3.2-cp312-cp312-manylinux_2_17_aarch64.manylinux2014_aarch64.whl", hash = "sha256:0bd281310d4f412733f319a5bc552f86d62cddc5f51d2e392c8787335c994175", size = 11278722, upload-time = "2025-08-21T10:27:21.149Z" },
    { url = "https://files.pythonhosted.org/packages/d3/a4/f7edcfa47e0a88cda0be8b068a5bae710bf264f867edfdf7b71584ace362/pandas-2.3.2-cp312-cp312-manylinux_2_17_x86_64.manylinux2014_x86_64.whl", hash = "sha256:96d31a6b4354e3b9b8a2c848af75d31da390657e3ac6f30c05c82068b9ed79b9", size = 11987803, upload-time = "2025-08-21T10:27:23.767Z" },
    { url = "https://files.pythonhosted.org/packages/f6/61/1bce4129f93ab66f1c68b7ed1c12bac6a70b1b56c5dab359c6bbcd480b52/pandas-2.3.2-cp312-cp312-musllinux_1_2_aarch64.whl", hash = "sha256:df4df0b9d02bb873a106971bb85d448378ef14b86ba96f035f50bbd3688456b4", size = 12766345, upload-time = "2025-08-21T10:27:26.6Z" },
    { url = "https://files.pythonhosted.org/packages/8e/46/80d53de70fee835531da3a1dae827a1e76e77a43ad22a8cd0f8142b61587/pandas-2.3.2-cp312-cp312-musllinux_1_2_x86_64.whl", hash = "sha256:213a5adf93d020b74327cb2c1b842884dbdd37f895f42dcc2f09d451d949f811", size = 13439314, upload-time = "2025-08-21T10:27:29.213Z" },
    { url = "https://files.pythonhosted.org/packages/28/30/8114832daff7489f179971dbc1d854109b7f4365a546e3ea75b6516cea95/pandas-2.3.2-cp312-cp312-win_amd64.whl", hash = "sha256:8c13b81a9347eb8c7548f53fd9a4f08d4dfe996836543f805c987bafa03317ae", size = 10983326, upload-time = "2025-08-21T10:27:31.901Z" },
]

[[package]]
name = "parso"
version = "0.8.5"
source = { registry = "https://pypi.org/simple" }
sdist = { url = "https://files.pythonhosted.org/packages/d4/de/53e0bcf53d13e005bd8c92e7855142494f41171b34c2536b86187474184d/parso-0.8.5.tar.gz", hash = "sha256:034d7354a9a018bdce352f48b2a8a450f05e9d6ee85db84764e9b6bd96dafe5a", size = 401205, upload-time = "2025-08-23T15:15:28.028Z" }
wheels = [
    { url = "https://files.pythonhosted.org/packages/16/32/f8e3c85d1d5250232a5d3477a2a28cc291968ff175caeadaf3cc19ce0e4a/parso-0.8.5-py2.py3-none-any.whl", hash = "sha256:646204b5ee239c396d040b90f9e272e9a8017c630092bf59980beb62fd033887", size = 106668, upload-time = "2025-08-23T15:15:25.663Z" },
]

[[package]]
name = "partial-json-parser"
version = "0.2.1.1.post6"
source = { registry = "https://pypi.org/simple" }
sdist = { url = "https://files.pythonhosted.org/packages/86/13/459e86c9c67a006651803a3df3d0b08f7708bc5483fdc482582d75562949/partial_json_parser-0.2.1.1.post6.tar.gz", hash = "sha256:43896b68929678224cbbe4884a6a5fe9251ded4b30b8b7d7eb569e5feea93afc", size = 10299, upload-time = "2025-06-23T17:51:45.372Z" }
wheels = [
    { url = "https://files.pythonhosted.org/packages/cb/40/1f922794af3dc7503f19319a8804b398a161a2cd54183cff8b12225b8d85/partial_json_parser-0.2.1.1.post6-py3-none-any.whl", hash = "sha256:abc332f09b13ef5233384dbfe7128a0e9ea3fa4b8f8be9b37ac1b433c810e99e", size = 10876, upload-time = "2025-06-23T17:51:44.332Z" },
]

[[package]]
name = "pexpect"
version = "4.9.0"
source = { registry = "https://pypi.org/simple" }
dependencies = [
    { name = "ptyprocess" },
]
sdist = { url = "https://files.pythonhosted.org/packages/42/92/cc564bf6381ff43ce1f4d06852fc19a2f11d180f23dc32d9588bee2f149d/pexpect-4.9.0.tar.gz", hash = "sha256:ee7d41123f3c9911050ea2c2dac107568dc43b2d3b0c7557a33212c398ead30f", size = 166450, upload-time = "2023-11-25T09:07:26.339Z" }
wheels = [
    { url = "https://files.pythonhosted.org/packages/9e/c3/059298687310d527a58bb01f3b1965787ee3b40dce76752eda8b44e9a2c5/pexpect-4.9.0-py2.py3-none-any.whl", hash = "sha256:7236d1e080e4936be2dc3e326cec0af72acf9212a7e1d060210e70a47e253523", size = 63772, upload-time = "2023-11-25T06:56:14.81Z" },
]

[[package]]
name = "pillow"
version = "11.3.0"
source = { registry = "https://pypi.org/simple" }
sdist = { url = "https://files.pythonhosted.org/packages/f3/0d/d0d6dea55cd152ce3d6767bb38a8fc10e33796ba4ba210cbab9354b6d238/pillow-11.3.0.tar.gz", hash = "sha256:3828ee7586cd0b2091b6209e5ad53e20d0649bbe87164a459d0676e035e8f523", size = 47113069, upload-time = "2025-07-01T09:16:30.666Z" }
wheels = [
    { url = "https://files.pythonhosted.org/packages/40/fe/1bc9b3ee13f68487a99ac9529968035cca2f0a51ec36892060edcc51d06a/pillow-11.3.0-cp312-cp312-macosx_10_13_x86_64.whl", hash = "sha256:fdae223722da47b024b867c1ea0be64e0df702c5e0a60e27daad39bf960dd1e4", size = 5278800, upload-time = "2025-07-01T09:14:17.648Z" },
    { url = "https://files.pythonhosted.org/packages/2c/32/7e2ac19b5713657384cec55f89065fb306b06af008cfd87e572035b27119/pillow-11.3.0-cp312-cp312-macosx_11_0_arm64.whl", hash = "sha256:921bd305b10e82b4d1f5e802b6850677f965d8394203d182f078873851dada69", size = 4686296, upload-time = "2025-07-01T09:14:19.828Z" },
    { url = "https://files.pythonhosted.org/packages/8e/1e/b9e12bbe6e4c2220effebc09ea0923a07a6da1e1f1bfbc8d7d29a01ce32b/pillow-11.3.0-cp312-cp312-manylinux2014_aarch64.manylinux_2_17_aarch64.whl", hash = "sha256:eb76541cba2f958032d79d143b98a3a6b3ea87f0959bbe256c0b5e416599fd5d", size = 5871726, upload-time = "2025-07-03T13:10:04.448Z" },
    { url = "https://files.pythonhosted.org/packages/8d/33/e9200d2bd7ba00dc3ddb78df1198a6e80d7669cce6c2bdbeb2530a74ec58/pillow-11.3.0-cp312-cp312-manylinux2014_x86_64.manylinux_2_17_x86_64.whl", hash = "sha256:67172f2944ebba3d4a7b54f2e95c786a3a50c21b88456329314caaa28cda70f6", size = 7644652, upload-time = "2025-07-03T13:10:10.391Z" },
    { url = "https://files.pythonhosted.org/packages/41/f1/6f2427a26fc683e00d985bc391bdd76d8dd4e92fac33d841127eb8fb2313/pillow-11.3.0-cp312-cp312-manylinux_2_27_aarch64.manylinux_2_28_aarch64.whl", hash = "sha256:97f07ed9f56a3b9b5f49d3661dc9607484e85c67e27f3e8be2c7d28ca032fec7", size = 5977787, upload-time = "2025-07-01T09:14:21.63Z" },
    { url = "https://files.pythonhosted.org/packages/e4/c9/06dd4a38974e24f932ff5f98ea3c546ce3f8c995d3f0985f8e5ba48bba19/pillow-11.3.0-cp312-cp312-manylinux_2_27_x86_64.manylinux_2_28_x86_64.whl", hash = "sha256:676b2815362456b5b3216b4fd5bd89d362100dc6f4945154ff172e206a22c024", size = 6645236, upload-time = "2025-07-01T09:14:23.321Z" },
    { url = "https://files.pythonhosted.org/packages/40/e7/848f69fb79843b3d91241bad658e9c14f39a32f71a301bcd1d139416d1be/pillow-11.3.0-cp312-cp312-musllinux_1_2_aarch64.whl", hash = "sha256:3e184b2f26ff146363dd07bde8b711833d7b0202e27d13540bfe2e35a323a809", size = 6086950, upload-time = "2025-07-01T09:14:25.237Z" },
    { url = "https://files.pythonhosted.org/packages/0b/1a/7cff92e695a2a29ac1958c2a0fe4c0b2393b60aac13b04a4fe2735cad52d/pillow-11.3.0-cp312-cp312-musllinux_1_2_x86_64.whl", hash = "sha256:6be31e3fc9a621e071bc17bb7de63b85cbe0bfae91bb0363c893cbe67247780d", size = 6723358, upload-time = "2025-07-01T09:14:27.053Z" },
    { url = "https://files.pythonhosted.org/packages/26/7d/73699ad77895f69edff76b0f332acc3d497f22f5d75e5360f78cbcaff248/pillow-11.3.0-cp312-cp312-win32.whl", hash = "sha256:7b161756381f0918e05e7cb8a371fff367e807770f8fe92ecb20d905d0e1c149", size = 6275079, upload-time = "2025-07-01T09:14:30.104Z" },
    { url = "https://files.pythonhosted.org/packages/8c/ce/e7dfc873bdd9828f3b6e5c2bbb74e47a98ec23cc5c74fc4e54462f0d9204/pillow-11.3.0-cp312-cp312-win_amd64.whl", hash = "sha256:a6444696fce635783440b7f7a9fc24b3ad10a9ea3f0ab66c5905be1c19ccf17d", size = 6986324, upload-time = "2025-07-01T09:14:31.899Z" },
    { url = "https://files.pythonhosted.org/packages/16/8f/b13447d1bf0b1f7467ce7d86f6e6edf66c0ad7cf44cf5c87a37f9bed9936/pillow-11.3.0-cp312-cp312-win_arm64.whl", hash = "sha256:2aceea54f957dd4448264f9bf40875da0415c83eb85f55069d89c0ed436e3542", size = 2423067, upload-time = "2025-07-01T09:14:33.709Z" },
]

[[package]]
name = "platformdirs"
version = "4.4.0"
source = { registry = "https://pypi.org/simple" }
sdist = { url = "https://files.pythonhosted.org/packages/23/e8/21db9c9987b0e728855bd57bff6984f67952bea55d6f75e055c46b5383e8/platformdirs-4.4.0.tar.gz", hash = "sha256:ca753cf4d81dc309bc67b0ea38fd15dc97bc30ce419a7f58d13eb3bf14c4febf", size = 21634, upload-time = "2025-08-26T14:32:04.268Z" }
wheels = [
    { url = "https://files.pythonhosted.org/packages/40/4b/2028861e724d3bd36227adfa20d3fd24c3fc6d52032f4a93c133be5d17ce/platformdirs-4.4.0-py3-none-any.whl", hash = "sha256:abd01743f24e5287cd7a5db3752faf1a2d65353f38ec26d98e25a6db65958c85", size = 18654, upload-time = "2025-08-26T14:32:02.735Z" },
]

[[package]]
name = "pluggy"
version = "1.6.0"
source = { registry = "https://pypi.org/simple" }
sdist = { url = "https://files.pythonhosted.org/packages/f9/e2/3e91f31a7d2b083fe6ef3fa267035b518369d9511ffab804f839851d2779/pluggy-1.6.0.tar.gz", hash = "sha256:7dcc130b76258d33b90f61b658791dede3486c3e6bfb003ee5c9bfb396dd22f3", size = 69412, upload-time = "2025-05-15T12:30:07.975Z" }
wheels = [
    { url = "https://files.pythonhosted.org/packages/54/20/4d324d65cc6d9205fabedc306948156824eb9f0ee1633355a8f7ec5c66bf/pluggy-1.6.0-py3-none-any.whl", hash = "sha256:e920276dd6813095e9377c0bc5566d94c932c33b27a3e3945d8389c374dd4746", size = 20538, upload-time = "2025-05-15T12:30:06.134Z" },
]

[[package]]
name = "pre-commit"
version = "4.3.0"
source = { registry = "https://pypi.org/simple" }
dependencies = [
    { name = "cfgv" },
    { name = "identify" },
    { name = "nodeenv" },
    { name = "pyyaml" },
    { name = "virtualenv" },
]
sdist = { url = "https://files.pythonhosted.org/packages/ff/29/7cf5bbc236333876e4b41f56e06857a87937ce4bf91e117a6991a2dbb02a/pre_commit-4.3.0.tar.gz", hash = "sha256:499fe450cc9d42e9d58e606262795ecb64dd05438943c62b66f6a8673da30b16", size = 193792, upload-time = "2025-08-09T18:56:14.651Z" }
wheels = [
    { url = "https://files.pythonhosted.org/packages/5b/a5/987a405322d78a73b66e39e4a90e4ef156fd7141bf71df987e50717c321b/pre_commit-4.3.0-py2.py3-none-any.whl", hash = "sha256:2b0747ad7e6e967169136edffee14c16e148a778a54e4f967921aa1ebf2308d8", size = 220965, upload-time = "2025-08-09T18:56:13.192Z" },
]

[[package]]
name = "prime-evals"
version = "0.1.2"
source = { registry = "https://pypi.org/simple" }
dependencies = [
    { name = "httpx" },
    { name = "pydantic" },
]
wheels = [
    { url = "https://files.pythonhosted.org/packages/6b/1e/433bde0e8f8de1d9ed35d30f96422fba9e30efdee16db584eaa3ec0aa4e7/prime_evals-0.1.2-py3-none-any.whl", hash = "sha256:f6e164b19beea7b5b5f2bec6bbcb9c8e371477e9ea698f09d88e907f7f253be3", size = 12795, upload-time = "2025-10-28T10:55:42.102Z" },
]

[[package]]
name = "prime-rl"
version = "0.1.0"
source = { editable = "." }
dependencies = [
    { name = "accelerate" },
    { name = "beartype" },
    { name = "blobfile" },
    { name = "cydifflib" },
    { name = "datasets" },
    { name = "dion" },
    { name = "flash-attn" },
    { name = "jaxtyping" },
    { name = "liger-kernel" },
    { name = "loguru" },
    { name = "lovely-tensors" },
    { name = "math-verify" },
    { name = "nltk" },
    { name = "numpy" },
    { name = "openai" },
    { name = "prime-evals" },
    { name = "prime-sandboxes" },
    { name = "pydantic" },
    { name = "pydantic-settings" },
    { name = "pylatexenc" },
    { name = "reverse-text" },
    { name = "rich" },
    { name = "textarena" },
    { name = "tomli" },
    { name = "tomli-w" },
    { name = "torch" },
    { name = "torchdata" },
    { name = "torchtitan" },
    { name = "transformers" },
    { name = "uvloop" },
    { name = "verifiers" },
    { name = "vllm" },
    { name = "wandb" },
]

[package.dev-dependencies]
dev = [
    { name = "ipykernel" },
    { name = "ipywidgets" },
    { name = "pre-commit" },
    { name = "pytest" },
    { name = "ruff" },
]

[package.metadata]
requires-dist = [
    { name = "accelerate", specifier = ">=1.10.1" },
    { name = "beartype", specifier = ">=0.21.0" },
    { name = "blobfile", specifier = ">=3.0.0" },
    { name = "cydifflib", specifier = ">=1.2.0" },
    { name = "datasets", specifier = ">=4.0.0" },
    { name = "dion", git = "https://github.com/samsja/dion.git?rev=main" },
    { name = "flash-attn", specifier = ">=2.8.3" },
    { name = "jaxtyping", specifier = ">=0.3.2" },
    { name = "liger-kernel", specifier = ">=0.5.10" },
    { name = "loguru", specifier = ">=0.7.3" },
    { name = "lovely-tensors", specifier = ">=0.1.18" },
    { name = "math-verify", specifier = ">=0.8.0" },
    { name = "nltk", specifier = ">=3.9.1" },
    { name = "numpy", specifier = ">=2.2.6" },
    { name = "openai", specifier = ">=1.106.1" },
    { name = "prime-evals", specifier = ">=0.1.2" },
    { name = "prime-sandboxes", specifier = ">=0.2.3" },
    { name = "pydantic", specifier = ">=1.10.13" },
    { name = "pydantic-settings", specifier = ">=2.10.1" },
    { name = "pylatexenc", specifier = ">=2.10" },
    { name = "reverse-text", index = "https://hub.primeintellect.ai/primeintellect/simple/" },
    { name = "reverse-text", specifier = ">=0.1.4", index = "https://hub.primeintellect.ai/primeintellect/simple/" },
    { name = "rich", specifier = ">=14.0.0" },
    { name = "textarena", specifier = ">=0.6.16" },
    { name = "tomli", specifier = ">=2.2.1" },
    { name = "tomli-w", specifier = ">=1.2.0" },
    { name = "torch", specifier = ">=2.8.0", index = "https://download.pytorch.org/whl/test/cu128" },
    { name = "torchdata", specifier = ">=0.11.0" },
    { name = "torchtitan", git = "https://github.com/pytorch/torchtitan?rev=a1fdd7e" },
    { name = "transformers", specifier = ">=4.56.0" },
    { name = "uvloop", specifier = ">=0.21.0" },
<<<<<<< HEAD
    { name = "verifiers", git = "https://github.com/PrimeIntellect-ai/verifiers.git?rev=6429ed7" },
=======
    { name = "verifiers", git = "https://github.com/PrimeIntellect-ai/verifiers.git?rev=91f436d" },
>>>>>>> 9a24b405
    { name = "vllm", specifier = "==0.10.2" },
    { name = "wandb", specifier = ">=0.20.1" },
]

[package.metadata.requires-dev]
dev = [
    { name = "ipykernel", specifier = ">=6.29.5" },
    { name = "ipywidgets", specifier = ">=8.1.7" },
    { name = "pre-commit", specifier = ">=4.2.0" },
    { name = "pytest", specifier = ">=8.4.1" },
    { name = "ruff", specifier = ">=0.12.1" },
]

[[package]]
name = "prime-sandboxes"
version = "0.2.3"
source = { registry = "https://pypi.org/simple" }
dependencies = [
    { name = "aiofiles" },
    { name = "httpx" },
    { name = "pydantic" },
]
wheels = [
    { url = "https://files.pythonhosted.org/packages/f3/c1/497242b9a532d6b9bfa9110b7906e0959739280016e6d4ba4cc8711d55e0/prime_sandboxes-0.2.3-py3-none-any.whl", hash = "sha256:7c7148b7df5c59701e7d2e8bf9f5a0c71365940cb2548547ee2bbba0010aac42", size = 16623, upload-time = "2025-11-07T21:20:06.148Z" },
]

[[package]]
name = "prometheus-client"
version = "0.22.1"
source = { registry = "https://pypi.org/simple" }
sdist = { url = "https://files.pythonhosted.org/packages/5e/cf/40dde0a2be27cc1eb41e333d1a674a74ce8b8b0457269cc640fd42b07cf7/prometheus_client-0.22.1.tar.gz", hash = "sha256:190f1331e783cf21eb60bca559354e0a4d4378facecf78f5428c39b675d20d28", size = 69746, upload-time = "2025-06-02T14:29:01.152Z" }
wheels = [
    { url = "https://files.pythonhosted.org/packages/32/ae/ec06af4fe3ee72d16973474f122541746196aaa16cea6f66d18b963c6177/prometheus_client-0.22.1-py3-none-any.whl", hash = "sha256:cca895342e308174341b2cbf99a56bef291fbc0ef7b9e5412a0f26d653ba7094", size = 58694, upload-time = "2025-06-02T14:29:00.068Z" },
]

[[package]]
name = "prometheus-fastapi-instrumentator"
version = "7.1.0"
source = { registry = "https://pypi.org/simple" }
dependencies = [
    { name = "prometheus-client" },
    { name = "starlette" },
]
sdist = { url = "https://files.pythonhosted.org/packages/69/6d/24d53033cf93826aa7857699a4450c1c67e5b9c710e925b1ed2b320c04df/prometheus_fastapi_instrumentator-7.1.0.tar.gz", hash = "sha256:be7cd61eeea4e5912aeccb4261c6631b3f227d8924542d79eaf5af3f439cbe5e", size = 20220, upload-time = "2025-03-19T19:35:05.351Z" }
wheels = [
    { url = "https://files.pythonhosted.org/packages/27/72/0824c18f3bc75810f55dacc2dd933f6ec829771180245ae3cc976195dec0/prometheus_fastapi_instrumentator-7.1.0-py3-none-any.whl", hash = "sha256:978130f3c0bb7b8ebcc90d35516a6fe13e02d2eb358c8f83887cdef7020c31e9", size = 19296, upload-time = "2025-03-19T19:35:04.323Z" },
]

[[package]]
name = "prompt-toolkit"
version = "3.0.52"
source = { registry = "https://pypi.org/simple" }
dependencies = [
    { name = "wcwidth" },
]
sdist = { url = "https://files.pythonhosted.org/packages/a1/96/06e01a7b38dce6fe1db213e061a4602dd6032a8a97ef6c1a862537732421/prompt_toolkit-3.0.52.tar.gz", hash = "sha256:28cde192929c8e7321de85de1ddbe736f1375148b02f2e17edd840042b1be855", size = 434198, upload-time = "2025-08-27T15:24:02.057Z" }
wheels = [
    { url = "https://files.pythonhosted.org/packages/84/03/0d3ce49e2505ae70cf43bc5bb3033955d2fc9f932163e84dc0779cc47f48/prompt_toolkit-3.0.52-py3-none-any.whl", hash = "sha256:9aac639a3bbd33284347de5ad8d68ecc044b91a762dc39b7c21095fcd6a19955", size = 391431, upload-time = "2025-08-27T15:23:59.498Z" },
]

[[package]]
name = "propcache"
version = "0.3.2"
source = { registry = "https://pypi.org/simple" }
sdist = { url = "https://files.pythonhosted.org/packages/a6/16/43264e4a779dd8588c21a70f0709665ee8f611211bdd2c87d952cfa7c776/propcache-0.3.2.tar.gz", hash = "sha256:20d7d62e4e7ef05f221e0db2856b979540686342e7dd9973b815599c7057e168", size = 44139, upload-time = "2025-06-09T22:56:06.081Z" }
wheels = [
    { url = "https://files.pythonhosted.org/packages/a8/42/9ca01b0a6f48e81615dca4765a8f1dd2c057e0540f6116a27dc5ee01dfb6/propcache-0.3.2-cp312-cp312-macosx_10_13_universal2.whl", hash = "sha256:8de106b6c84506b31c27168582cd3cb3000a6412c16df14a8628e5871ff83c10", size = 73674, upload-time = "2025-06-09T22:54:30.551Z" },
    { url = "https://files.pythonhosted.org/packages/af/6e/21293133beb550f9c901bbece755d582bfaf2176bee4774000bd4dd41884/propcache-0.3.2-cp312-cp312-macosx_10_13_x86_64.whl", hash = "sha256:28710b0d3975117239c76600ea351934ac7b5ff56e60953474342608dbbb6154", size = 43570, upload-time = "2025-06-09T22:54:32.296Z" },
    { url = "https://files.pythonhosted.org/packages/0c/c8/0393a0a3a2b8760eb3bde3c147f62b20044f0ddac81e9d6ed7318ec0d852/propcache-0.3.2-cp312-cp312-macosx_11_0_arm64.whl", hash = "sha256:ce26862344bdf836650ed2487c3d724b00fbfec4233a1013f597b78c1cb73615", size = 43094, upload-time = "2025-06-09T22:54:33.929Z" },
    { url = "https://files.pythonhosted.org/packages/37/2c/489afe311a690399d04a3e03b069225670c1d489eb7b044a566511c1c498/propcache-0.3.2-cp312-cp312-manylinux_2_17_aarch64.manylinux2014_aarch64.whl", hash = "sha256:bca54bd347a253af2cf4544bbec232ab982f4868de0dd684246b67a51bc6b1db", size = 226958, upload-time = "2025-06-09T22:54:35.186Z" },
    { url = "https://files.pythonhosted.org/packages/9d/ca/63b520d2f3d418c968bf596839ae26cf7f87bead026b6192d4da6a08c467/propcache-0.3.2-cp312-cp312-manylinux_2_17_ppc64le.manylinux2014_ppc64le.whl", hash = "sha256:55780d5e9a2ddc59711d727226bb1ba83a22dd32f64ee15594b9392b1f544eb1", size = 234894, upload-time = "2025-06-09T22:54:36.708Z" },
    { url = "https://files.pythonhosted.org/packages/11/60/1d0ed6fff455a028d678df30cc28dcee7af77fa2b0e6962ce1df95c9a2a9/propcache-0.3.2-cp312-cp312-manylinux_2_17_s390x.manylinux2014_s390x.whl", hash = "sha256:035e631be25d6975ed87ab23153db6a73426a48db688070d925aa27e996fe93c", size = 233672, upload-time = "2025-06-09T22:54:38.062Z" },
    { url = "https://files.pythonhosted.org/packages/37/7c/54fd5301ef38505ab235d98827207176a5c9b2aa61939b10a460ca53e123/propcache-0.3.2-cp312-cp312-manylinux_2_17_x86_64.manylinux2014_x86_64.whl", hash = "sha256:ee6f22b6eaa39297c751d0e80c0d3a454f112f5c6481214fcf4c092074cecd67", size = 224395, upload-time = "2025-06-09T22:54:39.634Z" },
    { url = "https://files.pythonhosted.org/packages/ee/1a/89a40e0846f5de05fdc6779883bf46ba980e6df4d2ff8fb02643de126592/propcache-0.3.2-cp312-cp312-manylinux_2_5_i686.manylinux1_i686.manylinux_2_17_i686.manylinux2014_i686.whl", hash = "sha256:7ca3aee1aa955438c4dba34fc20a9f390e4c79967257d830f137bd5a8a32ed3b", size = 212510, upload-time = "2025-06-09T22:54:41.565Z" },
    { url = "https://files.pythonhosted.org/packages/5e/33/ca98368586c9566a6b8d5ef66e30484f8da84c0aac3f2d9aec6d31a11bd5/propcache-0.3.2-cp312-cp312-musllinux_1_2_aarch64.whl", hash = "sha256:7a4f30862869fa2b68380d677cc1c5fcf1e0f2b9ea0cf665812895c75d0ca3b8", size = 222949, upload-time = "2025-06-09T22:54:43.038Z" },
    { url = "https://files.pythonhosted.org/packages/ba/11/ace870d0aafe443b33b2f0b7efdb872b7c3abd505bfb4890716ad7865e9d/propcache-0.3.2-cp312-cp312-musllinux_1_2_armv7l.whl", hash = "sha256:b77ec3c257d7816d9f3700013639db7491a434644c906a2578a11daf13176251", size = 217258, upload-time = "2025-06-09T22:54:44.376Z" },
    { url = "https://files.pythonhosted.org/packages/5b/d2/86fd6f7adffcfc74b42c10a6b7db721d1d9ca1055c45d39a1a8f2a740a21/propcache-0.3.2-cp312-cp312-musllinux_1_2_i686.whl", hash = "sha256:cab90ac9d3f14b2d5050928483d3d3b8fb6b4018893fc75710e6aa361ecb2474", size = 213036, upload-time = "2025-06-09T22:54:46.243Z" },
    { url = "https://files.pythonhosted.org/packages/07/94/2d7d1e328f45ff34a0a284cf5a2847013701e24c2a53117e7c280a4316b3/propcache-0.3.2-cp312-cp312-musllinux_1_2_ppc64le.whl", hash = "sha256:0b504d29f3c47cf6b9e936c1852246c83d450e8e063d50562115a6be6d3a2535", size = 227684, upload-time = "2025-06-09T22:54:47.63Z" },
    { url = "https://files.pythonhosted.org/packages/b7/05/37ae63a0087677e90b1d14710e532ff104d44bc1efa3b3970fff99b891dc/propcache-0.3.2-cp312-cp312-musllinux_1_2_s390x.whl", hash = "sha256:ce2ac2675a6aa41ddb2a0c9cbff53780a617ac3d43e620f8fd77ba1c84dcfc06", size = 234562, upload-time = "2025-06-09T22:54:48.982Z" },
    { url = "https://files.pythonhosted.org/packages/a4/7c/3f539fcae630408d0bd8bf3208b9a647ccad10976eda62402a80adf8fc34/propcache-0.3.2-cp312-cp312-musllinux_1_2_x86_64.whl", hash = "sha256:62b4239611205294cc433845b914131b2a1f03500ff3c1ed093ed216b82621e1", size = 222142, upload-time = "2025-06-09T22:54:50.424Z" },
    { url = "https://files.pythonhosted.org/packages/7c/d2/34b9eac8c35f79f8a962546b3e97e9d4b990c420ee66ac8255d5d9611648/propcache-0.3.2-cp312-cp312-win32.whl", hash = "sha256:df4a81b9b53449ebc90cc4deefb052c1dd934ba85012aa912c7ea7b7e38b60c1", size = 37711, upload-time = "2025-06-09T22:54:52.072Z" },
    { url = "https://files.pythonhosted.org/packages/19/61/d582be5d226cf79071681d1b46b848d6cb03d7b70af7063e33a2787eaa03/propcache-0.3.2-cp312-cp312-win_amd64.whl", hash = "sha256:7046e79b989d7fe457bb755844019e10f693752d169076138abf17f31380800c", size = 41479, upload-time = "2025-06-09T22:54:53.234Z" },
    { url = "https://files.pythonhosted.org/packages/cc/35/cc0aaecf278bb4575b8555f2b137de5ab821595ddae9da9d3cd1da4072c7/propcache-0.3.2-py3-none-any.whl", hash = "sha256:98f1ec44fb675f5052cccc8e609c46ed23a35a1cfd18545ad4e29002d858a43f", size = 12663, upload-time = "2025-06-09T22:56:04.484Z" },
]

[[package]]
name = "protobuf"
version = "6.32.0"
source = { registry = "https://pypi.org/simple" }
sdist = { url = "https://files.pythonhosted.org/packages/c0/df/fb4a8eeea482eca989b51cffd274aac2ee24e825f0bf3cbce5281fa1567b/protobuf-6.32.0.tar.gz", hash = "sha256:a81439049127067fc49ec1d36e25c6ee1d1a2b7be930675f919258d03c04e7d2", size = 440614, upload-time = "2025-08-14T21:21:25.015Z" }
wheels = [
    { url = "https://files.pythonhosted.org/packages/33/18/df8c87da2e47f4f1dcc5153a81cd6bca4e429803f4069a299e236e4dd510/protobuf-6.32.0-cp310-abi3-win32.whl", hash = "sha256:84f9e3c1ff6fb0308dbacb0950d8aa90694b0d0ee68e75719cb044b7078fe741", size = 424409, upload-time = "2025-08-14T21:21:12.366Z" },
    { url = "https://files.pythonhosted.org/packages/e1/59/0a820b7310f8139bd8d5a9388e6a38e1786d179d6f33998448609296c229/protobuf-6.32.0-cp310-abi3-win_amd64.whl", hash = "sha256:a8bdbb2f009cfc22a36d031f22a625a38b615b5e19e558a7b756b3279723e68e", size = 435735, upload-time = "2025-08-14T21:21:15.046Z" },
    { url = "https://files.pythonhosted.org/packages/cc/5b/0d421533c59c789e9c9894683efac582c06246bf24bb26b753b149bd88e4/protobuf-6.32.0-cp39-abi3-macosx_10_9_universal2.whl", hash = "sha256:d52691e5bee6c860fff9a1c86ad26a13afbeb4b168cd4445c922b7e2cf85aaf0", size = 426449, upload-time = "2025-08-14T21:21:16.687Z" },
    { url = "https://files.pythonhosted.org/packages/ec/7b/607764ebe6c7a23dcee06e054fd1de3d5841b7648a90fd6def9a3bb58c5e/protobuf-6.32.0-cp39-abi3-manylinux2014_aarch64.whl", hash = "sha256:501fe6372fd1c8ea2a30b4d9be8f87955a64d6be9c88a973996cef5ef6f0abf1", size = 322869, upload-time = "2025-08-14T21:21:18.282Z" },
    { url = "https://files.pythonhosted.org/packages/40/01/2e730bd1c25392fc32e3268e02446f0d77cb51a2c3a8486b1798e34d5805/protobuf-6.32.0-cp39-abi3-manylinux2014_x86_64.whl", hash = "sha256:75a2aab2bd1aeb1f5dc7c5f33bcb11d82ea8c055c9becbb41c26a8c43fd7092c", size = 322009, upload-time = "2025-08-14T21:21:19.893Z" },
    { url = "https://files.pythonhosted.org/packages/9c/f2/80ffc4677aac1bc3519b26bc7f7f5de7fce0ee2f7e36e59e27d8beb32dd1/protobuf-6.32.0-py3-none-any.whl", hash = "sha256:ba377e5b67b908c8f3072a57b63e2c6a4cbd18aea4ed98d2584350dbf46f2783", size = 169287, upload-time = "2025-08-14T21:21:23.515Z" },
]

[[package]]
name = "psutil"
version = "7.0.0"
source = { registry = "https://pypi.org/simple" }
sdist = { url = "https://files.pythonhosted.org/packages/2a/80/336820c1ad9286a4ded7e845b2eccfcb27851ab8ac6abece774a6ff4d3de/psutil-7.0.0.tar.gz", hash = "sha256:7be9c3eba38beccb6495ea33afd982a44074b78f28c434a1f51cc07fd315c456", size = 497003, upload-time = "2025-02-13T21:54:07.946Z" }
wheels = [
    { url = "https://files.pythonhosted.org/packages/ed/e6/2d26234410f8b8abdbf891c9da62bee396583f713fb9f3325a4760875d22/psutil-7.0.0-cp36-abi3-macosx_10_9_x86_64.whl", hash = "sha256:101d71dc322e3cffd7cea0650b09b3d08b8e7c4109dd6809fe452dfd00e58b25", size = 238051, upload-time = "2025-02-13T21:54:12.36Z" },
    { url = "https://files.pythonhosted.org/packages/04/8b/30f930733afe425e3cbfc0e1468a30a18942350c1a8816acfade80c005c4/psutil-7.0.0-cp36-abi3-macosx_11_0_arm64.whl", hash = "sha256:39db632f6bb862eeccf56660871433e111b6ea58f2caea825571951d4b6aa3da", size = 239535, upload-time = "2025-02-13T21:54:16.07Z" },
    { url = "https://files.pythonhosted.org/packages/2a/ed/d362e84620dd22876b55389248e522338ed1bf134a5edd3b8231d7207f6d/psutil-7.0.0-cp36-abi3-manylinux_2_12_i686.manylinux2010_i686.manylinux_2_17_i686.manylinux2014_i686.whl", hash = "sha256:1fcee592b4c6f146991ca55919ea3d1f8926497a713ed7faaf8225e174581e91", size = 275004, upload-time = "2025-02-13T21:54:18.662Z" },
    { url = "https://files.pythonhosted.org/packages/bf/b9/b0eb3f3cbcb734d930fdf839431606844a825b23eaf9a6ab371edac8162c/psutil-7.0.0-cp36-abi3-manylinux_2_12_x86_64.manylinux2010_x86_64.manylinux_2_17_x86_64.manylinux2014_x86_64.whl", hash = "sha256:4b1388a4f6875d7e2aff5c4ca1cc16c545ed41dd8bb596cefea80111db353a34", size = 277986, upload-time = "2025-02-13T21:54:21.811Z" },
    { url = "https://files.pythonhosted.org/packages/eb/a2/709e0fe2f093556c17fbafda93ac032257242cabcc7ff3369e2cb76a97aa/psutil-7.0.0-cp36-abi3-manylinux_2_17_aarch64.manylinux2014_aarch64.whl", hash = "sha256:a5f098451abc2828f7dc6b58d44b532b22f2088f4999a937557b603ce72b1993", size = 279544, upload-time = "2025-02-13T21:54:24.68Z" },
    { url = "https://files.pythonhosted.org/packages/50/e6/eecf58810b9d12e6427369784efe814a1eec0f492084ce8eb8f4d89d6d61/psutil-7.0.0-cp37-abi3-win32.whl", hash = "sha256:ba3fcef7523064a6c9da440fc4d6bd07da93ac726b5733c29027d7dc95b39d99", size = 241053, upload-time = "2025-02-13T21:54:34.31Z" },
    { url = "https://files.pythonhosted.org/packages/50/1b/6921afe68c74868b4c9fa424dad3be35b095e16687989ebbb50ce4fceb7c/psutil-7.0.0-cp37-abi3-win_amd64.whl", hash = "sha256:4cf3d4eb1aa9b348dec30105c55cd9b7d4629285735a102beb4441e38db90553", size = 244885, upload-time = "2025-02-13T21:54:37.486Z" },
]

[[package]]
name = "ptyprocess"
version = "0.7.0"
source = { registry = "https://pypi.org/simple" }
sdist = { url = "https://files.pythonhosted.org/packages/20/e5/16ff212c1e452235a90aeb09066144d0c5a6a8c0834397e03f5224495c4e/ptyprocess-0.7.0.tar.gz", hash = "sha256:5c5d0a3b48ceee0b48485e0c26037c0acd7d29765ca3fbb5cb3831d347423220", size = 70762, upload-time = "2020-12-28T15:15:30.155Z" }
wheels = [
    { url = "https://files.pythonhosted.org/packages/22/a6/858897256d0deac81a172289110f31629fc4cee19b6f01283303e18c8db3/ptyprocess-0.7.0-py2.py3-none-any.whl", hash = "sha256:4b41f3967fce3af57cc7e94b888626c18bf37a083e3651ca8feeb66d492fef35", size = 13993, upload-time = "2020-12-28T15:15:28.35Z" },
]

[[package]]
name = "pure-eval"
version = "0.2.3"
source = { registry = "https://pypi.org/simple" }
sdist = { url = "https://files.pythonhosted.org/packages/cd/05/0a34433a064256a578f1783a10da6df098ceaa4a57bbeaa96a6c0352786b/pure_eval-0.2.3.tar.gz", hash = "sha256:5f4e983f40564c576c7c8635ae88db5956bb2229d7e9237d03b3c0b0190eaf42", size = 19752, upload-time = "2024-07-21T12:58:21.801Z" }
wheels = [
    { url = "https://files.pythonhosted.org/packages/8e/37/efad0257dc6e593a18957422533ff0f87ede7c9c6ea010a2177d738fb82f/pure_eval-0.2.3-py3-none-any.whl", hash = "sha256:1db8e35b67b3d218d818ae653e27f06c3aa420901fa7b081ca98cbedc874e0d0", size = 11842, upload-time = "2024-07-21T12:58:20.04Z" },
]

[[package]]
name = "py-cpuinfo"
version = "9.0.0"
source = { registry = "https://pypi.org/simple" }
sdist = { url = "https://files.pythonhosted.org/packages/37/a8/d832f7293ebb21690860d2e01d8115e5ff6f2ae8bbdc953f0eb0fa4bd2c7/py-cpuinfo-9.0.0.tar.gz", hash = "sha256:3cdbbf3fac90dc6f118bfd64384f309edeadd902d7c8fb17f02ffa1fc3f49690", size = 104716, upload-time = "2022-10-25T20:38:06.303Z" }
wheels = [
    { url = "https://files.pythonhosted.org/packages/e0/a9/023730ba63db1e494a271cb018dcd361bd2c917ba7004c3e49d5daf795a2/py_cpuinfo-9.0.0-py3-none-any.whl", hash = "sha256:859625bc251f64e21f077d099d4162689c762b5d6a4c3c97553d56241c9674d5", size = 22335, upload-time = "2022-10-25T20:38:27.636Z" },
]

[[package]]
name = "pyarrow"
version = "21.0.0"
source = { registry = "https://pypi.org/simple" }
sdist = { url = "https://files.pythonhosted.org/packages/ef/c2/ea068b8f00905c06329a3dfcd40d0fcc2b7d0f2e355bdb25b65e0a0e4cd4/pyarrow-21.0.0.tar.gz", hash = "sha256:5051f2dccf0e283ff56335760cbc8622cf52264d67e359d5569541ac11b6d5bc", size = 1133487, upload-time = "2025-07-18T00:57:31.761Z" }
wheels = [
    { url = "https://files.pythonhosted.org/packages/ca/d4/d4f817b21aacc30195cf6a46ba041dd1be827efa4a623cc8bf39a1c2a0c0/pyarrow-21.0.0-cp312-cp312-macosx_12_0_arm64.whl", hash = "sha256:3a302f0e0963db37e0a24a70c56cf91a4faa0bca51c23812279ca2e23481fccd", size = 31160305, upload-time = "2025-07-18T00:55:35.373Z" },
    { url = "https://files.pythonhosted.org/packages/a2/9c/dcd38ce6e4b4d9a19e1d36914cb8e2b1da4e6003dd075474c4cfcdfe0601/pyarrow-21.0.0-cp312-cp312-macosx_12_0_x86_64.whl", hash = "sha256:b6b27cf01e243871390474a211a7922bfbe3bda21e39bc9160daf0da3fe48876", size = 32684264, upload-time = "2025-07-18T00:55:39.303Z" },
    { url = "https://files.pythonhosted.org/packages/4f/74/2a2d9f8d7a59b639523454bec12dba35ae3d0a07d8ab529dc0809f74b23c/pyarrow-21.0.0-cp312-cp312-manylinux_2_28_aarch64.whl", hash = "sha256:e72a8ec6b868e258a2cd2672d91f2860ad532d590ce94cdf7d5e7ec674ccf03d", size = 41108099, upload-time = "2025-07-18T00:55:42.889Z" },
    { url = "https://files.pythonhosted.org/packages/ad/90/2660332eeb31303c13b653ea566a9918484b6e4d6b9d2d46879a33ab0622/pyarrow-21.0.0-cp312-cp312-manylinux_2_28_x86_64.whl", hash = "sha256:b7ae0bbdc8c6674259b25bef5d2a1d6af5d39d7200c819cf99e07f7dfef1c51e", size = 42829529, upload-time = "2025-07-18T00:55:47.069Z" },
    { url = "https://files.pythonhosted.org/packages/33/27/1a93a25c92717f6aa0fca06eb4700860577d016cd3ae51aad0e0488ac899/pyarrow-21.0.0-cp312-cp312-musllinux_1_2_aarch64.whl", hash = "sha256:58c30a1729f82d201627c173d91bd431db88ea74dcaa3885855bc6203e433b82", size = 43367883, upload-time = "2025-07-18T00:55:53.069Z" },
    { url = "https://files.pythonhosted.org/packages/05/d9/4d09d919f35d599bc05c6950095e358c3e15148ead26292dfca1fb659b0c/pyarrow-21.0.0-cp312-cp312-musllinux_1_2_x86_64.whl", hash = "sha256:072116f65604b822a7f22945a7a6e581cfa28e3454fdcc6939d4ff6090126623", size = 45133802, upload-time = "2025-07-18T00:55:57.714Z" },
    { url = "https://files.pythonhosted.org/packages/71/30/f3795b6e192c3ab881325ffe172e526499eb3780e306a15103a2764916a2/pyarrow-21.0.0-cp312-cp312-win_amd64.whl", hash = "sha256:cf56ec8b0a5c8c9d7021d6fd754e688104f9ebebf1bf4449613c9531f5346a18", size = 26203175, upload-time = "2025-07-18T00:56:01.364Z" },
]

[[package]]
name = "pybase64"
version = "1.4.2"
source = { registry = "https://pypi.org/simple" }
sdist = { url = "https://files.pythonhosted.org/packages/04/14/43297a7b7f0c1bf0c00b596f754ee3ac946128c64d21047ccf9c9bbc5165/pybase64-1.4.2.tar.gz", hash = "sha256:46cdefd283ed9643315d952fe44de80dc9b9a811ce6e3ec97fd1827af97692d0", size = 137246, upload-time = "2025-07-27T13:08:57.808Z" }
wheels = [
    { url = "https://files.pythonhosted.org/packages/28/6d/11ede991e800797b9f5ebd528013b34eee5652df93de61ffb24503393fa5/pybase64-1.4.2-cp312-cp312-macosx_10_13_x86_64.whl", hash = "sha256:db2c75d1388855b5a1015b65096d7dbcc708e7de3245dcbedeb872ec05a09326", size = 38326, upload-time = "2025-07-27T13:03:09.065Z" },
    { url = "https://files.pythonhosted.org/packages/fe/84/87f1f565f42e2397e2aaa2477c86419f5173c3699881c42325c090982f0a/pybase64-1.4.2-cp312-cp312-macosx_11_0_arm64.whl", hash = "sha256:6b621a972a01841368fdb9dedc55fd3c6e0c7217d0505ba3b1ebe95e7ef1b493", size = 31661, upload-time = "2025-07-27T13:03:10.295Z" },
    { url = "https://files.pythonhosted.org/packages/cb/2a/a24c810e7a61d2cc6f73fe9ee4872a03030887fa8654150901b15f376f65/pybase64-1.4.2-cp312-cp312-manylinux1_i686.manylinux2014_i686.manylinux_2_17_i686.manylinux_2_5_i686.whl", hash = "sha256:f48c32ac6a16cbf57a5a96a073fef6ff7e3526f623cd49faa112b7f9980bafba", size = 68192, upload-time = "2025-07-27T13:03:11.467Z" },
    { url = "https://files.pythonhosted.org/packages/ee/87/d9baf98cbfc37b8657290ad4421f3a3c36aa0eafe4872c5859cfb52f3448/pybase64-1.4.2-cp312-cp312-manylinux1_x86_64.manylinux2014_x86_64.manylinux_2_17_x86_64.manylinux_2_5_x86_64.whl", hash = "sha256:ace8b23093a6bb862477080d9059b784096ab2f97541e8bfc40d42f062875149", size = 71587, upload-time = "2025-07-27T13:03:12.719Z" },
    { url = "https://files.pythonhosted.org/packages/0b/89/3df043cc56ef3b91b7aa0c26ae822a2d7ec8da0b0fd7c309c879b0eb5988/pybase64-1.4.2-cp312-cp312-manylinux2014_aarch64.manylinux_2_17_aarch64.whl", hash = "sha256:1772c7532a7fb6301baea3dd3e010148dbf70cd1136a83c2f5f91bdc94822145", size = 59910, upload-time = "2025-07-27T13:03:14.266Z" },
    { url = "https://files.pythonhosted.org/packages/75/4f/6641e9edf37aeb4d4524dc7ba2168eff8d96c90e77f6283c2be3400ab380/pybase64-1.4.2-cp312-cp312-manylinux2014_armv7l.manylinux_2_17_armv7l.whl", hash = "sha256:f86f7faddcba5cbfea475f8ab96567834c28bf09ca6c7c3d66ee445adac80d8f", size = 56701, upload-time = "2025-07-27T13:03:15.6Z" },
    { url = "https://files.pythonhosted.org/packages/2d/7f/20d8ac1046f12420a0954a45a13033e75f98aade36eecd00c64e3549b071/pybase64-1.4.2-cp312-cp312-manylinux2014_ppc64le.manylinux_2_17_ppc64le.whl", hash = "sha256:0b8c8e275b5294089f314814b4a50174ab90af79d6a4850f6ae11261ff6a7372", size = 59288, upload-time = "2025-07-27T13:03:16.823Z" },
    { url = "https://files.pythonhosted.org/packages/17/ea/9c0ca570e3e50b3c6c3442e280c83b321a0464c86a9db1f982a4ff531550/pybase64-1.4.2-cp312-cp312-manylinux2014_s390x.manylinux_2_17_s390x.whl", hash = "sha256:864d85a0470c615807ae8b97d724d068b940a2d10ac13a5f1b9e75a3ce441758", size = 60267, upload-time = "2025-07-27T13:03:18.132Z" },
    { url = "https://files.pythonhosted.org/packages/f9/ac/46894929d71ccedebbfb0284173b0fea96bc029cd262654ba8451a7035d6/pybase64-1.4.2-cp312-cp312-manylinux_2_31_riscv64.whl", hash = "sha256:47254d97ed2d8351e30ecfdb9e2414547f66ba73f8a09f932c9378ff75cd10c5", size = 54801, upload-time = "2025-07-27T13:03:19.669Z" },
    { url = "https://files.pythonhosted.org/packages/6a/1e/02c95218ea964f0b2469717c2c69b48e63f4ca9f18af01a5b2a29e4c1216/pybase64-1.4.2-cp312-cp312-musllinux_1_2_aarch64.whl", hash = "sha256:264b65ecc4f0ee73f3298ab83bbd8008f7f9578361b8df5b448f985d8c63e02a", size = 58599, upload-time = "2025-07-27T13:03:20.951Z" },
    { url = "https://files.pythonhosted.org/packages/15/45/ccc21004930789b8fb439d43e3212a6c260ccddb2bf450c39a20db093f33/pybase64-1.4.2-cp312-cp312-musllinux_1_2_armv7l.whl", hash = "sha256:fbcc2b30cd740c16c9699f596f22c7a9e643591311ae72b1e776f2d539e9dd9d", size = 52388, upload-time = "2025-07-27T13:03:23.064Z" },
    { url = "https://files.pythonhosted.org/packages/c4/45/22e46e549710c4c237d77785b6fb1bc4c44c288a5c44237ba9daf5c34b82/pybase64-1.4.2-cp312-cp312-musllinux_1_2_i686.whl", hash = "sha256:cda9f79c22d51ee4508f5a43b673565f1d26af4330c99f114e37e3186fdd3607", size = 68802, upload-time = "2025-07-27T13:03:24.673Z" },
    { url = "https://files.pythonhosted.org/packages/55/0c/232c6261b81296e5593549b36e6e7884a5da008776d12665923446322c36/pybase64-1.4.2-cp312-cp312-musllinux_1_2_ppc64le.whl", hash = "sha256:0c91c6d2a7232e2a1cd10b3b75a8bb657defacd4295a1e5e80455df2dfc84d4f", size = 57841, upload-time = "2025-07-27T13:03:25.948Z" },
    { url = "https://files.pythonhosted.org/packages/20/8a/b35a615ae6f04550d696bb179c414538b3b477999435fdd4ad75b76139e4/pybase64-1.4.2-cp312-cp312-musllinux_1_2_riscv64.whl", hash = "sha256:a370dea7b1cee2a36a4d5445d4e09cc243816c5bc8def61f602db5a6f5438e52", size = 54320, upload-time = "2025-07-27T13:03:27.495Z" },
    { url = "https://files.pythonhosted.org/packages/d3/a9/8bd4f9bcc53689f1b457ecefed1eaa080e4949d65a62c31a38b7253d5226/pybase64-1.4.2-cp312-cp312-musllinux_1_2_s390x.whl", hash = "sha256:9aa4de83f02e462a6f4e066811c71d6af31b52d7484de635582d0e3ec3d6cc3e", size = 56482, upload-time = "2025-07-27T13:03:28.942Z" },
    { url = "https://files.pythonhosted.org/packages/75/e5/4a7735b54a1191f61c3f5c2952212c85c2d6b06eb5fb3671c7603395f70c/pybase64-1.4.2-cp312-cp312-musllinux_1_2_x86_64.whl", hash = "sha256:83a1c2f9ed00fee8f064d548c8654a480741131f280e5750bb32475b7ec8ee38", size = 70959, upload-time = "2025-07-27T13:03:30.171Z" },
    { url = "https://files.pythonhosted.org/packages/d3/67/e2b6cb32c782e12304d467418e70da0212567f42bd4d3b5eb1fdf64920ad/pybase64-1.4.2-cp312-cp312-win32.whl", hash = "sha256:a6e5688b18d558e8c6b8701cc8560836c4bbeba61d33c836b4dba56b19423716", size = 33683, upload-time = "2025-07-27T13:03:31.775Z" },
    { url = "https://files.pythonhosted.org/packages/4f/bc/d5c277496063a09707486180f17abbdbdebbf2f5c4441b20b11d3cb7dc7c/pybase64-1.4.2-cp312-cp312-win_amd64.whl", hash = "sha256:c995d21b8bd08aa179cd7dd4db0695c185486ecc72da1e8f6c37ec86cadb8182", size = 35817, upload-time = "2025-07-27T13:03:32.99Z" },
    { url = "https://files.pythonhosted.org/packages/e6/69/e4be18ae685acff0ae77f75d4586590f29d2cd187bf603290cf1d635cad4/pybase64-1.4.2-cp312-cp312-win_arm64.whl", hash = "sha256:e254b9258c40509c2ea063a7784f6994988f3f26099d6e08704e3c15dfed9a55", size = 30900, upload-time = "2025-07-27T13:03:34.499Z" },
]

[[package]]
name = "pycountry"
version = "24.6.1"
source = { registry = "https://pypi.org/simple" }
sdist = { url = "https://files.pythonhosted.org/packages/76/57/c389fa68c50590881a75b7883eeb3dc15e9e73a0fdc001cdd45c13290c92/pycountry-24.6.1.tar.gz", hash = "sha256:b61b3faccea67f87d10c1f2b0fc0be714409e8fcdcc1315613174f6466c10221", size = 6043910, upload-time = "2024-06-01T04:12:15.05Z" }
wheels = [
    { url = "https://files.pythonhosted.org/packages/b1/ec/1fb891d8a2660716aadb2143235481d15ed1cbfe3ad669194690b0604492/pycountry-24.6.1-py3-none-any.whl", hash = "sha256:f1a4fb391cd7214f8eefd39556d740adcc233c778a27f8942c8dca351d6ce06f", size = 6335189, upload-time = "2024-06-01T04:11:49.711Z" },
]

[[package]]
name = "pycparser"
version = "2.23"
source = { registry = "https://pypi.org/simple" }
sdist = { url = "https://files.pythonhosted.org/packages/fe/cf/d2d3b9f5699fb1e4615c8e32ff220203e43b248e1dfcc6736ad9057731ca/pycparser-2.23.tar.gz", hash = "sha256:78816d4f24add8f10a06d6f05b4d424ad9e96cfebf68a4ddc99c65c0720d00c2", size = 173734, upload-time = "2025-09-09T13:23:47.91Z" }
wheels = [
    { url = "https://files.pythonhosted.org/packages/a0/e3/59cd50310fc9b59512193629e1984c1f95e5c8ae6e5d8c69532ccc65a7fe/pycparser-2.23-py3-none-any.whl", hash = "sha256:e5c6e8d3fbad53479cab09ac03729e0a9faf2bee3db8208a550daf5af81a5934", size = 118140, upload-time = "2025-09-09T13:23:46.651Z" },
]

[[package]]
name = "pycryptodomex"
version = "3.23.0"
source = { registry = "https://pypi.org/simple" }
sdist = { url = "https://files.pythonhosted.org/packages/c9/85/e24bf90972a30b0fcd16c73009add1d7d7cd9140c2498a68252028899e41/pycryptodomex-3.23.0.tar.gz", hash = "sha256:71909758f010c82bc99b0abf4ea12012c98962fbf0583c2164f8b84533c2e4da", size = 4922157, upload-time = "2025-05-17T17:23:41.434Z" }
wheels = [
    { url = "https://files.pythonhosted.org/packages/dd/9c/1a8f35daa39784ed8adf93a694e7e5dc15c23c741bbda06e1d45f8979e9e/pycryptodomex-3.23.0-cp37-abi3-macosx_10_9_universal2.whl", hash = "sha256:06698f957fe1ab229a99ba2defeeae1c09af185baa909a31a5d1f9d42b1aaed6", size = 2499240, upload-time = "2025-05-17T17:22:46.953Z" },
    { url = "https://files.pythonhosted.org/packages/7a/62/f5221a191a97157d240cf6643747558759126c76ee92f29a3f4aee3197a5/pycryptodomex-3.23.0-cp37-abi3-macosx_10_9_x86_64.whl", hash = "sha256:b2c2537863eccef2d41061e82a881dcabb04944c5c06c5aa7110b577cc487545", size = 1644042, upload-time = "2025-05-17T17:22:49.098Z" },
    { url = "https://files.pythonhosted.org/packages/8c/fd/5a054543c8988d4ed7b612721d7e78a4b9bf36bc3c5ad45ef45c22d0060e/pycryptodomex-3.23.0-cp37-abi3-manylinux_2_17_aarch64.manylinux2014_aarch64.whl", hash = "sha256:43c446e2ba8df8889e0e16f02211c25b4934898384c1ec1ec04d7889c0333587", size = 2186227, upload-time = "2025-05-17T17:22:51.139Z" },
    { url = "https://files.pythonhosted.org/packages/c8/a9/8862616a85cf450d2822dbd4fff1fcaba90877907a6ff5bc2672cafe42f8/pycryptodomex-3.23.0-cp37-abi3-manylinux_2_17_x86_64.manylinux2014_x86_64.whl", hash = "sha256:f489c4765093fb60e2edafdf223397bc716491b2b69fe74367b70d6999257a5c", size = 2272578, upload-time = "2025-05-17T17:22:53.676Z" },
    { url = "https://files.pythonhosted.org/packages/46/9f/bda9c49a7c1842820de674ab36c79f4fbeeee03f8ff0e4f3546c3889076b/pycryptodomex-3.23.0-cp37-abi3-manylinux_2_5_i686.manylinux1_i686.manylinux_2_17_i686.manylinux2014_i686.whl", hash = "sha256:bdc69d0d3d989a1029df0eed67cc5e8e5d968f3724f4519bd03e0ec68df7543c", size = 2312166, upload-time = "2025-05-17T17:22:56.585Z" },
    { url = "https://files.pythonhosted.org/packages/03/cc/870b9bf8ca92866ca0186534801cf8d20554ad2a76ca959538041b7a7cf4/pycryptodomex-3.23.0-cp37-abi3-musllinux_1_2_aarch64.whl", hash = "sha256:6bbcb1dd0f646484939e142462d9e532482bc74475cecf9c4903d4e1cd21f003", size = 2185467, upload-time = "2025-05-17T17:22:59.237Z" },
    { url = "https://files.pythonhosted.org/packages/96/e3/ce9348236d8e669fea5dd82a90e86be48b9c341210f44e25443162aba187/pycryptodomex-3.23.0-cp37-abi3-musllinux_1_2_i686.whl", hash = "sha256:8a4fcd42ccb04c31268d1efeecfccfd1249612b4de6374205376b8f280321744", size = 2346104, upload-time = "2025-05-17T17:23:02.112Z" },
    { url = "https://files.pythonhosted.org/packages/a5/e9/e869bcee87beb89040263c416a8a50204f7f7a83ac11897646c9e71e0daf/pycryptodomex-3.23.0-cp37-abi3-musllinux_1_2_x86_64.whl", hash = "sha256:55ccbe27f049743a4caf4f4221b166560d3438d0b1e5ab929e07ae1702a4d6fd", size = 2271038, upload-time = "2025-05-17T17:23:04.872Z" },
    { url = "https://files.pythonhosted.org/packages/8d/67/09ee8500dd22614af5fbaa51a4aee6e342b5fa8aecf0a6cb9cbf52fa6d45/pycryptodomex-3.23.0-cp37-abi3-win32.whl", hash = "sha256:189afbc87f0b9f158386bf051f720e20fa6145975f1e76369303d0f31d1a8d7c", size = 1771969, upload-time = "2025-05-17T17:23:07.115Z" },
    { url = "https://files.pythonhosted.org/packages/69/96/11f36f71a865dd6df03716d33bd07a67e9d20f6b8d39820470b766af323c/pycryptodomex-3.23.0-cp37-abi3-win_amd64.whl", hash = "sha256:52e5ca58c3a0b0bd5e100a9fbc8015059b05cffc6c66ce9d98b4b45e023443b9", size = 1803124, upload-time = "2025-05-17T17:23:09.267Z" },
    { url = "https://files.pythonhosted.org/packages/f9/93/45c1cdcbeb182ccd2e144c693eaa097763b08b38cded279f0053ed53c553/pycryptodomex-3.23.0-cp37-abi3-win_arm64.whl", hash = "sha256:02d87b80778c171445d67e23d1caef279bf4b25c3597050ccd2e13970b57fd51", size = 1707161, upload-time = "2025-05-17T17:23:11.414Z" },
]

[[package]]
name = "pydantic"
version = "2.11.9"
source = { registry = "https://pypi.org/simple" }
dependencies = [
    { name = "annotated-types" },
    { name = "pydantic-core" },
    { name = "typing-extensions" },
    { name = "typing-inspection" },
]
sdist = { url = "https://files.pythonhosted.org/packages/ff/5d/09a551ba512d7ca404d785072700d3f6727a02f6f3c24ecfd081c7cf0aa8/pydantic-2.11.9.tar.gz", hash = "sha256:6b8ffda597a14812a7975c90b82a8a2e777d9257aba3453f973acd3c032a18e2", size = 788495, upload-time = "2025-09-13T11:26:39.325Z" }
wheels = [
    { url = "https://files.pythonhosted.org/packages/3e/d3/108f2006987c58e76691d5ae5d200dd3e0f532cb4e5fa3560751c3a1feba/pydantic-2.11.9-py3-none-any.whl", hash = "sha256:c42dd626f5cfc1c6950ce6205ea58c93efa406da65f479dcb4029d5934857da2", size = 444855, upload-time = "2025-09-13T11:26:36.909Z" },
]

[package.optional-dependencies]
email = [
    { name = "email-validator" },
]

[[package]]
name = "pydantic-core"
version = "2.33.2"
source = { registry = "https://pypi.org/simple" }
dependencies = [
    { name = "typing-extensions" },
]
sdist = { url = "https://files.pythonhosted.org/packages/ad/88/5f2260bdfae97aabf98f1778d43f69574390ad787afb646292a638c923d4/pydantic_core-2.33.2.tar.gz", hash = "sha256:7cb8bc3605c29176e1b105350d2e6474142d7c1bd1d9327c4a9bdb46bf827acc", size = 435195, upload-time = "2025-04-23T18:33:52.104Z" }
wheels = [
    { url = "https://files.pythonhosted.org/packages/18/8a/2b41c97f554ec8c71f2a8a5f85cb56a8b0956addfe8b0efb5b3d77e8bdc3/pydantic_core-2.33.2-cp312-cp312-macosx_10_12_x86_64.whl", hash = "sha256:a7ec89dc587667f22b6a0b6579c249fca9026ce7c333fc142ba42411fa243cdc", size = 2009000, upload-time = "2025-04-23T18:31:25.863Z" },
    { url = "https://files.pythonhosted.org/packages/a1/02/6224312aacb3c8ecbaa959897af57181fb6cf3a3d7917fd44d0f2917e6f2/pydantic_core-2.33.2-cp312-cp312-macosx_11_0_arm64.whl", hash = "sha256:3c6db6e52c6d70aa0d00d45cdb9b40f0433b96380071ea80b09277dba021ddf7", size = 1847996, upload-time = "2025-04-23T18:31:27.341Z" },
    { url = "https://files.pythonhosted.org/packages/d6/46/6dcdf084a523dbe0a0be59d054734b86a981726f221f4562aed313dbcb49/pydantic_core-2.33.2-cp312-cp312-manylinux_2_17_aarch64.manylinux2014_aarch64.whl", hash = "sha256:4e61206137cbc65e6d5256e1166f88331d3b6238e082d9f74613b9b765fb9025", size = 1880957, upload-time = "2025-04-23T18:31:28.956Z" },
    { url = "https://files.pythonhosted.org/packages/ec/6b/1ec2c03837ac00886ba8160ce041ce4e325b41d06a034adbef11339ae422/pydantic_core-2.33.2-cp312-cp312-manylinux_2_17_armv7l.manylinux2014_armv7l.whl", hash = "sha256:eb8c529b2819c37140eb51b914153063d27ed88e3bdc31b71198a198e921e011", size = 1964199, upload-time = "2025-04-23T18:31:31.025Z" },
    { url = "https://files.pythonhosted.org/packages/2d/1d/6bf34d6adb9debd9136bd197ca72642203ce9aaaa85cfcbfcf20f9696e83/pydantic_core-2.33.2-cp312-cp312-manylinux_2_17_ppc64le.manylinux2014_ppc64le.whl", hash = "sha256:c52b02ad8b4e2cf14ca7b3d918f3eb0ee91e63b3167c32591e57c4317e134f8f", size = 2120296, upload-time = "2025-04-23T18:31:32.514Z" },
    { url = "https://files.pythonhosted.org/packages/e0/94/2bd0aaf5a591e974b32a9f7123f16637776c304471a0ab33cf263cf5591a/pydantic_core-2.33.2-cp312-cp312-manylinux_2_17_s390x.manylinux2014_s390x.whl", hash = "sha256:96081f1605125ba0855dfda83f6f3df5ec90c61195421ba72223de35ccfb2f88", size = 2676109, upload-time = "2025-04-23T18:31:33.958Z" },
    { url = "https://files.pythonhosted.org/packages/f9/41/4b043778cf9c4285d59742281a769eac371b9e47e35f98ad321349cc5d61/pydantic_core-2.33.2-cp312-cp312-manylinux_2_17_x86_64.manylinux2014_x86_64.whl", hash = "sha256:8f57a69461af2a5fa6e6bbd7a5f60d3b7e6cebb687f55106933188e79ad155c1", size = 2002028, upload-time = "2025-04-23T18:31:39.095Z" },
    { url = "https://files.pythonhosted.org/packages/cb/d5/7bb781bf2748ce3d03af04d5c969fa1308880e1dca35a9bd94e1a96a922e/pydantic_core-2.33.2-cp312-cp312-manylinux_2_5_i686.manylinux1_i686.whl", hash = "sha256:572c7e6c8bb4774d2ac88929e3d1f12bc45714ae5ee6d9a788a9fb35e60bb04b", size = 2100044, upload-time = "2025-04-23T18:31:41.034Z" },
    { url = "https://files.pythonhosted.org/packages/fe/36/def5e53e1eb0ad896785702a5bbfd25eed546cdcf4087ad285021a90ed53/pydantic_core-2.33.2-cp312-cp312-musllinux_1_1_aarch64.whl", hash = "sha256:db4b41f9bd95fbe5acd76d89920336ba96f03e149097365afe1cb092fceb89a1", size = 2058881, upload-time = "2025-04-23T18:31:42.757Z" },
    { url = "https://files.pythonhosted.org/packages/01/6c/57f8d70b2ee57fc3dc8b9610315949837fa8c11d86927b9bb044f8705419/pydantic_core-2.33.2-cp312-cp312-musllinux_1_1_armv7l.whl", hash = "sha256:fa854f5cf7e33842a892e5c73f45327760bc7bc516339fda888c75ae60edaeb6", size = 2227034, upload-time = "2025-04-23T18:31:44.304Z" },
    { url = "https://files.pythonhosted.org/packages/27/b9/9c17f0396a82b3d5cbea4c24d742083422639e7bb1d5bf600e12cb176a13/pydantic_core-2.33.2-cp312-cp312-musllinux_1_1_x86_64.whl", hash = "sha256:5f483cfb75ff703095c59e365360cb73e00185e01aaea067cd19acffd2ab20ea", size = 2234187, upload-time = "2025-04-23T18:31:45.891Z" },
    { url = "https://files.pythonhosted.org/packages/b0/6a/adf5734ffd52bf86d865093ad70b2ce543415e0e356f6cacabbc0d9ad910/pydantic_core-2.33.2-cp312-cp312-win32.whl", hash = "sha256:9cb1da0f5a471435a7bc7e439b8a728e8b61e59784b2af70d7c169f8dd8ae290", size = 1892628, upload-time = "2025-04-23T18:31:47.819Z" },
    { url = "https://files.pythonhosted.org/packages/43/e4/5479fecb3606c1368d496a825d8411e126133c41224c1e7238be58b87d7e/pydantic_core-2.33.2-cp312-cp312-win_amd64.whl", hash = "sha256:f941635f2a3d96b2973e867144fde513665c87f13fe0e193c158ac51bfaaa7b2", size = 1955866, upload-time = "2025-04-23T18:31:49.635Z" },
    { url = "https://files.pythonhosted.org/packages/0d/24/8b11e8b3e2be9dd82df4b11408a67c61bb4dc4f8e11b5b0fc888b38118b5/pydantic_core-2.33.2-cp312-cp312-win_arm64.whl", hash = "sha256:cca3868ddfaccfbc4bfb1d608e2ccaaebe0ae628e1416aeb9c4d88c001bb45ab", size = 1888894, upload-time = "2025-04-23T18:31:51.609Z" },
]

[[package]]
name = "pydantic-extra-types"
version = "2.10.5"
source = { registry = "https://pypi.org/simple" }
dependencies = [
    { name = "pydantic" },
    { name = "typing-extensions" },
]
sdist = { url = "https://files.pythonhosted.org/packages/7e/ba/4178111ec4116c54e1dc7ecd2a1ff8f54256cdbd250e576882911e8f710a/pydantic_extra_types-2.10.5.tar.gz", hash = "sha256:1dcfa2c0cf741a422f088e0dbb4690e7bfadaaf050da3d6f80d6c3cf58a2bad8", size = 138429, upload-time = "2025-06-02T09:31:52.713Z" }
wheels = [
    { url = "https://files.pythonhosted.org/packages/70/1a/5f4fd9e7285f10c44095a4f9fe17d0f358d1702a7c74a9278c794e8a7537/pydantic_extra_types-2.10.5-py3-none-any.whl", hash = "sha256:b60c4e23d573a69a4f1a16dd92888ecc0ef34fb0e655b4f305530377fa70e7a8", size = 38315, upload-time = "2025-06-02T09:31:51.229Z" },
]

[package.optional-dependencies]
pycountry = [
    { name = "pycountry" },
]

[[package]]
name = "pydantic-settings"
version = "2.10.1"
source = { registry = "https://pypi.org/simple" }
dependencies = [
    { name = "pydantic" },
    { name = "python-dotenv" },
    { name = "typing-inspection" },
]
sdist = { url = "https://files.pythonhosted.org/packages/68/85/1ea668bbab3c50071ca613c6ab30047fb36ab0da1b92fa8f17bbc38fd36c/pydantic_settings-2.10.1.tar.gz", hash = "sha256:06f0062169818d0f5524420a360d632d5857b83cffd4d42fe29597807a1614ee", size = 172583, upload-time = "2025-06-24T13:26:46.841Z" }
wheels = [
    { url = "https://files.pythonhosted.org/packages/58/f0/427018098906416f580e3cf1366d3b1abfb408a0652e9f31600c24a1903c/pydantic_settings-2.10.1-py3-none-any.whl", hash = "sha256:a60952460b99cf661dc25c29c0ef171721f98bfcb52ef8d9ea4c943d7c8cc796", size = 45235, upload-time = "2025-06-24T13:26:45.485Z" },
]

[[package]]
name = "pygments"
version = "2.19.2"
source = { registry = "https://pypi.org/simple" }
sdist = { url = "https://files.pythonhosted.org/packages/b0/77/a5b8c569bf593b0140bde72ea885a803b82086995367bf2037de0159d924/pygments-2.19.2.tar.gz", hash = "sha256:636cb2477cec7f8952536970bc533bc43743542f70392ae026374600add5b887", size = 4968631, upload-time = "2025-06-21T13:39:12.283Z" }
wheels = [
    { url = "https://files.pythonhosted.org/packages/c7/21/705964c7812476f378728bdf590ca4b771ec72385c533964653c68e86bdc/pygments-2.19.2-py3-none-any.whl", hash = "sha256:86540386c03d588bb81d44bc3928634ff26449851e99741617ecb9037ee5ec0b", size = 1225217, upload-time = "2025-06-21T13:39:07.939Z" },
]

[[package]]
name = "pylatexenc"
version = "3.0a33"
source = { registry = "https://pypi.org/simple" }
sdist = { url = "https://files.pythonhosted.org/packages/97/6c/37cf2bfa76f122885acec21d62018fd9503ece009a05ea5d32dd348133e2/pylatexenc-3.0a33.tar.gz", hash = "sha256:087c9d6d280ba1242e01caf0a6436b18e9790e07148eb9430aeaa51b68d2c114", size = 205228, upload-time = "2025-08-26T09:09:26.385Z" }
wheels = [
    { url = "https://files.pythonhosted.org/packages/c6/43/0a8a0b4b42b9b38f01f255b777bd4697099eb75ea7201444b528794a2a4f/pylatexenc-3.0a33-py3-none-any.whl", hash = "sha256:71221905d8e731c0600cde10af08f16f539723b6ffe17f478e56f5c0208c507a", size = 267673, upload-time = "2025-08-26T09:09:24.832Z" },
]

[[package]]
name = "pyparsing"
version = "3.2.3"
source = { registry = "https://pypi.org/simple" }
sdist = { url = "https://files.pythonhosted.org/packages/bb/22/f1129e69d94ffff626bdb5c835506b3a5b4f3d070f17ea295e12c2c6f60f/pyparsing-3.2.3.tar.gz", hash = "sha256:b9c13f1ab8b3b542f72e28f634bad4de758ab3ce4546e4301970ad6fa77c38be", size = 1088608, upload-time = "2025-03-25T05:01:28.114Z" }
wheels = [
    { url = "https://files.pythonhosted.org/packages/05/e7/df2285f3d08fee213f2d041540fa4fc9ca6c2d44cf36d3a035bf2a8d2bcc/pyparsing-3.2.3-py3-none-any.whl", hash = "sha256:a749938e02d6fd0b59b356ca504a24982314bb090c383e3cf201c95ef7e2bfcf", size = 111120, upload-time = "2025-03-25T05:01:24.908Z" },
]

[[package]]
name = "pytest"
version = "8.4.2"
source = { registry = "https://pypi.org/simple" }
dependencies = [
    { name = "colorama", marker = "sys_platform == 'win32'" },
    { name = "iniconfig" },
    { name = "packaging" },
    { name = "pluggy" },
    { name = "pygments" },
]
sdist = { url = "https://files.pythonhosted.org/packages/a3/5c/00a0e072241553e1a7496d638deababa67c5058571567b92a7eaa258397c/pytest-8.4.2.tar.gz", hash = "sha256:86c0d0b93306b961d58d62a4db4879f27fe25513d4b969df351abdddb3c30e01", size = 1519618, upload-time = "2025-09-04T14:34:22.711Z" }
wheels = [
    { url = "https://files.pythonhosted.org/packages/a8/a4/20da314d277121d6534b3a980b29035dcd51e6744bd79075a6ce8fa4eb8d/pytest-8.4.2-py3-none-any.whl", hash = "sha256:872f880de3fc3a5bdc88a11b39c9710c3497a547cfa9320bc3c5e62fbf272e79", size = 365750, upload-time = "2025-09-04T14:34:20.226Z" },
]

[[package]]
name = "python-dateutil"
version = "2.9.0.post0"
source = { registry = "https://pypi.org/simple" }
dependencies = [
    { name = "six" },
]
sdist = { url = "https://files.pythonhosted.org/packages/66/c0/0c8b6ad9f17a802ee498c46e004a0eb49bc148f2fd230864601a86dcf6db/python-dateutil-2.9.0.post0.tar.gz", hash = "sha256:37dd54208da7e1cd875388217d5e00ebd4179249f90fb72437e91a35459a0ad3", size = 342432, upload-time = "2024-03-01T18:36:20.211Z" }
wheels = [
    { url = "https://files.pythonhosted.org/packages/ec/57/56b9bcc3c9c6a792fcbaf139543cee77261f3651ca9da0c93f5c1221264b/python_dateutil-2.9.0.post0-py2.py3-none-any.whl", hash = "sha256:a8b2bc7bffae282281c8140a97d3aa9c14da0b136dfe83f850eea9a5f7470427", size = 229892, upload-time = "2024-03-01T18:36:18.57Z" },
]

[[package]]
name = "python-dotenv"
version = "1.1.1"
source = { registry = "https://pypi.org/simple" }
sdist = { url = "https://files.pythonhosted.org/packages/f6/b0/4bc07ccd3572a2f9df7e6782f52b0c6c90dcbb803ac4a167702d7d0dfe1e/python_dotenv-1.1.1.tar.gz", hash = "sha256:a8a6399716257f45be6a007360200409fce5cda2661e3dec71d23dc15f6189ab", size = 41978, upload-time = "2025-06-24T04:21:07.341Z" }
wheels = [
    { url = "https://files.pythonhosted.org/packages/5f/ed/539768cf28c661b5b068d66d96a2f155c4971a5d55684a514c1a0e0dec2f/python_dotenv-1.1.1-py3-none-any.whl", hash = "sha256:31f23644fe2602f88ff55e1f5c79ba497e01224ee7737937930c448e4d0e24dc", size = 20556, upload-time = "2025-06-24T04:21:06.073Z" },
]

[[package]]
name = "python-json-logger"
version = "4.0.0rc1"
source = { registry = "https://pypi.org/simple" }
sdist = { url = "https://files.pythonhosted.org/packages/d7/98/fa01e777038b50810cd351a8f00168001a8107585c6d94e8a95ed7fcb47e/python_json_logger-4.0.0rc1.tar.gz", hash = "sha256:5101446c99c2430f0ed15db5714a8380a2ea01ae687044a2877f58b8708bec31", size = 17679, upload-time = "2025-09-07T03:24:06.884Z" }
wheels = [
    { url = "https://files.pythonhosted.org/packages/c0/7b/2a5f9252c8d4fd7c961b815edcd5e44d32cf9b4d7c7506ccb136dfe2bdf0/python_json_logger-4.0.0rc1-py3-none-any.whl", hash = "sha256:bc94a9eb63c070cb9b34b474eba1148d558cfb85c222a8b8f685e9d30a00f876", size = 15591, upload-time = "2025-09-07T03:24:05.013Z" },
]

[[package]]
name = "python-multipart"
version = "0.0.20"
source = { registry = "https://pypi.org/simple" }
sdist = { url = "https://files.pythonhosted.org/packages/f3/87/f44d7c9f274c7ee665a29b885ec97089ec5dc034c7f3fafa03da9e39a09e/python_multipart-0.0.20.tar.gz", hash = "sha256:8dd0cab45b8e23064ae09147625994d090fa46f5b0d1e13af944c331a7fa9d13", size = 37158, upload-time = "2024-12-16T19:45:46.972Z" }
wheels = [
    { url = "https://files.pythonhosted.org/packages/45/58/38b5afbc1a800eeea951b9285d3912613f2603bdf897a4ab0f4bd7f405fc/python_multipart-0.0.20-py3-none-any.whl", hash = "sha256:8a62d3a8335e06589fe01f2a3e178cdcc632f3fbe0d492ad9ee0ec35aab1f104", size = 24546, upload-time = "2024-12-16T19:45:44.423Z" },
]

[[package]]
name = "pytz"
version = "2025.2"
source = { registry = "https://pypi.org/simple" }
sdist = { url = "https://files.pythonhosted.org/packages/f8/bf/abbd3cdfb8fbc7fb3d4d38d320f2441b1e7cbe29be4f23797b4a2b5d8aac/pytz-2025.2.tar.gz", hash = "sha256:360b9e3dbb49a209c21ad61809c7fb453643e048b38924c765813546746e81c3", size = 320884, upload-time = "2025-03-25T02:25:00.538Z" }
wheels = [
    { url = "https://files.pythonhosted.org/packages/81/c4/34e93fe5f5429d7570ec1fa436f1986fb1f00c3e0f43a589fe2bbcd22c3f/pytz-2025.2-py2.py3-none-any.whl", hash = "sha256:5ddf76296dd8c44c26eb8f4b6f35488f3ccbf6fbbd7adee0b7262d43f0ec2f00", size = 509225, upload-time = "2025-03-25T02:24:58.468Z" },
]

[[package]]
name = "pywin32"
version = "311"
source = { registry = "https://pypi.org/simple" }
wheels = [
    { url = "https://files.pythonhosted.org/packages/e7/ab/01ea1943d4eba0f850c3c61e78e8dd59757ff815ff3ccd0a84de5f541f42/pywin32-311-cp312-cp312-win32.whl", hash = "sha256:750ec6e621af2b948540032557b10a2d43b0cee2ae9758c54154d711cc852d31", size = 8706543, upload-time = "2025-07-14T20:13:20.765Z" },
    { url = "https://files.pythonhosted.org/packages/d1/a8/a0e8d07d4d051ec7502cd58b291ec98dcc0c3fff027caad0470b72cfcc2f/pywin32-311-cp312-cp312-win_amd64.whl", hash = "sha256:b8c095edad5c211ff31c05223658e71bf7116daa0ecf3ad85f3201ea3190d067", size = 9495040, upload-time = "2025-07-14T20:13:22.543Z" },
    { url = "https://files.pythonhosted.org/packages/ba/3a/2ae996277b4b50f17d61f0603efd8253cb2d79cc7ae159468007b586396d/pywin32-311-cp312-cp312-win_arm64.whl", hash = "sha256:e286f46a9a39c4a18b319c28f59b61de793654af2f395c102b4f819e584b5852", size = 8710102, upload-time = "2025-07-14T20:13:24.682Z" },
]

[[package]]
name = "pyyaml"
version = "6.0.2"
source = { registry = "https://pypi.org/simple" }
sdist = { url = "https://files.pythonhosted.org/packages/54/ed/79a089b6be93607fa5cdaedf301d7dfb23af5f25c398d5ead2525b063e17/pyyaml-6.0.2.tar.gz", hash = "sha256:d584d9ec91ad65861cc08d42e834324ef890a082e591037abe114850ff7bbc3e", size = 130631, upload-time = "2024-08-06T20:33:50.674Z" }
wheels = [
    { url = "https://files.pythonhosted.org/packages/86/0c/c581167fc46d6d6d7ddcfb8c843a4de25bdd27e4466938109ca68492292c/PyYAML-6.0.2-cp312-cp312-macosx_10_9_x86_64.whl", hash = "sha256:c70c95198c015b85feafc136515252a261a84561b7b1d51e3384e0655ddf25ab", size = 183873, upload-time = "2024-08-06T20:32:25.131Z" },
    { url = "https://files.pythonhosted.org/packages/a8/0c/38374f5bb272c051e2a69281d71cba6fdb983413e6758b84482905e29a5d/PyYAML-6.0.2-cp312-cp312-macosx_11_0_arm64.whl", hash = "sha256:ce826d6ef20b1bc864f0a68340c8b3287705cae2f8b4b1d932177dcc76721725", size = 173302, upload-time = "2024-08-06T20:32:26.511Z" },
    { url = "https://files.pythonhosted.org/packages/c3/93/9916574aa8c00aa06bbac729972eb1071d002b8e158bd0e83a3b9a20a1f7/PyYAML-6.0.2-cp312-cp312-manylinux_2_17_aarch64.manylinux2014_aarch64.whl", hash = "sha256:1f71ea527786de97d1a0cc0eacd1defc0985dcf6b3f17bb77dcfc8c34bec4dc5", size = 739154, upload-time = "2024-08-06T20:32:28.363Z" },
    { url = "https://files.pythonhosted.org/packages/95/0f/b8938f1cbd09739c6da569d172531567dbcc9789e0029aa070856f123984/PyYAML-6.0.2-cp312-cp312-manylinux_2_17_s390x.manylinux2014_s390x.whl", hash = "sha256:9b22676e8097e9e22e36d6b7bda33190d0d400f345f23d4065d48f4ca7ae0425", size = 766223, upload-time = "2024-08-06T20:32:30.058Z" },
    { url = "https://files.pythonhosted.org/packages/b9/2b/614b4752f2e127db5cc206abc23a8c19678e92b23c3db30fc86ab731d3bd/PyYAML-6.0.2-cp312-cp312-manylinux_2_17_x86_64.manylinux2014_x86_64.whl", hash = "sha256:80bab7bfc629882493af4aa31a4cfa43a4c57c83813253626916b8c7ada83476", size = 767542, upload-time = "2024-08-06T20:32:31.881Z" },
    { url = "https://files.pythonhosted.org/packages/d4/00/dd137d5bcc7efea1836d6264f049359861cf548469d18da90cd8216cf05f/PyYAML-6.0.2-cp312-cp312-musllinux_1_1_aarch64.whl", hash = "sha256:0833f8694549e586547b576dcfaba4a6b55b9e96098b36cdc7ebefe667dfed48", size = 731164, upload-time = "2024-08-06T20:32:37.083Z" },
    { url = "https://files.pythonhosted.org/packages/c9/1f/4f998c900485e5c0ef43838363ba4a9723ac0ad73a9dc42068b12aaba4e4/PyYAML-6.0.2-cp312-cp312-musllinux_1_1_x86_64.whl", hash = "sha256:8b9c7197f7cb2738065c481a0461e50ad02f18c78cd75775628afb4d7137fb3b", size = 756611, upload-time = "2024-08-06T20:32:38.898Z" },
    { url = "https://files.pythonhosted.org/packages/df/d1/f5a275fdb252768b7a11ec63585bc38d0e87c9e05668a139fea92b80634c/PyYAML-6.0.2-cp312-cp312-win32.whl", hash = "sha256:ef6107725bd54b262d6dedcc2af448a266975032bc85ef0172c5f059da6325b4", size = 140591, upload-time = "2024-08-06T20:32:40.241Z" },
    { url = "https://files.pythonhosted.org/packages/0c/e8/4f648c598b17c3d06e8753d7d13d57542b30d56e6c2dedf9c331ae56312e/PyYAML-6.0.2-cp312-cp312-win_amd64.whl", hash = "sha256:7e7401d0de89a9a855c839bc697c079a4af81cf878373abd7dc625847d25cbd8", size = 156338, upload-time = "2024-08-06T20:32:41.93Z" },
]

[[package]]
name = "pyzmq"
version = "27.1.0"
source = { registry = "https://pypi.org/simple" }
dependencies = [
    { name = "cffi", marker = "implementation_name == 'pypy'" },
]
sdist = { url = "https://files.pythonhosted.org/packages/04/0b/3c9baedbdf613ecaa7aa07027780b8867f57b6293b6ee50de316c9f3222b/pyzmq-27.1.0.tar.gz", hash = "sha256:ac0765e3d44455adb6ddbf4417dcce460fc40a05978c08efdf2948072f6db540", size = 281750, upload-time = "2025-09-08T23:10:18.157Z" }
wheels = [
    { url = "https://files.pythonhosted.org/packages/92/e7/038aab64a946d535901103da16b953c8c9cc9c961dadcbf3609ed6428d23/pyzmq-27.1.0-cp312-abi3-macosx_10_15_universal2.whl", hash = "sha256:452631b640340c928fa343801b0d07eb0c3789a5ffa843f6e1a9cee0ba4eb4fc", size = 1306279, upload-time = "2025-09-08T23:08:03.807Z" },
    { url = "https://files.pythonhosted.org/packages/e8/5e/c3c49fdd0f535ef45eefcc16934648e9e59dace4a37ee88fc53f6cd8e641/pyzmq-27.1.0-cp312-abi3-manylinux2014_i686.manylinux_2_17_i686.whl", hash = "sha256:1c179799b118e554b66da67d88ed66cd37a169f1f23b5d9f0a231b4e8d44a113", size = 895645, upload-time = "2025-09-08T23:08:05.301Z" },
    { url = "https://files.pythonhosted.org/packages/f8/e5/b0b2504cb4e903a74dcf1ebae157f9e20ebb6ea76095f6cfffea28c42ecd/pyzmq-27.1.0-cp312-abi3-manylinux_2_26_aarch64.manylinux_2_28_aarch64.whl", hash = "sha256:3837439b7f99e60312f0c926a6ad437b067356dc2bc2ec96eb395fd0fe804233", size = 652574, upload-time = "2025-09-08T23:08:06.828Z" },
    { url = "https://files.pythonhosted.org/packages/f8/9b/c108cdb55560eaf253f0cbdb61b29971e9fb34d9c3499b0e96e4e60ed8a5/pyzmq-27.1.0-cp312-abi3-manylinux_2_26_x86_64.manylinux_2_28_x86_64.whl", hash = "sha256:43ad9a73e3da1fab5b0e7e13402f0b2fb934ae1c876c51d0afff0e7c052eca31", size = 840995, upload-time = "2025-09-08T23:08:08.396Z" },
    { url = "https://files.pythonhosted.org/packages/c2/bb/b79798ca177b9eb0825b4c9998c6af8cd2a7f15a6a1a4272c1d1a21d382f/pyzmq-27.1.0-cp312-abi3-musllinux_1_2_aarch64.whl", hash = "sha256:0de3028d69d4cdc475bfe47a6128eb38d8bc0e8f4d69646adfbcd840facbac28", size = 1642070, upload-time = "2025-09-08T23:08:09.989Z" },
    { url = "https://files.pythonhosted.org/packages/9c/80/2df2e7977c4ede24c79ae39dcef3899bfc5f34d1ca7a5b24f182c9b7a9ca/pyzmq-27.1.0-cp312-abi3-musllinux_1_2_i686.whl", hash = "sha256:cf44a7763aea9298c0aa7dbf859f87ed7012de8bda0f3977b6fb1d96745df856", size = 2021121, upload-time = "2025-09-08T23:08:11.907Z" },
    { url = "https://files.pythonhosted.org/packages/46/bd/2d45ad24f5f5ae7e8d01525eb76786fa7557136555cac7d929880519e33a/pyzmq-27.1.0-cp312-abi3-musllinux_1_2_x86_64.whl", hash = "sha256:f30f395a9e6fbca195400ce833c731e7b64c3919aa481af4d88c3759e0cb7496", size = 1878550, upload-time = "2025-09-08T23:08:13.513Z" },
    { url = "https://files.pythonhosted.org/packages/e6/2f/104c0a3c778d7c2ab8190e9db4f62f0b6957b53c9d87db77c284b69f33ea/pyzmq-27.1.0-cp312-abi3-win32.whl", hash = "sha256:250e5436a4ba13885494412b3da5d518cd0d3a278a1ae640e113c073a5f88edd", size = 559184, upload-time = "2025-09-08T23:08:15.163Z" },
    { url = "https://files.pythonhosted.org/packages/fc/7f/a21b20d577e4100c6a41795842028235998a643b1ad406a6d4163ea8f53e/pyzmq-27.1.0-cp312-abi3-win_amd64.whl", hash = "sha256:9ce490cf1d2ca2ad84733aa1d69ce6855372cb5ce9223802450c9b2a7cba0ccf", size = 619480, upload-time = "2025-09-08T23:08:17.192Z" },
    { url = "https://files.pythonhosted.org/packages/78/c2/c012beae5f76b72f007a9e91ee9401cb88c51d0f83c6257a03e785c81cc2/pyzmq-27.1.0-cp312-abi3-win_arm64.whl", hash = "sha256:75a2f36223f0d535a0c919e23615fc85a1e23b71f40c7eb43d7b1dedb4d8f15f", size = 552993, upload-time = "2025-09-08T23:08:18.926Z" },
]

[[package]]
name = "ray"
version = "2.49.1"
source = { registry = "https://pypi.org/simple" }
dependencies = [
    { name = "click" },
    { name = "filelock" },
    { name = "jsonschema" },
    { name = "msgpack" },
    { name = "packaging" },
    { name = "protobuf" },
    { name = "pyyaml" },
    { name = "requests" },
]
wheels = [
    { url = "https://files.pythonhosted.org/packages/27/3d/bcfab305bbbb18b47071fc03688bfeb50460dd9b43fa0c18bbdb65712aa8/ray-2.49.1-cp312-cp312-macosx_12_0_arm64.whl", hash = "sha256:f7a715855d179c1dd6ae2e8b5f8919638cde379a5b157963a0bd74d1178b8b5a", size = 66857611, upload-time = "2025-09-03T00:25:37.096Z" },
    { url = "https://files.pythonhosted.org/packages/ed/76/8530d5fc58cf73aef433567db5df5b703436e4891bc16c6cd66bee7125c8/ray-2.49.1-cp312-cp312-macosx_12_0_x86_64.whl", hash = "sha256:f9365de3a9a661ccf089dfaac01c8b68ba00c98443330ef678e0c0248272c722", size = 69262881, upload-time = "2025-09-03T00:25:42.633Z" },
    { url = "https://files.pythonhosted.org/packages/c6/ba/77eae921fc2595087516df6efc0ca03caacc14d16592341985916f1aed13/ray-2.49.1-cp312-cp312-manylinux2014_aarch64.whl", hash = "sha256:cf63b916e399c2a4d484249611a96cee283cef32e544126115a4ad3e872c34eb", size = 69287149, upload-time = "2025-09-03T00:25:47.605Z" },
    { url = "https://files.pythonhosted.org/packages/00/02/c81260c0f94bd34a1442ea488bdd433dfc9e6ed6211c9a59bc4157b8e00e/ray-2.49.1-cp312-cp312-manylinux2014_x86_64.whl", hash = "sha256:484064fca02732e0b6f4a09dad0d1fb6abd4ca4b6d9bf7c26ab7a17a2887cd09", size = 70114899, upload-time = "2025-09-03T00:25:53.144Z" },
    { url = "https://files.pythonhosted.org/packages/f4/fe/049ec402bccf0fa38f648834b496fc9c707b7593273cf9bdaf085c72b071/ray-2.49.1-cp312-cp312-win_amd64.whl", hash = "sha256:96bfdc301f38ce626fd638396cd2f52c6e3c6ba751b475f54db17152c4bdf5ab", size = 26223630, upload-time = "2025-09-03T00:25:59.965Z" },
]

[package.optional-dependencies]
cgraph = [
    { name = "cupy-cuda12x", marker = "sys_platform != 'darwin'" },
]

[[package]]
name = "referencing"
version = "0.36.2"
source = { registry = "https://pypi.org/simple" }
dependencies = [
    { name = "attrs" },
    { name = "rpds-py" },
    { name = "typing-extensions" },
]
sdist = { url = "https://files.pythonhosted.org/packages/2f/db/98b5c277be99dd18bfd91dd04e1b759cad18d1a338188c936e92f921c7e2/referencing-0.36.2.tar.gz", hash = "sha256:df2e89862cd09deabbdba16944cc3f10feb6b3e6f18e902f7cc25609a34775aa", size = 74744, upload-time = "2025-01-25T08:48:16.138Z" }
wheels = [
    { url = "https://files.pythonhosted.org/packages/c1/b1/3baf80dc6d2b7bc27a95a67752d0208e410351e3feb4eb78de5f77454d8d/referencing-0.36.2-py3-none-any.whl", hash = "sha256:e8699adbbf8b5c7de96d8ffa0eb5c158b3beafce084968e2ea8bb08c6794dcd0", size = 26775, upload-time = "2025-01-25T08:48:14.241Z" },
]

[[package]]
name = "regex"
version = "2025.9.1"
source = { registry = "https://pypi.org/simple" }
sdist = { url = "https://files.pythonhosted.org/packages/b2/5a/4c63457fbcaf19d138d72b2e9b39405954f98c0349b31c601bfcb151582c/regex-2025.9.1.tar.gz", hash = "sha256:88ac07b38d20b54d79e704e38aa3bd2c0f8027432164226bdee201a1c0c9c9ff", size = 400852, upload-time = "2025-09-01T22:10:10.479Z" }
wheels = [
    { url = "https://files.pythonhosted.org/packages/39/ef/a0372febc5a1d44c1be75f35d7e5aff40c659ecde864d7fa10e138f75e74/regex-2025.9.1-cp312-cp312-macosx_10_13_universal2.whl", hash = "sha256:84a25164bd8dcfa9f11c53f561ae9766e506e580b70279d05a7946510bdd6f6a", size = 486317, upload-time = "2025-09-01T22:08:34.529Z" },
    { url = "https://files.pythonhosted.org/packages/b5/25/d64543fb7eb41a1024786d518cc57faf1ce64aa6e9ddba097675a0c2f1d2/regex-2025.9.1-cp312-cp312-macosx_10_13_x86_64.whl", hash = "sha256:645e88a73861c64c1af558dd12294fb4e67b5c1eae0096a60d7d8a2143a611c7", size = 289698, upload-time = "2025-09-01T22:08:36.162Z" },
    { url = "https://files.pythonhosted.org/packages/d8/dc/fbf31fc60be317bd9f6f87daa40a8a9669b3b392aa8fe4313df0a39d0722/regex-2025.9.1-cp312-cp312-macosx_11_0_arm64.whl", hash = "sha256:10a450cba5cd5409526ee1d4449f42aad38dd83ac6948cbd6d7f71ca7018f7db", size = 287242, upload-time = "2025-09-01T22:08:37.794Z" },
    { url = "https://files.pythonhosted.org/packages/0f/74/f933a607a538f785da5021acf5323961b4620972e2c2f1f39b6af4b71db7/regex-2025.9.1-cp312-cp312-manylinux2014_aarch64.manylinux_2_17_aarch64.manylinux_2_28_aarch64.whl", hash = "sha256:e9dc5991592933a4192c166eeb67b29d9234f9c86344481173d1bc52f73a7104", size = 797441, upload-time = "2025-09-01T22:08:39.108Z" },
    { url = "https://files.pythonhosted.org/packages/89/d0/71fc49b4f20e31e97f199348b8c4d6e613e7b6a54a90eb1b090c2b8496d7/regex-2025.9.1-cp312-cp312-manylinux2014_ppc64le.manylinux_2_17_ppc64le.manylinux_2_28_ppc64le.whl", hash = "sha256:a32291add816961aab472f4fad344c92871a2ee33c6c219b6598e98c1f0108f2", size = 862654, upload-time = "2025-09-01T22:08:40.586Z" },
    { url = "https://files.pythonhosted.org/packages/59/05/984edce1411a5685ba9abbe10d42cdd9450aab4a022271f9585539788150/regex-2025.9.1-cp312-cp312-manylinux2014_s390x.manylinux_2_17_s390x.manylinux_2_28_s390x.whl", hash = "sha256:588c161a68a383478e27442a678e3b197b13c5ba51dbba40c1ccb8c4c7bee9e9", size = 910862, upload-time = "2025-09-01T22:08:42.416Z" },
    { url = "https://files.pythonhosted.org/packages/b2/02/5c891bb5fe0691cc1bad336e3a94b9097fbcf9707ec8ddc1dce9f0397289/regex-2025.9.1-cp312-cp312-manylinux2014_x86_64.manylinux_2_17_x86_64.manylinux_2_28_x86_64.whl", hash = "sha256:47829ffaf652f30d579534da9085fe30c171fa2a6744a93d52ef7195dc38218b", size = 801991, upload-time = "2025-09-01T22:08:44.072Z" },
    { url = "https://files.pythonhosted.org/packages/f1/ae/fd10d6ad179910f7a1b3e0a7fde1ef8bb65e738e8ac4fd6ecff3f52252e4/regex-2025.9.1-cp312-cp312-musllinux_1_2_aarch64.whl", hash = "sha256:1e978e5a35b293ea43f140c92a3269b6ab13fe0a2bf8a881f7ac740f5a6ade85", size = 786651, upload-time = "2025-09-01T22:08:46.079Z" },
    { url = "https://files.pythonhosted.org/packages/30/cf/9d686b07bbc5bf94c879cc168db92542d6bc9fb67088d03479fef09ba9d3/regex-2025.9.1-cp312-cp312-musllinux_1_2_ppc64le.whl", hash = "sha256:4cf09903e72411f4bf3ac1eddd624ecfd423f14b2e4bf1c8b547b72f248b7bf7", size = 856556, upload-time = "2025-09-01T22:08:48.376Z" },
    { url = "https://files.pythonhosted.org/packages/91/9d/302f8a29bb8a49528abbab2d357a793e2a59b645c54deae0050f8474785b/regex-2025.9.1-cp312-cp312-musllinux_1_2_s390x.whl", hash = "sha256:d016b0f77be63e49613c9e26aaf4a242f196cd3d7a4f15898f5f0ab55c9b24d2", size = 849001, upload-time = "2025-09-01T22:08:50.067Z" },
    { url = "https://files.pythonhosted.org/packages/93/fa/b4c6dbdedc85ef4caec54c817cd5f4418dbfa2453214119f2538082bf666/regex-2025.9.1-cp312-cp312-musllinux_1_2_x86_64.whl", hash = "sha256:656563e620de6908cd1c9d4f7b9e0777e3341ca7db9d4383bcaa44709c90281e", size = 788138, upload-time = "2025-09-01T22:08:51.933Z" },
    { url = "https://files.pythonhosted.org/packages/4a/1b/91ee17a3cbf87f81e8c110399279d0e57f33405468f6e70809100f2ff7d8/regex-2025.9.1-cp312-cp312-win32.whl", hash = "sha256:df33f4ef07b68f7ab637b1dbd70accbf42ef0021c201660656601e8a9835de45", size = 264524, upload-time = "2025-09-01T22:08:53.75Z" },
    { url = "https://files.pythonhosted.org/packages/92/28/6ba31cce05b0f1ec6b787921903f83bd0acf8efde55219435572af83c350/regex-2025.9.1-cp312-cp312-win_amd64.whl", hash = "sha256:5aba22dfbc60cda7c0853516104724dc904caa2db55f2c3e6e984eb858d3edf3", size = 275489, upload-time = "2025-09-01T22:08:55.037Z" },
    { url = "https://files.pythonhosted.org/packages/bd/ed/ea49f324db00196e9ef7fe00dd13c6164d5173dd0f1bbe495e61bb1fb09d/regex-2025.9.1-cp312-cp312-win_arm64.whl", hash = "sha256:ec1efb4c25e1849c2685fa95da44bfde1b28c62d356f9c8d861d4dad89ed56e9", size = 268589, upload-time = "2025-09-01T22:08:56.369Z" },
]

[[package]]
name = "requests"
version = "2.32.5"
source = { registry = "https://pypi.org/simple" }
dependencies = [
    { name = "certifi" },
    { name = "charset-normalizer" },
    { name = "idna" },
    { name = "urllib3" },
]
sdist = { url = "https://files.pythonhosted.org/packages/c9/74/b3ff8e6c8446842c3f5c837e9c3dfcfe2018ea6ecef224c710c85ef728f4/requests-2.32.5.tar.gz", hash = "sha256:dbba0bac56e100853db0ea71b82b4dfd5fe2bf6d3754a8893c3af500cec7d7cf", size = 134517, upload-time = "2025-08-18T20:46:02.573Z" }
wheels = [
    { url = "https://files.pythonhosted.org/packages/1e/db/4254e3eabe8020b458f1a747140d32277ec7a271daf1d235b70dc0b4e6e3/requests-2.32.5-py3-none-any.whl", hash = "sha256:2462f94637a34fd532264295e186976db0f5d453d1cdd31473c85a6a161affb6", size = 64738, upload-time = "2025-08-18T20:46:00.542Z" },
]

[[package]]
name = "reverse-text"
version = "0.1.4"
source = { registry = "https://hub.primeintellect.ai/primeintellect/simple/" }
dependencies = [
    { name = "verifiers" },
]
wheels = [
    { url = "https://hub.primeintellect.ai/primeintellect/reverse-text/@7b177065/reverse_text-0.1.4-py2.py3-none-any.whl", hash = "sha256:56c2996dfaa85048469a24f78e3e007ffbbf8ce64710ad3dccc5ca2f27e648bf" },
]

[[package]]
name = "rich"
version = "14.1.0"
source = { registry = "https://pypi.org/simple" }
dependencies = [
    { name = "markdown-it-py" },
    { name = "pygments" },
]
sdist = { url = "https://files.pythonhosted.org/packages/fe/75/af448d8e52bf1d8fa6a9d089ca6c07ff4453d86c65c145d0a300bb073b9b/rich-14.1.0.tar.gz", hash = "sha256:e497a48b844b0320d45007cdebfeaeed8db2a4f4bcf49f15e455cfc4af11eaa8", size = 224441, upload-time = "2025-07-25T07:32:58.125Z" }
wheels = [
    { url = "https://files.pythonhosted.org/packages/e3/30/3c4d035596d3cf444529e0b2953ad0466f6049528a879d27534700580395/rich-14.1.0-py3-none-any.whl", hash = "sha256:536f5f1785986d6dbdea3c75205c473f970777b4a0d6c6dd1b696aa05a3fa04f", size = 243368, upload-time = "2025-07-25T07:32:56.73Z" },
]

[[package]]
name = "rich-toolkit"
version = "0.15.1"
source = { registry = "https://pypi.org/simple" }
dependencies = [
    { name = "click" },
    { name = "rich" },
    { name = "typing-extensions" },
]
sdist = { url = "https://files.pythonhosted.org/packages/67/33/1a18839aaa8feef7983590c05c22c9c09d245ada6017d118325bbfcc7651/rich_toolkit-0.15.1.tar.gz", hash = "sha256:6f9630eb29f3843d19d48c3bd5706a086d36d62016687f9d0efa027ddc2dd08a", size = 115322, upload-time = "2025-09-04T09:28:11.789Z" }
wheels = [
    { url = "https://files.pythonhosted.org/packages/c8/49/42821d55ead7b5a87c8d121edf323cb393d8579f63e933002ade900b784f/rich_toolkit-0.15.1-py3-none-any.whl", hash = "sha256:36a0b1d9a135d26776e4b78f1d5c2655da6e0ef432380b5c6b523c8d8ab97478", size = 29412, upload-time = "2025-09-04T09:28:10.587Z" },
]

[[package]]
name = "rignore"
version = "0.6.4"
source = { registry = "https://pypi.org/simple" }
sdist = { url = "https://files.pythonhosted.org/packages/73/46/05a94dc55ac03cf931d18e43b86ecee5ee054cb88b7853fffd741e35009c/rignore-0.6.4.tar.gz", hash = "sha256:e893fdd2d7fdcfa9407d0b7600ef2c2e2df97f55e1c45d4a8f54364829ddb0ab", size = 11633, upload-time = "2025-07-19T19:24:46.219Z" }
wheels = [
    { url = "https://files.pythonhosted.org/packages/ec/6c/e5af4383cdd7829ef9aa63ac82a6507983e02dbc7c2e7b9aa64b7b8e2c7a/rignore-0.6.4-cp312-cp312-macosx_10_12_x86_64.whl", hash = "sha256:74720d074b79f32449d5d212ce732e0144a294a184246d1f1e7bcc1fc5c83b69", size = 885885, upload-time = "2025-07-19T19:23:53.236Z" },
    { url = "https://files.pythonhosted.org/packages/89/3e/1b02a868830e464769aa417ee195ac352fe71ff818df8ce50c4b998edb9c/rignore-0.6.4-cp312-cp312-macosx_11_0_arm64.whl", hash = "sha256:0a8184fcf567bd6b6d7b85a0c138d98dd40f63054141c96b175844414c5530d7", size = 819736, upload-time = "2025-07-19T19:23:46.565Z" },
    { url = "https://files.pythonhosted.org/packages/e0/75/b9be0c523d97c09f3c6508a67ce376aba4efe41c333c58903a0d7366439a/rignore-0.6.4-cp312-cp312-manylinux_2_17_aarch64.manylinux2014_aarch64.whl", hash = "sha256:bcb0d7d7ecc3fbccf6477bb187c04a091579ea139f15f139abe0b3b48bdfef69", size = 892779, upload-time = "2025-07-19T19:22:35.167Z" },
    { url = "https://files.pythonhosted.org/packages/91/f4/3064b06233697f2993485d132f06fe95061fef71631485da75aed246c4fd/rignore-0.6.4-cp312-cp312-manylinux_2_17_armv7l.manylinux2014_armv7l.whl", hash = "sha256:feac73377a156fb77b3df626c76f7e5893d9b4e9e886ac8c0f9d44f1206a2a91", size = 872116, upload-time = "2025-07-19T19:22:47.828Z" },
    { url = "https://files.pythonhosted.org/packages/99/94/cb8e7af9a3c0a665f10e2366144e0ebc66167cf846aca5f1ac31b3661598/rignore-0.6.4-cp312-cp312-manylinux_2_17_ppc64le.manylinux2014_ppc64le.whl", hash = "sha256:465179bc30beb1f7a3439e428739a2b5777ed26660712b8c4e351b15a7c04483", size = 1163345, upload-time = "2025-07-19T19:23:00.557Z" },
    { url = "https://files.pythonhosted.org/packages/86/6b/49faa7ad85ceb6ccef265df40091d9992232d7f6055fa664fe0a8b13781c/rignore-0.6.4-cp312-cp312-manylinux_2_17_s390x.manylinux2014_s390x.whl", hash = "sha256:4a4877b4dca9cf31a4d09845b300c677c86267657540d0b4d3e6d0ce3110e6e9", size = 939967, upload-time = "2025-07-19T19:23:13.494Z" },
    { url = "https://files.pythonhosted.org/packages/80/c8/b91afda10bd5ca1e3a80463340b899c0dc26a7750a9f3c94f668585c7f40/rignore-0.6.4-cp312-cp312-manylinux_2_17_x86_64.manylinux2014_x86_64.whl", hash = "sha256:456456802b1e77d1e2d149320ee32505b8183e309e228129950b807d204ddd17", size = 949717, upload-time = "2025-07-19T19:23:36.404Z" },
    { url = "https://files.pythonhosted.org/packages/3f/f1/88bfdde58ae3fb1c1a92bb801f492eea8eafcdaf05ab9b75130023a4670b/rignore-0.6.4-cp312-cp312-manylinux_2_5_i686.manylinux1_i686.whl", hash = "sha256:4c1ff2fc223f1d9473d36923160af37bf765548578eb9d47a2f52e90da8ae408", size = 975534, upload-time = "2025-07-19T19:23:25.988Z" },
    { url = "https://files.pythonhosted.org/packages/aa/8f/a80b4a2e48ceba56ba19e096d41263d844757e10aa36ede212571b5d8117/rignore-0.6.4-cp312-cp312-musllinux_1_2_aarch64.whl", hash = "sha256:e445fbc214ae18e0e644a78086ea5d0f579e210229a4fbe86367d11a4cd03c11", size = 1067837, upload-time = "2025-07-19T19:23:59.888Z" },
    { url = "https://files.pythonhosted.org/packages/7d/90/0905597af0e78748909ef58418442a480ddd93e9fc89b0ca9ab170c357c0/rignore-0.6.4-cp312-cp312-musllinux_1_2_armv7l.whl", hash = "sha256:e07d9c5270fc869bc431aadcfb6ed0447f89b8aafaa666914c077435dc76a123", size = 1134959, upload-time = "2025-07-19T19:24:12.396Z" },
    { url = "https://files.pythonhosted.org/packages/cc/7d/0fa29adf9183b61947ce6dc8a1a9779a8ea16573f557be28ec893f6ddbaa/rignore-0.6.4-cp312-cp312-musllinux_1_2_i686.whl", hash = "sha256:7a6ccc0ea83d2c0c6df6b166f2acacedcc220a516436490f41e99a5ae73b6019", size = 1109708, upload-time = "2025-07-19T19:24:24.176Z" },
    { url = "https://files.pythonhosted.org/packages/4e/a7/92892ed86b2e36da403dd3a0187829f2d880414cef75bd612bfdf4dedebc/rignore-0.6.4-cp312-cp312-musllinux_1_2_x86_64.whl", hash = "sha256:536392c5ec91755db48389546c833c4ab1426fe03e5a8522992b54ef8a244e7e", size = 1120546, upload-time = "2025-07-19T19:24:36.377Z" },
    { url = "https://files.pythonhosted.org/packages/31/1b/d29ae1fe901d523741d6d1d3ffe0d630734dd0ed6b047628a69c1e15ea44/rignore-0.6.4-cp312-cp312-win32.whl", hash = "sha256:f5f9dca46fc41c0a1e236767f68be9d63bdd2726db13a0ae3a30f68414472969", size = 642005, upload-time = "2025-07-19T19:24:56.671Z" },
    { url = "https://files.pythonhosted.org/packages/1a/41/a224944824688995374e4525115ce85fecd82442fc85edd5bcd81f4f256d/rignore-0.6.4-cp312-cp312-win_amd64.whl", hash = "sha256:e02eecb9e1b9f9bf7c9030ae73308a777bed3b2486204cc74dfcfbe699ab1497", size = 720358, upload-time = "2025-07-19T19:24:49.959Z" },
]

[[package]]
name = "rpds-py"
version = "0.27.1"
source = { registry = "https://pypi.org/simple" }
sdist = { url = "https://files.pythonhosted.org/packages/e9/dd/2c0cbe774744272b0ae725f44032c77bdcab6e8bcf544bffa3b6e70c8dba/rpds_py-0.27.1.tar.gz", hash = "sha256:26a1c73171d10b7acccbded82bf6a586ab8203601e565badc74bbbf8bc5a10f8", size = 27479, upload-time = "2025-08-27T12:16:36.024Z" }
wheels = [
    { url = "https://files.pythonhosted.org/packages/bd/fe/38de28dee5df58b8198c743fe2bea0c785c6d40941b9950bac4cdb71a014/rpds_py-0.27.1-cp312-cp312-macosx_10_12_x86_64.whl", hash = "sha256:ae2775c1973e3c30316892737b91f9283f9908e3cc7625b9331271eaaed7dc90", size = 361887, upload-time = "2025-08-27T12:13:10.233Z" },
    { url = "https://files.pythonhosted.org/packages/7c/9a/4b6c7eedc7dd90986bf0fab6ea2a091ec11c01b15f8ba0a14d3f80450468/rpds_py-0.27.1-cp312-cp312-macosx_11_0_arm64.whl", hash = "sha256:2643400120f55c8a96f7c9d858f7be0c88d383cd4653ae2cf0d0c88f668073e5", size = 345795, upload-time = "2025-08-27T12:13:11.65Z" },
    { url = "https://files.pythonhosted.org/packages/6f/0e/e650e1b81922847a09cca820237b0edee69416a01268b7754d506ade11ad/rpds_py-0.27.1-cp312-cp312-manylinux_2_17_aarch64.manylinux2014_aarch64.whl", hash = "sha256:16323f674c089b0360674a4abd28d5042947d54ba620f72514d69be4ff64845e", size = 385121, upload-time = "2025-08-27T12:13:13.008Z" },
    { url = "https://files.pythonhosted.org/packages/1b/ea/b306067a712988e2bff00dcc7c8f31d26c29b6d5931b461aa4b60a013e33/rpds_py-0.27.1-cp312-cp312-manylinux_2_17_armv7l.manylinux2014_armv7l.whl", hash = "sha256:9a1f4814b65eacac94a00fc9a526e3fdafd78e439469644032032d0d63de4881", size = 398976, upload-time = "2025-08-27T12:13:14.368Z" },
    { url = "https://files.pythonhosted.org/packages/2c/0a/26dc43c8840cb8fe239fe12dbc8d8de40f2365e838f3d395835dde72f0e5/rpds_py-0.27.1-cp312-cp312-manylinux_2_17_ppc64le.manylinux2014_ppc64le.whl", hash = "sha256:7ba32c16b064267b22f1850a34051121d423b6f7338a12b9459550eb2096e7ec", size = 525953, upload-time = "2025-08-27T12:13:15.774Z" },
    { url = "https://files.pythonhosted.org/packages/22/14/c85e8127b573aaf3a0cbd7fbb8c9c99e735a4a02180c84da2a463b766e9e/rpds_py-0.27.1-cp312-cp312-manylinux_2_17_s390x.manylinux2014_s390x.whl", hash = "sha256:e5c20f33fd10485b80f65e800bbe5f6785af510b9f4056c5a3c612ebc83ba6cb", size = 407915, upload-time = "2025-08-27T12:13:17.379Z" },
    { url = "https://files.pythonhosted.org/packages/ed/7b/8f4fee9ba1fb5ec856eb22d725a4efa3deb47f769597c809e03578b0f9d9/rpds_py-0.27.1-cp312-cp312-manylinux_2_17_x86_64.manylinux2014_x86_64.whl", hash = "sha256:466bfe65bd932da36ff279ddd92de56b042f2266d752719beb97b08526268ec5", size = 386883, upload-time = "2025-08-27T12:13:18.704Z" },
    { url = "https://files.pythonhosted.org/packages/86/47/28fa6d60f8b74fcdceba81b272f8d9836ac0340570f68f5df6b41838547b/rpds_py-0.27.1-cp312-cp312-manylinux_2_31_riscv64.whl", hash = "sha256:41e532bbdcb57c92ba3be62c42e9f096431b4cf478da9bc3bc6ce5c38ab7ba7a", size = 405699, upload-time = "2025-08-27T12:13:20.089Z" },
    { url = "https://files.pythonhosted.org/packages/d0/fd/c5987b5e054548df56953a21fe2ebed51fc1ec7c8f24fd41c067b68c4a0a/rpds_py-0.27.1-cp312-cp312-manylinux_2_5_i686.manylinux1_i686.whl", hash = "sha256:f149826d742b406579466283769a8ea448eed82a789af0ed17b0cd5770433444", size = 423713, upload-time = "2025-08-27T12:13:21.436Z" },
    { url = "https://files.pythonhosted.org/packages/ac/ba/3c4978b54a73ed19a7d74531be37a8bcc542d917c770e14d372b8daea186/rpds_py-0.27.1-cp312-cp312-musllinux_1_2_aarch64.whl", hash = "sha256:80c60cfb5310677bd67cb1e85a1e8eb52e12529545441b43e6f14d90b878775a", size = 562324, upload-time = "2025-08-27T12:13:22.789Z" },
    { url = "https://files.pythonhosted.org/packages/b5/6c/6943a91768fec16db09a42b08644b960cff540c66aab89b74be6d4a144ba/rpds_py-0.27.1-cp312-cp312-musllinux_1_2_i686.whl", hash = "sha256:7ee6521b9baf06085f62ba9c7a3e5becffbc32480d2f1b351559c001c38ce4c1", size = 593646, upload-time = "2025-08-27T12:13:24.122Z" },
    { url = "https://files.pythonhosted.org/packages/11/73/9d7a8f4be5f4396f011a6bb7a19fe26303a0dac9064462f5651ced2f572f/rpds_py-0.27.1-cp312-cp312-musllinux_1_2_x86_64.whl", hash = "sha256:a512c8263249a9d68cac08b05dd59d2b3f2061d99b322813cbcc14c3c7421998", size = 558137, upload-time = "2025-08-27T12:13:25.557Z" },
    { url = "https://files.pythonhosted.org/packages/6e/96/6772cbfa0e2485bcceef8071de7821f81aeac8bb45fbfd5542a3e8108165/rpds_py-0.27.1-cp312-cp312-win32.whl", hash = "sha256:819064fa048ba01b6dadc5116f3ac48610435ac9a0058bbde98e569f9e785c39", size = 221343, upload-time = "2025-08-27T12:13:26.967Z" },
    { url = "https://files.pythonhosted.org/packages/67/b6/c82f0faa9af1c6a64669f73a17ee0eeef25aff30bb9a1c318509efe45d84/rpds_py-0.27.1-cp312-cp312-win_amd64.whl", hash = "sha256:d9199717881f13c32c4046a15f024971a3b78ad4ea029e8da6b86e5aa9cf4594", size = 232497, upload-time = "2025-08-27T12:13:28.326Z" },
    { url = "https://files.pythonhosted.org/packages/e1/96/2817b44bd2ed11aebacc9251da03689d56109b9aba5e311297b6902136e2/rpds_py-0.27.1-cp312-cp312-win_arm64.whl", hash = "sha256:33aa65b97826a0e885ef6e278fbd934e98cdcfed80b63946025f01e2f5b29502", size = 222790, upload-time = "2025-08-27T12:13:29.71Z" },
]

[[package]]
name = "ruff"
version = "0.13.0"
source = { registry = "https://pypi.org/simple" }
sdist = { url = "https://files.pythonhosted.org/packages/6e/1a/1f4b722862840295bcaba8c9e5261572347509548faaa99b2d57ee7bfe6a/ruff-0.13.0.tar.gz", hash = "sha256:5b4b1ee7eb35afae128ab94459b13b2baaed282b1fb0f472a73c82c996c8ae60", size = 5372863, upload-time = "2025-09-10T16:25:37.917Z" }
wheels = [
    { url = "https://files.pythonhosted.org/packages/ac/fe/6f87b419dbe166fd30a991390221f14c5b68946f389ea07913e1719741e0/ruff-0.13.0-py3-none-linux_armv6l.whl", hash = "sha256:137f3d65d58ee828ae136a12d1dc33d992773d8f7644bc6b82714570f31b2004", size = 12187826, upload-time = "2025-09-10T16:24:39.5Z" },
    { url = "https://files.pythonhosted.org/packages/e4/25/c92296b1fc36d2499e12b74a3fdb230f77af7bdf048fad7b0a62e94ed56a/ruff-0.13.0-py3-none-macosx_10_12_x86_64.whl", hash = "sha256:21ae48151b66e71fd111b7d79f9ad358814ed58c339631450c66a4be33cc28b9", size = 12933428, upload-time = "2025-09-10T16:24:43.866Z" },
    { url = "https://files.pythonhosted.org/packages/44/cf/40bc7221a949470307d9c35b4ef5810c294e6cfa3caafb57d882731a9f42/ruff-0.13.0-py3-none-macosx_11_0_arm64.whl", hash = "sha256:64de45f4ca5441209e41742d527944635a05a6e7c05798904f39c85bafa819e3", size = 12095543, upload-time = "2025-09-10T16:24:46.638Z" },
    { url = "https://files.pythonhosted.org/packages/f1/03/8b5ff2a211efb68c63a1d03d157e924997ada87d01bebffbd13a0f3fcdeb/ruff-0.13.0-py3-none-manylinux_2_17_aarch64.manylinux2014_aarch64.whl", hash = "sha256:2b2c653ae9b9d46e0ef62fc6fbf5b979bda20a0b1d2b22f8f7eb0cde9f4963b8", size = 12312489, upload-time = "2025-09-10T16:24:49.556Z" },
    { url = "https://files.pythonhosted.org/packages/37/fc/2336ef6d5e9c8d8ea8305c5f91e767d795cd4fc171a6d97ef38a5302dadc/ruff-0.13.0-py3-none-manylinux_2_17_armv7l.manylinux2014_armv7l.whl", hash = "sha256:4cec632534332062bc9eb5884a267b689085a1afea9801bf94e3ba7498a2d207", size = 11991631, upload-time = "2025-09-10T16:24:53.439Z" },
    { url = "https://files.pythonhosted.org/packages/39/7f/f6d574d100fca83d32637d7f5541bea2f5e473c40020bbc7fc4a4d5b7294/ruff-0.13.0-py3-none-manylinux_2_17_i686.manylinux2014_i686.whl", hash = "sha256:dcd628101d9f7d122e120ac7c17e0a0f468b19bc925501dbe03c1cb7f5415b24", size = 13720602, upload-time = "2025-09-10T16:24:56.392Z" },
    { url = "https://files.pythonhosted.org/packages/fd/c8/a8a5b81d8729b5d1f663348d11e2a9d65a7a9bd3c399763b1a51c72be1ce/ruff-0.13.0-py3-none-manylinux_2_17_ppc64.manylinux2014_ppc64.whl", hash = "sha256:afe37db8e1466acb173bb2a39ca92df00570e0fd7c94c72d87b51b21bb63efea", size = 14697751, upload-time = "2025-09-10T16:24:59.89Z" },
    { url = "https://files.pythonhosted.org/packages/57/f5/183ec292272ce7ec5e882aea74937f7288e88ecb500198b832c24debc6d3/ruff-0.13.0-py3-none-manylinux_2_17_ppc64le.manylinux2014_ppc64le.whl", hash = "sha256:0f96a8d90bb258d7d3358b372905fe7333aaacf6c39e2408b9f8ba181f4b6ef2", size = 14095317, upload-time = "2025-09-10T16:25:03.025Z" },
    { url = "https://files.pythonhosted.org/packages/9f/8d/7f9771c971724701af7926c14dab31754e7b303d127b0d3f01116faef456/ruff-0.13.0-py3-none-manylinux_2_17_s390x.manylinux2014_s390x.whl", hash = "sha256:94b5e3d883e4f924c5298e3f2ee0f3085819c14f68d1e5b6715597681433f153", size = 13144418, upload-time = "2025-09-10T16:25:06.272Z" },
    { url = "https://files.pythonhosted.org/packages/a8/a6/7985ad1778e60922d4bef546688cd8a25822c58873e9ff30189cfe5dc4ab/ruff-0.13.0-py3-none-manylinux_2_17_x86_64.manylinux2014_x86_64.whl", hash = "sha256:03447f3d18479df3d24917a92d768a89f873a7181a064858ea90a804a7538991", size = 13370843, upload-time = "2025-09-10T16:25:09.965Z" },
    { url = "https://files.pythonhosted.org/packages/64/1c/bafdd5a7a05a50cc51d9f5711da704942d8dd62df3d8c70c311e98ce9f8a/ruff-0.13.0-py3-none-manylinux_2_31_riscv64.whl", hash = "sha256:fbc6b1934eb1c0033da427c805e27d164bb713f8e273a024a7e86176d7f462cf", size = 13321891, upload-time = "2025-09-10T16:25:12.969Z" },
    { url = "https://files.pythonhosted.org/packages/bc/3e/7817f989cb9725ef7e8d2cee74186bf90555279e119de50c750c4b7a72fe/ruff-0.13.0-py3-none-musllinux_1_2_aarch64.whl", hash = "sha256:a8ab6a3e03665d39d4a25ee199d207a488724f022db0e1fe4002968abdb8001b", size = 12119119, upload-time = "2025-09-10T16:25:16.621Z" },
    { url = "https://files.pythonhosted.org/packages/58/07/9df080742e8d1080e60c426dce6e96a8faf9a371e2ce22eef662e3839c95/ruff-0.13.0-py3-none-musllinux_1_2_armv7l.whl", hash = "sha256:d2a5c62f8ccc6dd2fe259917482de7275cecc86141ee10432727c4816235bc41", size = 11961594, upload-time = "2025-09-10T16:25:19.49Z" },
    { url = "https://files.pythonhosted.org/packages/6a/f4/ae1185349197d26a2316840cb4d6c3fba61d4ac36ed728bf0228b222d71f/ruff-0.13.0-py3-none-musllinux_1_2_i686.whl", hash = "sha256:b7b85ca27aeeb1ab421bc787009831cffe6048faae08ad80867edab9f2760945", size = 12933377, upload-time = "2025-09-10T16:25:22.371Z" },
    { url = "https://files.pythonhosted.org/packages/b6/39/e776c10a3b349fc8209a905bfb327831d7516f6058339a613a8d2aaecacd/ruff-0.13.0-py3-none-musllinux_1_2_x86_64.whl", hash = "sha256:79ea0c44a3032af768cabfd9616e44c24303af49d633b43e3a5096e009ebe823", size = 13418555, upload-time = "2025-09-10T16:25:25.681Z" },
    { url = "https://files.pythonhosted.org/packages/46/09/dca8df3d48e8b3f4202bf20b1658898e74b6442ac835bfe2c1816d926697/ruff-0.13.0-py3-none-win32.whl", hash = "sha256:4e473e8f0e6a04e4113f2e1de12a5039579892329ecc49958424e5568ef4f768", size = 12141613, upload-time = "2025-09-10T16:25:28.664Z" },
    { url = "https://files.pythonhosted.org/packages/61/21/0647eb71ed99b888ad50e44d8ec65d7148babc0e242d531a499a0bbcda5f/ruff-0.13.0-py3-none-win_amd64.whl", hash = "sha256:48e5c25c7a3713eea9ce755995767f4dcd1b0b9599b638b12946e892123d1efb", size = 13258250, upload-time = "2025-09-10T16:25:31.773Z" },
    { url = "https://files.pythonhosted.org/packages/e1/a3/03216a6a86c706df54422612981fb0f9041dbb452c3401501d4a22b942c9/ruff-0.13.0-py3-none-win_arm64.whl", hash = "sha256:ab80525317b1e1d38614addec8ac954f1b3e662de9d59114ecbf771d00cf613e", size = 12312357, upload-time = "2025-09-10T16:25:35.595Z" },
]

[[package]]
name = "safetensors"
version = "0.6.2"
source = { registry = "https://pypi.org/simple" }
sdist = { url = "https://files.pythonhosted.org/packages/ac/cc/738f3011628920e027a11754d9cae9abec1aed00f7ae860abbf843755233/safetensors-0.6.2.tar.gz", hash = "sha256:43ff2aa0e6fa2dc3ea5524ac7ad93a9839256b8703761e76e2d0b2a3fa4f15d9", size = 197968, upload-time = "2025-08-08T13:13:58.654Z" }
wheels = [
    { url = "https://files.pythonhosted.org/packages/4d/b1/3f5fd73c039fc87dba3ff8b5d528bfc5a32b597fea8e7a6a4800343a17c7/safetensors-0.6.2-cp38-abi3-macosx_10_12_x86_64.whl", hash = "sha256:9c85ede8ec58f120bad982ec47746981e210492a6db876882aa021446af8ffba", size = 454797, upload-time = "2025-08-08T13:13:52.066Z" },
    { url = "https://files.pythonhosted.org/packages/8c/c9/bb114c158540ee17907ec470d01980957fdaf87b4aa07914c24eba87b9c6/safetensors-0.6.2-cp38-abi3-macosx_11_0_arm64.whl", hash = "sha256:d6675cf4b39c98dbd7d940598028f3742e0375a6b4d4277e76beb0c35f4b843b", size = 432206, upload-time = "2025-08-08T13:13:50.931Z" },
    { url = "https://files.pythonhosted.org/packages/d3/8e/f70c34e47df3110e8e0bb268d90db8d4be8958a54ab0336c9be4fe86dac8/safetensors-0.6.2-cp38-abi3-manylinux_2_17_aarch64.manylinux2014_aarch64.whl", hash = "sha256:1d2d2b3ce1e2509c68932ca03ab8f20570920cd9754b05063d4368ee52833ecd", size = 473261, upload-time = "2025-08-08T13:13:41.259Z" },
    { url = "https://files.pythonhosted.org/packages/2a/f5/be9c6a7c7ef773e1996dc214e73485286df1836dbd063e8085ee1976f9cb/safetensors-0.6.2-cp38-abi3-manylinux_2_17_armv7l.manylinux2014_armv7l.whl", hash = "sha256:93de35a18f46b0f5a6a1f9e26d91b442094f2df02e9fd7acf224cfec4238821a", size = 485117, upload-time = "2025-08-08T13:13:43.506Z" },
    { url = "https://files.pythonhosted.org/packages/c9/55/23f2d0a2c96ed8665bf17a30ab4ce5270413f4d74b6d87dd663258b9af31/safetensors-0.6.2-cp38-abi3-manylinux_2_17_ppc64le.manylinux2014_ppc64le.whl", hash = "sha256:89a89b505f335640f9120fac65ddeb83e40f1fd081cb8ed88b505bdccec8d0a1", size = 616154, upload-time = "2025-08-08T13:13:45.096Z" },
    { url = "https://files.pythonhosted.org/packages/98/c6/affb0bd9ce02aa46e7acddbe087912a04d953d7a4d74b708c91b5806ef3f/safetensors-0.6.2-cp38-abi3-manylinux_2_17_s390x.manylinux2014_s390x.whl", hash = "sha256:fc4d0d0b937e04bdf2ae6f70cd3ad51328635fe0e6214aa1fc811f3b576b3bda", size = 520713, upload-time = "2025-08-08T13:13:46.25Z" },
    { url = "https://files.pythonhosted.org/packages/fe/5d/5a514d7b88e310c8b146e2404e0dc161282e78634d9358975fd56dfd14be/safetensors-0.6.2-cp38-abi3-manylinux_2_17_x86_64.manylinux2014_x86_64.whl", hash = "sha256:8045db2c872db8f4cbe3faa0495932d89c38c899c603f21e9b6486951a5ecb8f", size = 485835, upload-time = "2025-08-08T13:13:49.373Z" },
    { url = "https://files.pythonhosted.org/packages/7a/7b/4fc3b2ba62c352b2071bea9cfbad330fadda70579f617506ae1a2f129cab/safetensors-0.6.2-cp38-abi3-manylinux_2_5_i686.manylinux1_i686.whl", hash = "sha256:81e67e8bab9878bb568cffbc5f5e655adb38d2418351dc0859ccac158f753e19", size = 521503, upload-time = "2025-08-08T13:13:47.651Z" },
    { url = "https://files.pythonhosted.org/packages/5a/50/0057e11fe1f3cead9254315a6c106a16dd4b1a19cd247f7cc6414f6b7866/safetensors-0.6.2-cp38-abi3-musllinux_1_2_aarch64.whl", hash = "sha256:b0e4d029ab0a0e0e4fdf142b194514695b1d7d3735503ba700cf36d0fc7136ce", size = 652256, upload-time = "2025-08-08T13:13:53.167Z" },
    { url = "https://files.pythonhosted.org/packages/e9/29/473f789e4ac242593ac1656fbece6e1ecd860bb289e635e963667807afe3/safetensors-0.6.2-cp38-abi3-musllinux_1_2_armv7l.whl", hash = "sha256:fa48268185c52bfe8771e46325a1e21d317207bcabcb72e65c6e28e9ffeb29c7", size = 747281, upload-time = "2025-08-08T13:13:54.656Z" },
    { url = "https://files.pythonhosted.org/packages/68/52/f7324aad7f2df99e05525c84d352dc217e0fa637a4f603e9f2eedfbe2c67/safetensors-0.6.2-cp38-abi3-musllinux_1_2_i686.whl", hash = "sha256:d83c20c12c2d2f465997c51b7ecb00e407e5f94d7dec3ea0cc11d86f60d3fde5", size = 692286, upload-time = "2025-08-08T13:13:55.884Z" },
    { url = "https://files.pythonhosted.org/packages/ad/fe/cad1d9762868c7c5dc70c8620074df28ebb1a8e4c17d4c0cb031889c457e/safetensors-0.6.2-cp38-abi3-musllinux_1_2_x86_64.whl", hash = "sha256:d944cea65fad0ead848b6ec2c37cc0b197194bec228f8020054742190e9312ac", size = 655957, upload-time = "2025-08-08T13:13:57.029Z" },
    { url = "https://files.pythonhosted.org/packages/59/a7/e2158e17bbe57d104f0abbd95dff60dda916cf277c9f9663b4bf9bad8b6e/safetensors-0.6.2-cp38-abi3-win32.whl", hash = "sha256:cab75ca7c064d3911411461151cb69380c9225798a20e712b102edda2542ddb1", size = 308926, upload-time = "2025-08-08T13:14:01.095Z" },
    { url = "https://files.pythonhosted.org/packages/2c/c3/c0be1135726618dc1e28d181b8c442403d8dbb9e273fd791de2d4384bcdd/safetensors-0.6.2-cp38-abi3-win_amd64.whl", hash = "sha256:c7b214870df923cbc1593c3faee16bec59ea462758699bd3fee399d00aac072c", size = 320192, upload-time = "2025-08-08T13:13:59.467Z" },
]

[[package]]
name = "scipy"
version = "1.16.1"
source = { registry = "https://pypi.org/simple" }
dependencies = [
    { name = "numpy" },
]
sdist = { url = "https://files.pythonhosted.org/packages/f5/4a/b927028464795439faec8eaf0b03b011005c487bb2d07409f28bf30879c4/scipy-1.16.1.tar.gz", hash = "sha256:44c76f9e8b6e8e488a586190ab38016e4ed2f8a038af7cd3defa903c0a2238b3", size = 30580861, upload-time = "2025-07-27T16:33:30.834Z" }
wheels = [
    { url = "https://files.pythonhosted.org/packages/f8/d9/ec4864f5896232133f51382b54a08de91a9d1af7a76dfa372894026dfee2/scipy-1.16.1-cp312-cp312-macosx_10_14_x86_64.whl", hash = "sha256:81b433bbeaf35728dad619afc002db9b189e45eebe2cd676effe1fb93fef2b9c", size = 36575194, upload-time = "2025-07-27T16:27:41.321Z" },
    { url = "https://files.pythonhosted.org/packages/5c/6d/40e81ecfb688e9d25d34a847dca361982a6addf8e31f0957b1a54fbfa994/scipy-1.16.1-cp312-cp312-macosx_12_0_arm64.whl", hash = "sha256:886cc81fdb4c6903a3bb0464047c25a6d1016fef77bb97949817d0c0d79f9e04", size = 28594590, upload-time = "2025-07-27T16:27:49.204Z" },
    { url = "https://files.pythonhosted.org/packages/0e/37/9f65178edfcc629377ce9a64fc09baebea18c80a9e57ae09a52edf84880b/scipy-1.16.1-cp312-cp312-macosx_14_0_arm64.whl", hash = "sha256:15240c3aac087a522b4eaedb09f0ad061753c5eebf1ea430859e5bf8640d5919", size = 20866458, upload-time = "2025-07-27T16:27:54.98Z" },
    { url = "https://files.pythonhosted.org/packages/2c/7b/749a66766871ea4cb1d1ea10f27004db63023074c22abed51f22f09770e0/scipy-1.16.1-cp312-cp312-macosx_14_0_x86_64.whl", hash = "sha256:65f81a25805f3659b48126b5053d9e823d3215e4a63730b5e1671852a1705921", size = 23539318, upload-time = "2025-07-27T16:28:01.604Z" },
    { url = "https://files.pythonhosted.org/packages/c4/db/8d4afec60eb833a666434d4541a3151eedbf2494ea6d4d468cbe877f00cd/scipy-1.16.1-cp312-cp312-manylinux2014_aarch64.manylinux_2_17_aarch64.whl", hash = "sha256:6c62eea7f607f122069b9bad3f99489ddca1a5173bef8a0c75555d7488b6f725", size = 33292899, upload-time = "2025-07-27T16:28:09.147Z" },
    { url = "https://files.pythonhosted.org/packages/51/1e/79023ca3bbb13a015d7d2757ecca3b81293c663694c35d6541b4dca53e98/scipy-1.16.1-cp312-cp312-manylinux2014_x86_64.manylinux_2_17_x86_64.whl", hash = "sha256:f965bbf3235b01c776115ab18f092a95aa74c271a52577bcb0563e85738fd618", size = 35162637, upload-time = "2025-07-27T16:28:17.535Z" },
    { url = "https://files.pythonhosted.org/packages/b6/49/0648665f9c29fdaca4c679182eb972935b3b4f5ace41d323c32352f29816/scipy-1.16.1-cp312-cp312-musllinux_1_2_aarch64.whl", hash = "sha256:f006e323874ffd0b0b816d8c6a8e7f9a73d55ab3b8c3f72b752b226d0e3ac83d", size = 35490507, upload-time = "2025-07-27T16:28:25.705Z" },
    { url = "https://files.pythonhosted.org/packages/62/8f/66cbb9d6bbb18d8c658f774904f42a92078707a7c71e5347e8bf2f52bb89/scipy-1.16.1-cp312-cp312-musllinux_1_2_x86_64.whl", hash = "sha256:e8fd15fc5085ab4cca74cb91fe0a4263b1f32e4420761ddae531ad60934c2119", size = 37923998, upload-time = "2025-07-27T16:28:34.339Z" },
    { url = "https://files.pythonhosted.org/packages/14/c3/61f273ae550fbf1667675701112e380881905e28448c080b23b5a181df7c/scipy-1.16.1-cp312-cp312-win_amd64.whl", hash = "sha256:f7b8013c6c066609577d910d1a2a077021727af07b6fab0ee22c2f901f22352a", size = 38508060, upload-time = "2025-07-27T16:28:43.242Z" },
]

[[package]]
name = "sentencepiece"
version = "0.2.1"
source = { registry = "https://pypi.org/simple" }
sdist = { url = "https://files.pythonhosted.org/packages/15/15/2e7a025fc62d764b151ae6d0f2a92f8081755ebe8d4a64099accc6f77ba6/sentencepiece-0.2.1.tar.gz", hash = "sha256:8138cec27c2f2282f4a34d9a016e3374cd40e5c6e9cb335063db66a0a3b71fad", size = 3228515, upload-time = "2025-08-12T07:00:51.718Z" }
wheels = [
    { url = "https://files.pythonhosted.org/packages/4a/be/32ce495aa1d0e0c323dcb1ba87096037358edee539cac5baf8755a6bd396/sentencepiece-0.2.1-cp312-cp312-macosx_10_13_universal2.whl", hash = "sha256:57cae326c8727de58c85977b175af132a7138d84c764635d7e71bbee7e774133", size = 1943152, upload-time = "2025-08-12T06:59:40.048Z" },
    { url = "https://files.pythonhosted.org/packages/88/7e/ff23008899a58678e98c6ff592bf4d368eee5a71af96d0df6b38a039dd4f/sentencepiece-0.2.1-cp312-cp312-macosx_10_13_x86_64.whl", hash = "sha256:56dd39a3c4d6493db3cdca7e8cc68c6b633f0d4195495cbadfcf5af8a22d05a6", size = 1325651, upload-time = "2025-08-12T06:59:41.536Z" },
    { url = "https://files.pythonhosted.org/packages/19/84/42eb3ce4796777a1b5d3699dfd4dca85113e68b637f194a6c8d786f16a04/sentencepiece-0.2.1-cp312-cp312-macosx_11_0_arm64.whl", hash = "sha256:d9381351182ff9888cc80e41c632e7e274b106f450de33d67a9e8f6043da6f76", size = 1253645, upload-time = "2025-08-12T06:59:42.903Z" },
    { url = "https://files.pythonhosted.org/packages/89/fa/d3d5ebcba3cb9e6d3775a096251860c41a6bc53a1b9461151df83fe93255/sentencepiece-0.2.1-cp312-cp312-manylinux_2_27_aarch64.manylinux_2_28_aarch64.whl", hash = "sha256:99f955df238021bf11f0fc37cdb54fd5e5b5f7fd30ecc3d93fb48b6815437167", size = 1316273, upload-time = "2025-08-12T06:59:44.476Z" },
    { url = "https://files.pythonhosted.org/packages/04/88/14f2f4a2b922d8b39be45bf63d79e6cd3a9b2f248b2fcb98a69b12af12f5/sentencepiece-0.2.1-cp312-cp312-manylinux_2_27_x86_64.manylinux_2_28_x86_64.whl", hash = "sha256:0cdfecef430d985f1c2bcbfff3defd1d95dae876fbd0173376012d2d7d24044b", size = 1387881, upload-time = "2025-08-12T06:59:46.09Z" },
    { url = "https://files.pythonhosted.org/packages/fd/b8/903e5ccb77b4ef140605d5d71b4f9e0ad95d456d6184688073ed11712809/sentencepiece-0.2.1-cp312-cp312-win32.whl", hash = "sha256:a483fd29a34c3e34c39ac5556b0a90942bec253d260235729e50976f5dba1068", size = 999540, upload-time = "2025-08-12T06:59:48.023Z" },
    { url = "https://files.pythonhosted.org/packages/2d/81/92df5673c067148c2545b1bfe49adfd775bcc3a169a047f5a0e6575ddaca/sentencepiece-0.2.1-cp312-cp312-win_amd64.whl", hash = "sha256:4cdc7c36234fda305e85c32949c5211faaf8dd886096c7cea289ddc12a2d02de", size = 1054671, upload-time = "2025-08-12T06:59:49.895Z" },
    { url = "https://files.pythonhosted.org/packages/fe/02/c5e3bc518655d714622bec87d83db9cdba1cd0619a4a04e2109751c4f47f/sentencepiece-0.2.1-cp312-cp312-win_arm64.whl", hash = "sha256:daeb5e9e9fcad012324807856113708614d534f596d5008638eb9b40112cd9e4", size = 1033923, upload-time = "2025-08-12T06:59:51.952Z" },
]

[[package]]
name = "sentry-sdk"
version = "3.0.0a6"
source = { registry = "https://pypi.org/simple" }
dependencies = [
    { name = "certifi" },
    { name = "opentelemetry-sdk" },
    { name = "urllib3" },
]
sdist = { url = "https://files.pythonhosted.org/packages/24/68/d2bebd64ef6f74f6925f8466fae251425836ea35317ecaf0eb17295c9e9c/sentry_sdk-3.0.0a6.tar.gz", hash = "sha256:cc1eb071dd581a490a335f9bfc2065880f4dc264b511987709d2c5ced5d377f5", size = 331068, upload-time = "2025-09-01T12:49:32.075Z" }
wheels = [
    { url = "https://files.pythonhosted.org/packages/74/79/f155b70fd404f1dc8d36a4057a061b750964d6e9cc18f88eebc3c24d838b/sentry_sdk-3.0.0a6-py2.py3-none-any.whl", hash = "sha256:e0019dd77212c3a7714c5629e8095dd32cccb0f4e3305e2487bb1a3f84c46301", size = 354988, upload-time = "2025-09-01T12:49:29.697Z" },
]

[[package]]
name = "setproctitle"
version = "1.3.7"
source = { registry = "https://pypi.org/simple" }
sdist = { url = "https://files.pythonhosted.org/packages/8d/48/49393a96a2eef1ab418b17475fb92b8fcfad83d099e678751b05472e69de/setproctitle-1.3.7.tar.gz", hash = "sha256:bc2bc917691c1537d5b9bca1468437176809c7e11e5694ca79a9ca12345dcb9e", size = 27002, upload-time = "2025-09-05T12:51:25.278Z" }
wheels = [
    { url = "https://files.pythonhosted.org/packages/fb/f0/2dc88e842077719d7384d86cc47403e5102810492b33680e7dadcee64cd8/setproctitle-1.3.7-cp312-cp312-macosx_10_13_universal2.whl", hash = "sha256:2dc99aec591ab6126e636b11035a70991bc1ab7a261da428491a40b84376654e", size = 18049, upload-time = "2025-09-05T12:49:36.241Z" },
    { url = "https://files.pythonhosted.org/packages/f0/b4/50940504466689cda65680c9e9a1e518e5750c10490639fa687489ac7013/setproctitle-1.3.7-cp312-cp312-macosx_11_0_arm64.whl", hash = "sha256:cdd8aa571b7aa39840fdbea620e308a19691ff595c3a10231e9ee830339dd798", size = 13079, upload-time = "2025-09-05T12:49:38.088Z" },
    { url = "https://files.pythonhosted.org/packages/d0/99/71630546b9395b095f4082be41165d1078204d1696c2d9baade3de3202d0/setproctitle-1.3.7-cp312-cp312-manylinux1_x86_64.manylinux_2_28_x86_64.manylinux_2_5_x86_64.whl", hash = "sha256:2906b6c7959cdb75f46159bf0acd8cc9906cf1361c9e1ded0d065fe8f9039629", size = 32932, upload-time = "2025-09-05T12:49:39.271Z" },
    { url = "https://files.pythonhosted.org/packages/50/22/cee06af4ffcfb0e8aba047bd44f5262e644199ae7527ae2c1f672b86495c/setproctitle-1.3.7-cp312-cp312-manylinux2014_aarch64.manylinux_2_17_aarch64.manylinux_2_28_aarch64.whl", hash = "sha256:6915964a6dda07920a1159321dcd6d94fc7fc526f815ca08a8063aeca3c204f1", size = 33736, upload-time = "2025-09-05T12:49:40.565Z" },
    { url = "https://files.pythonhosted.org/packages/5c/00/a5949a8bb06ef5e7df214fc393bb2fb6aedf0479b17214e57750dfdd0f24/setproctitle-1.3.7-cp312-cp312-manylinux2014_ppc64le.manylinux_2_17_ppc64le.manylinux_2_28_ppc64le.whl", hash = "sha256:cff72899861c765bd4021d1ff1c68d60edc129711a2fdba77f9cb69ef726a8b6", size = 35605, upload-time = "2025-09-05T12:49:42.362Z" },
    { url = "https://files.pythonhosted.org/packages/b0/3a/50caca532a9343828e3bf5778c7a84d6c737a249b1796d50dd680290594d/setproctitle-1.3.7-cp312-cp312-musllinux_1_2_aarch64.whl", hash = "sha256:b7cb05bd446687ff816a3aaaf831047fc4c364feff7ada94a66024f1367b448c", size = 33143, upload-time = "2025-09-05T12:49:43.515Z" },
    { url = "https://files.pythonhosted.org/packages/ca/14/b843a251296ce55e2e17c017d6b9f11ce0d3d070e9265de4ecad948b913d/setproctitle-1.3.7-cp312-cp312-musllinux_1_2_ppc64le.whl", hash = "sha256:3a57b9a00de8cae7e2a1f7b9f0c2ac7b69372159e16a7708aa2f38f9e5cc987a", size = 34434, upload-time = "2025-09-05T12:49:45.31Z" },
    { url = "https://files.pythonhosted.org/packages/c8/b7/06145c238c0a6d2c4bc881f8be230bb9f36d2bf51aff7bddcb796d5eed67/setproctitle-1.3.7-cp312-cp312-musllinux_1_2_x86_64.whl", hash = "sha256:d8828b356114f6b308b04afe398ed93803d7fca4a955dd3abe84430e28d33739", size = 32795, upload-time = "2025-09-05T12:49:46.419Z" },
    { url = "https://files.pythonhosted.org/packages/ef/dc/ef76a81fac9bf27b84ed23df19c1f67391a753eed6e3c2254ebcb5133f56/setproctitle-1.3.7-cp312-cp312-win32.whl", hash = "sha256:b0304f905efc845829ac2bc791ddebb976db2885f6171f4a3de678d7ee3f7c9f", size = 12552, upload-time = "2025-09-05T12:49:47.635Z" },
    { url = "https://files.pythonhosted.org/packages/e2/5b/a9fe517912cd6e28cf43a212b80cb679ff179a91b623138a99796d7d18a0/setproctitle-1.3.7-cp312-cp312-win_amd64.whl", hash = "sha256:9888ceb4faea3116cf02a920ff00bfbc8cc899743e4b4ac914b03625bdc3c300", size = 13247, upload-time = "2025-09-05T12:49:49.16Z" },
]

[[package]]
name = "setuptools"
version = "79.0.1"
source = { registry = "https://pypi.org/simple" }
sdist = { url = "https://files.pythonhosted.org/packages/bb/71/b6365e6325b3290e14957b2c3a804a529968c77a049b2ed40c095f749707/setuptools-79.0.1.tar.gz", hash = "sha256:128ce7b8f33c3079fd1b067ecbb4051a66e8526e7b65f6cec075dfc650ddfa88", size = 1367909, upload-time = "2025-04-23T22:20:59.241Z" }
wheels = [
    { url = "https://files.pythonhosted.org/packages/0d/6d/b4752b044bf94cb802d88a888dc7d288baaf77d7910b7dedda74b5ceea0c/setuptools-79.0.1-py3-none-any.whl", hash = "sha256:e147c0549f27767ba362f9da434eab9c5dc0045d5304feb602a0af001089fc51", size = 1256281, upload-time = "2025-04-23T22:20:56.768Z" },
]

[[package]]
name = "shellingham"
version = "1.5.4"
source = { registry = "https://pypi.org/simple" }
sdist = { url = "https://files.pythonhosted.org/packages/58/15/8b3609fd3830ef7b27b655beb4b4e9c62313a4e8da8c676e142cc210d58e/shellingham-1.5.4.tar.gz", hash = "sha256:8dbca0739d487e5bd35ab3ca4b36e11c4078f3a234bfce294b0a0291363404de", size = 10310, upload-time = "2023-10-24T04:13:40.426Z" }
wheels = [
    { url = "https://files.pythonhosted.org/packages/e0/f9/0595336914c5619e5f28a1fb793285925a8cd4b432c9da0a987836c7f822/shellingham-1.5.4-py2.py3-none-any.whl", hash = "sha256:7ecfff8f2fd72616f7481040475a65b2bf8af90a56c89140852d1120324e8686", size = 9755, upload-time = "2023-10-24T04:13:38.866Z" },
]

[[package]]
name = "shtab"
version = "1.7.2"
source = { registry = "https://pypi.org/simple" }
sdist = { url = "https://files.pythonhosted.org/packages/5a/3e/837067b970c1d2ffa936c72f384a63fdec4e186b74da781e921354a94024/shtab-1.7.2.tar.gz", hash = "sha256:8c16673ade76a2d42417f03e57acf239bfb5968e842204c17990cae357d07d6f", size = 45751, upload-time = "2025-04-12T20:28:03.271Z" }
wheels = [
    { url = "https://files.pythonhosted.org/packages/74/03/3271b7bb470fbab4adf5bd30b0d32143909d96f3608d815b447357f47f2b/shtab-1.7.2-py3-none-any.whl", hash = "sha256:858a5805f6c137bb0cda4f282d27d08fd44ca487ab4a6a36d2a400263cd0b5c1", size = 14214, upload-time = "2025-04-12T20:28:01.82Z" },
]

[[package]]
name = "six"
version = "1.17.0"
source = { registry = "https://pypi.org/simple" }
sdist = { url = "https://files.pythonhosted.org/packages/94/e7/b2c673351809dca68a0e064b6af791aa332cf192da575fd474ed7d6f16a2/six-1.17.0.tar.gz", hash = "sha256:ff70335d468e7eb6ec65b95b99d3a2836546063f63acc5171de367e834932a81", size = 34031, upload-time = "2024-12-04T17:35:28.174Z" }
wheels = [
    { url = "https://files.pythonhosted.org/packages/b7/ce/149a00dd41f10bc29e5921b496af8b574d8413afcd5e30dfa0ed46c2cc5e/six-1.17.0-py2.py3-none-any.whl", hash = "sha256:4721f391ed90541fddacab5acf947aa0d3dc7d27b2e1e8eda2be8970586c3274", size = 11050, upload-time = "2024-12-04T17:35:26.475Z" },
]

[[package]]
name = "smmap"
version = "5.0.2"
source = { registry = "https://pypi.org/simple" }
sdist = { url = "https://files.pythonhosted.org/packages/44/cd/a040c4b3119bbe532e5b0732286f805445375489fceaec1f48306068ee3b/smmap-5.0.2.tar.gz", hash = "sha256:26ea65a03958fa0c8a1c7e8c7a58fdc77221b8910f6be2131affade476898ad5", size = 22329, upload-time = "2025-01-02T07:14:40.909Z" }
wheels = [
    { url = "https://files.pythonhosted.org/packages/04/be/d09147ad1ec7934636ad912901c5fd7667e1c858e19d355237db0d0cd5e4/smmap-5.0.2-py3-none-any.whl", hash = "sha256:b30115f0def7d7531d22a0fb6502488d879e75b260a9db4d0819cfb25403af5e", size = 24303, upload-time = "2025-01-02T07:14:38.724Z" },
]

[[package]]
name = "sniffio"
version = "1.3.1"
source = { registry = "https://pypi.org/simple" }
sdist = { url = "https://files.pythonhosted.org/packages/a2/87/a6771e1546d97e7e041b6ae58d80074f81b7d5121207425c964ddf5cfdbd/sniffio-1.3.1.tar.gz", hash = "sha256:f4324edc670a0f49750a81b895f35c3adb843cca46f0530f79fc1babb23789dc", size = 20372, upload-time = "2024-02-25T23:20:04.057Z" }
wheels = [
    { url = "https://files.pythonhosted.org/packages/e9/44/75a9c9421471a6c4805dbf2356f7c181a29c1879239abab1ea2cc8f38b40/sniffio-1.3.1-py3-none-any.whl", hash = "sha256:2f6da418d1f1e0fddd844478f41680e794e6051915791a034ff65e5f100525a2", size = 10235, upload-time = "2024-02-25T23:20:01.196Z" },
]

[[package]]
name = "soundfile"
version = "0.13.1"
source = { registry = "https://pypi.org/simple" }
dependencies = [
    { name = "cffi" },
    { name = "numpy" },
]
sdist = { url = "https://files.pythonhosted.org/packages/e1/41/9b873a8c055582859b239be17902a85339bec6a30ad162f98c9b0288a2cc/soundfile-0.13.1.tar.gz", hash = "sha256:b2c68dab1e30297317080a5b43df57e302584c49e2942defdde0acccc53f0e5b", size = 46156, upload-time = "2025-01-25T09:17:04.831Z" }
wheels = [
    { url = "https://files.pythonhosted.org/packages/64/28/e2a36573ccbcf3d57c00626a21fe51989380636e821b341d36ccca0c1c3a/soundfile-0.13.1-py2.py3-none-any.whl", hash = "sha256:a23c717560da2cf4c7b5ae1142514e0fd82d6bbd9dfc93a50423447142f2c445", size = 25751, upload-time = "2025-01-25T09:16:44.235Z" },
    { url = "https://files.pythonhosted.org/packages/ea/ab/73e97a5b3cc46bba7ff8650a1504348fa1863a6f9d57d7001c6b67c5f20e/soundfile-0.13.1-py2.py3-none-macosx_10_9_x86_64.whl", hash = "sha256:82dc664d19831933fe59adad199bf3945ad06d84bc111a5b4c0d3089a5b9ec33", size = 1142250, upload-time = "2025-01-25T09:16:47.583Z" },
    { url = "https://files.pythonhosted.org/packages/a0/e5/58fd1a8d7b26fc113af244f966ee3aecf03cb9293cb935daaddc1e455e18/soundfile-0.13.1-py2.py3-none-macosx_11_0_arm64.whl", hash = "sha256:743f12c12c4054921e15736c6be09ac26b3b3d603aef6fd69f9dde68748f2593", size = 1101406, upload-time = "2025-01-25T09:16:49.662Z" },
    { url = "https://files.pythonhosted.org/packages/58/ae/c0e4a53d77cf6e9a04179535766b3321b0b9ced5f70522e4caf9329f0046/soundfile-0.13.1-py2.py3-none-manylinux_2_28_aarch64.whl", hash = "sha256:9c9e855f5a4d06ce4213f31918653ab7de0c5a8d8107cd2427e44b42df547deb", size = 1235729, upload-time = "2025-01-25T09:16:53.018Z" },
    { url = "https://files.pythonhosted.org/packages/57/5e/70bdd9579b35003a489fc850b5047beeda26328053ebadc1fb60f320f7db/soundfile-0.13.1-py2.py3-none-manylinux_2_28_x86_64.whl", hash = "sha256:03267c4e493315294834a0870f31dbb3b28a95561b80b134f0bd3cf2d5f0e618", size = 1313646, upload-time = "2025-01-25T09:16:54.872Z" },
    { url = "https://files.pythonhosted.org/packages/fe/df/8c11dc4dfceda14e3003bb81a0d0edcaaf0796dd7b4f826ea3e532146bba/soundfile-0.13.1-py2.py3-none-win32.whl", hash = "sha256:c734564fab7c5ddf8e9be5bf70bab68042cd17e9c214c06e365e20d64f9a69d5", size = 899881, upload-time = "2025-01-25T09:16:56.663Z" },
    { url = "https://files.pythonhosted.org/packages/14/e9/6b761de83277f2f02ded7e7ea6f07828ec78e4b229b80e4ca55dd205b9dc/soundfile-0.13.1-py2.py3-none-win_amd64.whl", hash = "sha256:1e70a05a0626524a69e9f0f4dd2ec174b4e9567f4d8b6c11d38b5c289be36ee9", size = 1019162, upload-time = "2025-01-25T09:16:59.573Z" },
]

[[package]]
name = "soxr"
version = "1.0.0"
source = { registry = "https://pypi.org/simple" }
dependencies = [
    { name = "numpy" },
]
sdist = { url = "https://files.pythonhosted.org/packages/42/7e/f4b461944662ad75036df65277d6130f9411002bfb79e9df7dff40a31db9/soxr-1.0.0.tar.gz", hash = "sha256:e07ee6c1d659bc6957034f4800c60cb8b98de798823e34d2a2bba1caa85a4509", size = 171415, upload-time = "2025-09-07T13:22:21.317Z" }
wheels = [
    { url = "https://files.pythonhosted.org/packages/c5/c7/f92b81f1a151c13afb114f57799b86da9330bec844ea5a0d3fe6a8732678/soxr-1.0.0-cp312-abi3-macosx_10_14_x86_64.whl", hash = "sha256:abecf4e39017f3fadb5e051637c272ae5778d838e5c3926a35db36a53e3a607f", size = 205508, upload-time = "2025-09-07T13:22:01.252Z" },
    { url = "https://files.pythonhosted.org/packages/ff/1d/c945fea9d83ea1f2be9d116b3674dbaef26ed090374a77c394b31e3b083b/soxr-1.0.0-cp312-abi3-macosx_11_0_arm64.whl", hash = "sha256:e973d487ee46aa8023ca00a139db6e09af053a37a032fe22f9ff0cc2e19c94b4", size = 163568, upload-time = "2025-09-07T13:22:03.558Z" },
    { url = "https://files.pythonhosted.org/packages/b5/80/10640970998a1d2199bef6c4d92205f36968cddaf3e4d0e9fe35ddd405bd/soxr-1.0.0-cp312-abi3-manylinux_2_26_aarch64.manylinux_2_28_aarch64.whl", hash = "sha256:e8ce273cca101aff3d8c387db5a5a41001ba76ef1837883438d3c652507a9ccc", size = 204707, upload-time = "2025-09-07T13:22:05.125Z" },
    { url = "https://files.pythonhosted.org/packages/b1/87/2726603c13c2126cb8ded9e57381b7377f4f0df6ba4408e1af5ddbfdc3dd/soxr-1.0.0-cp312-abi3-manylinux_2_27_x86_64.manylinux_2_28_x86_64.whl", hash = "sha256:e8f2a69686f2856d37823bbb7b78c3d44904f311fe70ba49b893af11d6b6047b", size = 238032, upload-time = "2025-09-07T13:22:06.428Z" },
    { url = "https://files.pythonhosted.org/packages/ce/04/530252227f4d0721a5524a936336485dfb429bb206a66baf8e470384f4a2/soxr-1.0.0-cp312-abi3-win_amd64.whl", hash = "sha256:2a3b77b115ae7c478eecdbd060ed4f61beda542dfb70639177ac263aceda42a2", size = 172070, upload-time = "2025-09-07T13:22:07.62Z" },
]

[[package]]
name = "sse-starlette"
version = "3.0.2"
source = { registry = "https://pypi.org/simple" }
dependencies = [
    { name = "anyio" },
]
sdist = { url = "https://files.pythonhosted.org/packages/42/6f/22ed6e33f8a9e76ca0a412405f31abb844b779d52c5f96660766edcd737c/sse_starlette-3.0.2.tar.gz", hash = "sha256:ccd60b5765ebb3584d0de2d7a6e4f745672581de4f5005ab31c3a25d10b52b3a", size = 20985, upload-time = "2025-07-27T09:07:44.565Z" }
wheels = [
    { url = "https://files.pythonhosted.org/packages/ef/10/c78f463b4ef22eef8491f218f692be838282cd65480f6e423d7730dfd1fb/sse_starlette-3.0.2-py3-none-any.whl", hash = "sha256:16b7cbfddbcd4eaca11f7b586f3b8a080f1afe952c15813455b162edea619e5a", size = 11297, upload-time = "2025-07-27T09:07:43.268Z" },
]

[[package]]
name = "stack-data"
version = "0.6.3"
source = { registry = "https://pypi.org/simple" }
dependencies = [
    { name = "asttokens" },
    { name = "executing" },
    { name = "pure-eval" },
]
sdist = { url = "https://files.pythonhosted.org/packages/28/e3/55dcc2cfbc3ca9c29519eb6884dd1415ecb53b0e934862d3559ddcb7e20b/stack_data-0.6.3.tar.gz", hash = "sha256:836a778de4fec4dcd1dcd89ed8abff8a221f58308462e1c4aa2a3cf30148f0b9", size = 44707, upload-time = "2023-09-30T13:58:05.479Z" }
wheels = [
    { url = "https://files.pythonhosted.org/packages/f1/7b/ce1eafaf1a76852e2ec9b22edecf1daa58175c090266e9f6c64afcd81d91/stack_data-0.6.3-py3-none-any.whl", hash = "sha256:d5558e0c25a4cb0853cddad3d77da9891a08cb85dd9f9f91b9f8cd66e511e695", size = 24521, upload-time = "2023-09-30T13:58:03.53Z" },
]

[[package]]
name = "starlette"
version = "0.47.3"
source = { registry = "https://pypi.org/simple" }
dependencies = [
    { name = "anyio" },
    { name = "typing-extensions" },
]
sdist = { url = "https://files.pythonhosted.org/packages/15/b9/cc3017f9a9c9b6e27c5106cc10cc7904653c3eec0729793aec10479dd669/starlette-0.47.3.tar.gz", hash = "sha256:6bc94f839cc176c4858894f1f8908f0ab79dfec1a6b8402f6da9be26ebea52e9", size = 2584144, upload-time = "2025-08-24T13:36:42.122Z" }
wheels = [
    { url = "https://files.pythonhosted.org/packages/ce/fd/901cfa59aaa5b30a99e16876f11abe38b59a1a2c51ffb3d7142bb6089069/starlette-0.47.3-py3-none-any.whl", hash = "sha256:89c0778ca62a76b826101e7c709e70680a1699ca7da6b44d38eb0a7e61fe4b51", size = 72991, upload-time = "2025-08-24T13:36:40.887Z" },
]

[[package]]
name = "sympy"
version = "1.14.0"
source = { registry = "https://pypi.org/simple" }
dependencies = [
    { name = "mpmath" },
]
sdist = { url = "https://files.pythonhosted.org/packages/83/d3/803453b36afefb7c2bb238361cd4ae6125a569b4db67cd9e79846ba2d68c/sympy-1.14.0.tar.gz", hash = "sha256:d3d3fe8df1e5a0b42f0e7bdf50541697dbe7d23746e894990c030e2b05e72517", size = 7793921, upload-time = "2025-04-27T18:05:01.611Z" }
wheels = [
    { url = "https://files.pythonhosted.org/packages/a2/09/77d55d46fd61b4a135c444fc97158ef34a095e5681d0a6c10b75bf356191/sympy-1.14.0-py3-none-any.whl", hash = "sha256:e091cc3e99d2141a0ba2847328f5479b05d94a6635cb96148ccb3f34671bd8f5", size = 6299353, upload-time = "2025-04-27T18:04:59.103Z" },
]

[[package]]
name = "tensorboard"
version = "2.20.0"
source = { registry = "https://pypi.org/simple" }
dependencies = [
    { name = "absl-py" },
    { name = "grpcio" },
    { name = "markdown" },
    { name = "numpy" },
    { name = "packaging" },
    { name = "pillow" },
    { name = "protobuf" },
    { name = "setuptools" },
    { name = "tensorboard-data-server" },
    { name = "werkzeug" },
]
wheels = [
    { url = "https://files.pythonhosted.org/packages/9c/d9/a5db55f88f258ac669a92858b70a714bbbd5acd993820b41ec4a96a4d77f/tensorboard-2.20.0-py3-none-any.whl", hash = "sha256:9dc9f978cb84c0723acf9a345d96c184f0293d18f166bb8d59ee098e6cfaaba6", size = 5525680, upload-time = "2025-07-17T19:20:49.638Z" },
]

[[package]]
name = "tensorboard-data-server"
version = "0.7.2"
source = { registry = "https://pypi.org/simple" }
wheels = [
    { url = "https://files.pythonhosted.org/packages/7a/13/e503968fefabd4c6b2650af21e110aa8466fe21432cd7c43a84577a89438/tensorboard_data_server-0.7.2-py3-none-any.whl", hash = "sha256:7e0610d205889588983836ec05dc098e80f97b7e7bbff7e994ebb78f578d0ddb", size = 2356, upload-time = "2023-10-23T21:23:32.16Z" },
    { url = "https://files.pythonhosted.org/packages/b7/85/dabeaf902892922777492e1d253bb7e1264cadce3cea932f7ff599e53fea/tensorboard_data_server-0.7.2-py3-none-macosx_10_9_x86_64.whl", hash = "sha256:9fe5d24221b29625dbc7328b0436ca7fc1c23de4acf4d272f1180856e32f9f60", size = 4823598, upload-time = "2023-10-23T21:23:33.714Z" },
    { url = "https://files.pythonhosted.org/packages/73/c6/825dab04195756cf8ff2e12698f22513b3db2f64925bdd41671bfb33aaa5/tensorboard_data_server-0.7.2-py3-none-manylinux_2_31_x86_64.whl", hash = "sha256:ef687163c24185ae9754ed5650eb5bc4d84ff257aabdc33f0cc6f74d8ba54530", size = 6590363, upload-time = "2023-10-23T21:23:35.583Z" },
]

[[package]]
name = "textarena"
version = "0.7.3"
source = { registry = "https://pypi.org/simple" }
dependencies = [
    { name = "chess" },
    { name = "nltk" },
    { name = "openai" },
    { name = "python-dotenv" },
    { name = "requests" },
    { name = "rich" },
    { name = "websockets" },
]
sdist = { url = "https://files.pythonhosted.org/packages/5f/81/1a36dd198b837d4591fafe88c39aba1efcd482889ecb7dbd0e3083fcc163/textarena-0.7.3.tar.gz", hash = "sha256:ba3966926bf2b7e9a1f1ac18940a49c2370532d24348f6a13c26361b08d6a286", size = 902897, upload-time = "2025-07-31T05:57:04.13Z" }
wheels = [
    { url = "https://files.pythonhosted.org/packages/df/e3/8d4d47ed0d59db74ac7f862e3b91e87a02b74882deaa68b573788afaaaf8/textarena-0.7.3-py3-none-any.whl", hash = "sha256:3c9d954b4422bca15b641b4defe5330d9fc847559c0aa7ddbad8dccde7dae807", size = 1007582, upload-time = "2025-07-31T05:57:00.253Z" },
]

[[package]]
name = "textual"
version = "6.1.0"
source = { registry = "https://pypi.org/simple" }
dependencies = [
    { name = "markdown-it-py", extra = ["linkify", "plugins"] },
    { name = "platformdirs" },
    { name = "pygments" },
    { name = "rich" },
    { name = "typing-extensions" },
]
sdist = { url = "https://files.pythonhosted.org/packages/da/44/4b524b2f06e0fa6c4ede56a4e9af5edd5f3f83cf2eea5cb4fd0ce5bbe063/textual-6.1.0.tar.gz", hash = "sha256:cc89826ca2146c645563259320ca4ddc75d183c77afb7d58acdd46849df9144d", size = 1564786, upload-time = "2025-09-02T11:42:34.655Z" }
wheels = [
    { url = "https://files.pythonhosted.org/packages/54/43/f91e041f239b54399310a99041faf33beae9a6e628671471d0fcd6276af4/textual-6.1.0-py3-none-any.whl", hash = "sha256:a3f5e6710404fcdc6385385db894699282dccf2ad50103cebc677403c1baadd5", size = 707840, upload-time = "2025-09-02T11:42:32.746Z" },
]

[[package]]
name = "tiktoken"
version = "0.11.0"
source = { registry = "https://pypi.org/simple" }
dependencies = [
    { name = "regex" },
    { name = "requests" },
]
sdist = { url = "https://files.pythonhosted.org/packages/a7/86/ad0155a37c4f310935d5ac0b1ccf9bdb635dcb906e0a9a26b616dd55825a/tiktoken-0.11.0.tar.gz", hash = "sha256:3c518641aee1c52247c2b97e74d8d07d780092af79d5911a6ab5e79359d9b06a", size = 37648, upload-time = "2025-08-08T23:58:08.495Z" }
wheels = [
    { url = "https://files.pythonhosted.org/packages/e7/9e/eceddeffc169fc75fe0fd4f38471309f11cb1906f9b8aa39be4f5817df65/tiktoken-0.11.0-cp312-cp312-macosx_10_13_x86_64.whl", hash = "sha256:fd9e6b23e860973cf9526544e220b223c60badf5b62e80a33509d6d40e6c8f5d", size = 1055199, upload-time = "2025-08-08T23:57:45.076Z" },
    { url = "https://files.pythonhosted.org/packages/4f/cf/5f02bfefffdc6b54e5094d2897bc80efd43050e5b09b576fd85936ee54bf/tiktoken-0.11.0-cp312-cp312-macosx_11_0_arm64.whl", hash = "sha256:6a76d53cee2da71ee2731c9caa747398762bda19d7f92665e882fef229cb0b5b", size = 996655, upload-time = "2025-08-08T23:57:46.304Z" },
    { url = "https://files.pythonhosted.org/packages/65/8e/c769b45ef379bc360c9978c4f6914c79fd432400a6733a8afc7ed7b0726a/tiktoken-0.11.0-cp312-cp312-manylinux_2_17_aarch64.manylinux2014_aarch64.whl", hash = "sha256:6ef72aab3ea240646e642413cb363b73869fed4e604dcfd69eec63dc54d603e8", size = 1128867, upload-time = "2025-08-08T23:57:47.438Z" },
    { url = "https://files.pythonhosted.org/packages/d5/2d/4d77f6feb9292bfdd23d5813e442b3bba883f42d0ac78ef5fdc56873f756/tiktoken-0.11.0-cp312-cp312-manylinux_2_17_x86_64.manylinux2014_x86_64.whl", hash = "sha256:7f929255c705efec7a28bf515e29dc74220b2f07544a8c81b8d69e8efc4578bd", size = 1183308, upload-time = "2025-08-08T23:57:48.566Z" },
    { url = "https://files.pythonhosted.org/packages/7a/65/7ff0a65d3bb0fc5a1fb6cc71b03e0f6e71a68c5eea230d1ff1ba3fd6df49/tiktoken-0.11.0-cp312-cp312-musllinux_1_2_x86_64.whl", hash = "sha256:61f1d15822e4404953d499fd1dcc62817a12ae9fb1e4898033ec8fe3915fdf8e", size = 1244301, upload-time = "2025-08-08T23:57:49.642Z" },
    { url = "https://files.pythonhosted.org/packages/f5/6e/5b71578799b72e5bdcef206a214c3ce860d999d579a3b56e74a6c8989ee2/tiktoken-0.11.0-cp312-cp312-win_amd64.whl", hash = "sha256:45927a71ab6643dfd3ef57d515a5db3d199137adf551f66453be098502838b0f", size = 884282, upload-time = "2025-08-08T23:57:50.759Z" },
]

[[package]]
name = "tokenizers"
version = "0.22.0"
source = { registry = "https://pypi.org/simple" }
dependencies = [
    { name = "huggingface-hub" },
]
sdist = { url = "https://files.pythonhosted.org/packages/5e/b4/c1ce3699e81977da2ace8b16d2badfd42b060e7d33d75c4ccdbf9dc920fa/tokenizers-0.22.0.tar.gz", hash = "sha256:2e33b98525be8453f355927f3cab312c36cd3e44f4d7e9e97da2fa94d0a49dcb", size = 362771, upload-time = "2025-08-29T10:25:33.914Z" }
wheels = [
    { url = "https://files.pythonhosted.org/packages/6d/b1/18c13648edabbe66baa85fe266a478a7931ddc0cd1ba618802eb7b8d9865/tokenizers-0.22.0-cp39-abi3-macosx_10_12_x86_64.whl", hash = "sha256:eaa9620122a3fb99b943f864af95ed14c8dfc0f47afa3b404ac8c16b3f2bb484", size = 3081954, upload-time = "2025-08-29T10:25:24.993Z" },
    { url = "https://files.pythonhosted.org/packages/c2/02/c3c454b641bd7c4f79e4464accfae9e7dfc913a777d2e561e168ae060362/tokenizers-0.22.0-cp39-abi3-macosx_11_0_arm64.whl", hash = "sha256:71784b9ab5bf0ff3075bceeb198149d2c5e068549c0d18fe32d06ba0deb63f79", size = 2945644, upload-time = "2025-08-29T10:25:23.405Z" },
    { url = "https://files.pythonhosted.org/packages/55/02/d10185ba2fd8c2d111e124c9d92de398aee0264b35ce433f79fb8472f5d0/tokenizers-0.22.0-cp39-abi3-manylinux_2_17_aarch64.manylinux2014_aarch64.whl", hash = "sha256:ec5b71f668a8076802b0241a42387d48289f25435b86b769ae1837cad4172a17", size = 3254764, upload-time = "2025-08-29T10:25:12.445Z" },
    { url = "https://files.pythonhosted.org/packages/13/89/17514bd7ef4bf5bfff58e2b131cec0f8d5cea2b1c8ffe1050a2c8de88dbb/tokenizers-0.22.0-cp39-abi3-manylinux_2_17_armv7l.manylinux2014_armv7l.whl", hash = "sha256:ea8562fa7498850d02a16178105b58803ea825b50dc9094d60549a7ed63654bb", size = 3161654, upload-time = "2025-08-29T10:25:15.493Z" },
    { url = "https://files.pythonhosted.org/packages/5a/d8/bac9f3a7ef6dcceec206e3857c3b61bb16c6b702ed7ae49585f5bd85c0ef/tokenizers-0.22.0-cp39-abi3-manylinux_2_17_i686.manylinux2014_i686.whl", hash = "sha256:4136e1558a9ef2e2f1de1555dcd573e1cbc4a320c1a06c4107a3d46dc8ac6e4b", size = 3511484, upload-time = "2025-08-29T10:25:20.477Z" },
    { url = "https://files.pythonhosted.org/packages/aa/27/9c9800eb6763683010a4851db4d1802d8cab9cec114c17056eccb4d4a6e0/tokenizers-0.22.0-cp39-abi3-manylinux_2_17_ppc64le.manylinux2014_ppc64le.whl", hash = "sha256:cdf5954de3962a5fd9781dc12048d24a1a6f1f5df038c6e95db328cd22964206", size = 3712829, upload-time = "2025-08-29T10:25:17.154Z" },
    { url = "https://files.pythonhosted.org/packages/10/e3/b1726dbc1f03f757260fa21752e1921445b5bc350389a8314dd3338836db/tokenizers-0.22.0-cp39-abi3-manylinux_2_17_s390x.manylinux2014_s390x.whl", hash = "sha256:8337ca75d0731fc4860e6204cc24bb36a67d9736142aa06ed320943b50b1e7ed", size = 3408934, upload-time = "2025-08-29T10:25:18.76Z" },
    { url = "https://files.pythonhosted.org/packages/d4/61/aeab3402c26874b74bb67a7f2c4b569dde29b51032c5384db592e7b216f4/tokenizers-0.22.0-cp39-abi3-manylinux_2_17_x86_64.manylinux2014_x86_64.whl", hash = "sha256:a89264e26f63c449d8cded9061adea7b5de53ba2346fc7e87311f7e4117c1cc8", size = 3345585, upload-time = "2025-08-29T10:25:22.08Z" },
    { url = "https://files.pythonhosted.org/packages/bc/d3/498b4a8a8764cce0900af1add0f176ff24f475d4413d55b760b8cdf00893/tokenizers-0.22.0-cp39-abi3-musllinux_1_2_aarch64.whl", hash = "sha256:790bad50a1b59d4c21592f9c3cf5e5cf9c3c7ce7e1a23a739f13e01fb1be377a", size = 9322986, upload-time = "2025-08-29T10:25:26.607Z" },
    { url = "https://files.pythonhosted.org/packages/a2/62/92378eb1c2c565837ca3cb5f9569860d132ab9d195d7950c1ea2681dffd0/tokenizers-0.22.0-cp39-abi3-musllinux_1_2_armv7l.whl", hash = "sha256:76cf6757c73a10ef10bf06fa937c0ec7393d90432f543f49adc8cab3fb6f26cb", size = 9276630, upload-time = "2025-08-29T10:25:28.349Z" },
    { url = "https://files.pythonhosted.org/packages/eb/f0/342d80457aa1cda7654327460f69db0d69405af1e4c453f4dc6ca7c4a76e/tokenizers-0.22.0-cp39-abi3-musllinux_1_2_i686.whl", hash = "sha256:1626cb186e143720c62c6c6b5371e62bbc10af60481388c0da89bc903f37ea0c", size = 9547175, upload-time = "2025-08-29T10:25:29.989Z" },
    { url = "https://files.pythonhosted.org/packages/14/84/8aa9b4adfc4fbd09381e20a5bc6aa27040c9c09caa89988c01544e008d18/tokenizers-0.22.0-cp39-abi3-musllinux_1_2_x86_64.whl", hash = "sha256:da589a61cbfea18ae267723d6b029b84598dc8ca78db9951d8f5beff72d8507c", size = 9692735, upload-time = "2025-08-29T10:25:32.089Z" },
    { url = "https://files.pythonhosted.org/packages/bf/24/83ee2b1dc76bfe05c3142e7d0ccdfe69f0ad2f1ebf6c726cea7f0874c0d0/tokenizers-0.22.0-cp39-abi3-win32.whl", hash = "sha256:dbf9d6851bddae3e046fedfb166f47743c1c7bd11c640f0691dd35ef0bcad3be", size = 2471915, upload-time = "2025-08-29T10:25:36.411Z" },
    { url = "https://files.pythonhosted.org/packages/d1/9b/0e0bf82214ee20231845b127aa4a8015936ad5a46779f30865d10e404167/tokenizers-0.22.0-cp39-abi3-win_amd64.whl", hash = "sha256:c78174859eeaee96021f248a56c801e36bfb6bd5b067f2e95aa82445ca324f00", size = 2680494, upload-time = "2025-08-29T10:25:35.14Z" },
]

[[package]]
name = "tomli"
version = "2.2.1"
source = { registry = "https://pypi.org/simple" }
sdist = { url = "https://files.pythonhosted.org/packages/18/87/302344fed471e44a87289cf4967697d07e532f2421fdaf868a303cbae4ff/tomli-2.2.1.tar.gz", hash = "sha256:cd45e1dc79c835ce60f7404ec8119f2eb06d38b1deba146f07ced3bbc44505ff", size = 17175, upload-time = "2024-11-27T22:38:36.873Z" }
wheels = [
    { url = "https://files.pythonhosted.org/packages/52/e1/f8af4c2fcde17500422858155aeb0d7e93477a0d59a98e56cbfe75070fd0/tomli-2.2.1-cp312-cp312-macosx_10_13_x86_64.whl", hash = "sha256:4a8f6e44de52d5e6c657c9fe83b562f5f4256d8ebbfe4ff922c495620a7f6cea", size = 132762, upload-time = "2024-11-27T22:38:07.731Z" },
    { url = "https://files.pythonhosted.org/packages/03/b8/152c68bb84fc00396b83e7bbddd5ec0bd3dd409db4195e2a9b3e398ad2e3/tomli-2.2.1-cp312-cp312-macosx_11_0_arm64.whl", hash = "sha256:8d57ca8095a641b8237d5b079147646153d22552f1c637fd3ba7f4b0b29167a8", size = 123453, upload-time = "2024-11-27T22:38:09.384Z" },
    { url = "https://files.pythonhosted.org/packages/c8/d6/fc9267af9166f79ac528ff7e8c55c8181ded34eb4b0e93daa767b8841573/tomli-2.2.1-cp312-cp312-manylinux_2_17_aarch64.manylinux2014_aarch64.whl", hash = "sha256:4e340144ad7ae1533cb897d406382b4b6fede8890a03738ff1683af800d54192", size = 233486, upload-time = "2024-11-27T22:38:10.329Z" },
    { url = "https://files.pythonhosted.org/packages/5c/51/51c3f2884d7bab89af25f678447ea7d297b53b5a3b5730a7cb2ef6069f07/tomli-2.2.1-cp312-cp312-manylinux_2_17_x86_64.manylinux2014_x86_64.whl", hash = "sha256:db2b95f9de79181805df90bedc5a5ab4c165e6ec3fe99f970d0e302f384ad222", size = 242349, upload-time = "2024-11-27T22:38:11.443Z" },
    { url = "https://files.pythonhosted.org/packages/ab/df/bfa89627d13a5cc22402e441e8a931ef2108403db390ff3345c05253935e/tomli-2.2.1-cp312-cp312-manylinux_2_5_i686.manylinux1_i686.manylinux_2_17_i686.manylinux2014_i686.whl", hash = "sha256:40741994320b232529c802f8bc86da4e1aa9f413db394617b9a256ae0f9a7f77", size = 252159, upload-time = "2024-11-27T22:38:13.099Z" },
    { url = "https://files.pythonhosted.org/packages/9e/6e/fa2b916dced65763a5168c6ccb91066f7639bdc88b48adda990db10c8c0b/tomli-2.2.1-cp312-cp312-musllinux_1_2_aarch64.whl", hash = "sha256:400e720fe168c0f8521520190686ef8ef033fb19fc493da09779e592861b78c6", size = 237243, upload-time = "2024-11-27T22:38:14.766Z" },
    { url = "https://files.pythonhosted.org/packages/b4/04/885d3b1f650e1153cbb93a6a9782c58a972b94ea4483ae4ac5cedd5e4a09/tomli-2.2.1-cp312-cp312-musllinux_1_2_i686.whl", hash = "sha256:02abe224de6ae62c19f090f68da4e27b10af2b93213d36cf44e6e1c5abd19fdd", size = 259645, upload-time = "2024-11-27T22:38:15.843Z" },
    { url = "https://files.pythonhosted.org/packages/9c/de/6b432d66e986e501586da298e28ebeefd3edc2c780f3ad73d22566034239/tomli-2.2.1-cp312-cp312-musllinux_1_2_x86_64.whl", hash = "sha256:b82ebccc8c8a36f2094e969560a1b836758481f3dc360ce9a3277c65f374285e", size = 244584, upload-time = "2024-11-27T22:38:17.645Z" },
    { url = "https://files.pythonhosted.org/packages/1c/9a/47c0449b98e6e7d1be6cbac02f93dd79003234ddc4aaab6ba07a9a7482e2/tomli-2.2.1-cp312-cp312-win32.whl", hash = "sha256:889f80ef92701b9dbb224e49ec87c645ce5df3fa2cc548664eb8a25e03127a98", size = 98875, upload-time = "2024-11-27T22:38:19.159Z" },
    { url = "https://files.pythonhosted.org/packages/ef/60/9b9638f081c6f1261e2688bd487625cd1e660d0a85bd469e91d8db969734/tomli-2.2.1-cp312-cp312-win_amd64.whl", hash = "sha256:7fc04e92e1d624a4a63c76474610238576942d6b8950a2d7f908a340494e67e4", size = 109418, upload-time = "2024-11-27T22:38:20.064Z" },
    { url = "https://files.pythonhosted.org/packages/6e/c2/61d3e0f47e2b74ef40a68b9e6ad5984f6241a942f7cd3bbfbdbd03861ea9/tomli-2.2.1-py3-none-any.whl", hash = "sha256:cb55c73c5f4408779d0cf3eef9f762b9c9f147a77de7b258bef0a5628adc85cc", size = 14257, upload-time = "2024-11-27T22:38:35.385Z" },
]

[[package]]
name = "tomli-w"
version = "1.2.0"
source = { registry = "https://pypi.org/simple" }
sdist = { url = "https://files.pythonhosted.org/packages/19/75/241269d1da26b624c0d5e110e8149093c759b7a286138f4efd61a60e75fe/tomli_w-1.2.0.tar.gz", hash = "sha256:2dd14fac5a47c27be9cd4c976af5a12d87fb1f0b4512f81d69cce3b35ae25021", size = 7184, upload-time = "2025-01-15T12:07:24.262Z" }
wheels = [
    { url = "https://files.pythonhosted.org/packages/c7/18/c86eb8e0202e32dd3df50d43d7ff9854f8e0603945ff398974c1d91ac1ef/tomli_w-1.2.0-py3-none-any.whl", hash = "sha256:188306098d013b691fcadc011abd66727d3c414c571bb01b1a174ba8c983cf90", size = 6675, upload-time = "2025-01-15T12:07:22.074Z" },
]

[[package]]
name = "torch"
version = "2.8.0+cu128"
source = { registry = "https://download.pytorch.org/whl/test/cu128" }
dependencies = [
    { name = "filelock" },
    { name = "fsspec" },
    { name = "jinja2" },
    { name = "networkx" },
    { name = "nvidia-cublas-cu12", marker = "platform_machine == 'x86_64' and sys_platform == 'linux'" },
    { name = "nvidia-cuda-cupti-cu12", marker = "platform_machine == 'x86_64' and sys_platform == 'linux'" },
    { name = "nvidia-cuda-nvrtc-cu12", marker = "platform_machine == 'x86_64' and sys_platform == 'linux'" },
    { name = "nvidia-cuda-runtime-cu12", marker = "platform_machine == 'x86_64' and sys_platform == 'linux'" },
    { name = "nvidia-cudnn-cu12", marker = "platform_machine == 'x86_64' and sys_platform == 'linux'" },
    { name = "nvidia-cufft-cu12", marker = "platform_machine == 'x86_64' and sys_platform == 'linux'" },
    { name = "nvidia-cufile-cu12", marker = "platform_machine == 'x86_64' and sys_platform == 'linux'" },
    { name = "nvidia-curand-cu12", marker = "platform_machine == 'x86_64' and sys_platform == 'linux'" },
    { name = "nvidia-cusolver-cu12", marker = "platform_machine == 'x86_64' and sys_platform == 'linux'" },
    { name = "nvidia-cusparse-cu12", marker = "platform_machine == 'x86_64' and sys_platform == 'linux'" },
    { name = "nvidia-cusparselt-cu12", marker = "platform_machine == 'x86_64' and sys_platform == 'linux'" },
    { name = "nvidia-nccl-cu12", marker = "platform_machine == 'x86_64' and sys_platform == 'linux'" },
    { name = "nvidia-nvjitlink-cu12", marker = "platform_machine == 'x86_64' and sys_platform == 'linux'" },
    { name = "nvidia-nvtx-cu12", marker = "platform_machine == 'x86_64' and sys_platform == 'linux'" },
    { name = "setuptools" },
    { name = "sympy" },
    { name = "triton", version = "3.4.0", source = { registry = "https://pypi.org/simple" }, marker = "platform_machine == 'x86_64' and sys_platform == 'linux'" },
    { name = "typing-extensions" },
]
wheels = [
    { url = "https://download.pytorch.org/whl/test/cu128/torch-2.8.0%2Bcu128-cp312-cp312-manylinux_2_28_x86_64.whl", hash = "sha256:4354fc05bb79b208d6995a04ca1ceef6a9547b1c4334435574353d381c55087c" },
    { url = "https://download.pytorch.org/whl/test/cu128/torch-2.8.0%2Bcu128-cp312-cp312-win_amd64.whl", hash = "sha256:0ad925202387f4e7314302a1b4f8860fa824357f9b1466d7992bf276370ebcff" },
]

[[package]]
name = "torchaudio"
version = "2.8.0"
source = { registry = "https://pypi.org/simple" }
dependencies = [
    { name = "torch" },
]
wheels = [
    { url = "https://files.pythonhosted.org/packages/ac/cc/c2e2a3eb6ee956f73c68541e439916f8146170ea9cc61e72adea5c995312/torchaudio-2.8.0-cp312-cp312-macosx_11_0_arm64.whl", hash = "sha256:ddef94bf181e6447cbb05f38beaca8f6c5bb8d2b9ddced1aa3452025b9fc70d3", size = 1856736, upload-time = "2025-08-06T14:58:36.3Z" },
    { url = "https://files.pythonhosted.org/packages/c7/0d/24dad878784f1edd62862f27173781669f0c71eb46368636787d1e364188/torchaudio-2.8.0-cp312-cp312-manylinux_2_28_aarch64.whl", hash = "sha256:862e2e40bf09d865e5df080a84c1a39bbcef40e43140f4b1737eb3a389d3b38f", size = 1692930, upload-time = "2025-08-06T14:58:41.312Z" },
    { url = "https://files.pythonhosted.org/packages/c2/a6/84d80f34472503e9eb82245d7df501c59602d75d7360e717fb9b84f91c5e/torchaudio-2.8.0-cp312-cp312-manylinux_2_28_x86_64.whl", hash = "sha256:93a8583f280fe83ba021aa713319381ea71362cc87b67ee38e97a43cb2254aee", size = 4014607, upload-time = "2025-08-06T14:58:47.234Z" },
    { url = "https://files.pythonhosted.org/packages/43/ab/96ad33afa320738a7cfb4b51ba97e2f3cfb1e04ae3115d5057655103ba4f/torchaudio-2.8.0-cp312-cp312-win_amd64.whl", hash = "sha256:4b82cacd1b8ccd543b1149d8cab257a40dfda8119023d2e3a96c66349c84bffb", size = 2499890, upload-time = "2025-08-06T14:58:55.066Z" },
]

[[package]]
name = "torchdata"
version = "0.11.0"
source = { registry = "https://pypi.org/simple" }
dependencies = [
    { name = "requests" },
    { name = "torch" },
    { name = "urllib3" },
]
wheels = [
    { url = "https://files.pythonhosted.org/packages/95/d4/af694ef718aedbe95a72760ab9ff7a6a7a44ace2d7f70c27bfeb67c5c503/torchdata-0.11.0-py3-none-any.whl", hash = "sha256:52b940fbbe0e00fb21cabddf528449d1bec5bfb0d0823b7487b15f951658ee33", size = 61968, upload-time = "2025-02-20T22:26:30.666Z" },
]

[[package]]
name = "torchtitan"
version = "0.1.0"
source = { git = "https://github.com/pytorch/torchtitan?rev=a1fdd7e#a1fdd7e43694bbfeff5d6ad8ac738c067bb90d41" }
dependencies = [
    { name = "datasets" },
    { name = "fsspec" },
    { name = "tensorboard" },
    { name = "tokenizers" },
    { name = "tomli" },
    { name = "torchdata" },
    { name = "tyro" },
]

[[package]]
name = "torchvision"
version = "0.23.0"
source = { registry = "https://pypi.org/simple" }
dependencies = [
    { name = "numpy" },
    { name = "pillow" },
    { name = "torch" },
]
wheels = [
    { url = "https://files.pythonhosted.org/packages/df/1d/0ea0b34bde92a86d42620f29baa6dcbb5c2fc85990316df5cb8f7abb8ea2/torchvision-0.23.0-cp312-cp312-macosx_11_0_arm64.whl", hash = "sha256:e0e2c04a91403e8dd3af9756c6a024a1d9c0ed9c0d592a8314ded8f4fe30d440", size = 1856885, upload-time = "2025-08-06T14:58:06.503Z" },
    { url = "https://files.pythonhosted.org/packages/e2/00/2f6454decc0cd67158c7890364e446aad4b91797087a57a78e72e1a8f8bc/torchvision-0.23.0-cp312-cp312-manylinux_2_28_aarch64.whl", hash = "sha256:6dd7c4d329a0e03157803031bc856220c6155ef08c26d4f5bbac938acecf0948", size = 2396614, upload-time = "2025-08-06T14:58:03.116Z" },
    { url = "https://files.pythonhosted.org/packages/e4/b5/3e580dcbc16f39a324f3dd71b90edbf02a42548ad44d2b4893cc92b1194b/torchvision-0.23.0-cp312-cp312-manylinux_2_28_x86_64.whl", hash = "sha256:4e7d31c43bc7cbecbb1a5652ac0106b436aa66e26437585fc2c4b2cf04d6014c", size = 8627108, upload-time = "2025-08-06T14:58:12.956Z" },
    { url = "https://files.pythonhosted.org/packages/82/c1/c2fe6d61e110a8d0de2f94276899a2324a8f1e6aee559eb6b4629ab27466/torchvision-0.23.0-cp312-cp312-win_amd64.whl", hash = "sha256:a2e45272abe7b8bf0d06c405e78521b5757be1bd0ed7e5cd78120f7fdd4cbf35", size = 1600723, upload-time = "2025-08-06T14:57:57.986Z" },
]

[[package]]
name = "tornado"
version = "6.5.2"
source = { registry = "https://pypi.org/simple" }
sdist = { url = "https://files.pythonhosted.org/packages/09/ce/1eb500eae19f4648281bb2186927bb062d2438c2e5093d1360391afd2f90/tornado-6.5.2.tar.gz", hash = "sha256:ab53c8f9a0fa351e2c0741284e06c7a45da86afb544133201c5cc8578eb076a0", size = 510821, upload-time = "2025-08-08T18:27:00.78Z" }
wheels = [
    { url = "https://files.pythonhosted.org/packages/f6/48/6a7529df2c9cc12efd2e8f5dd219516184d703b34c06786809670df5b3bd/tornado-6.5.2-cp39-abi3-macosx_10_9_universal2.whl", hash = "sha256:2436822940d37cde62771cff8774f4f00b3c8024fe482e16ca8387b8a2724db6", size = 442563, upload-time = "2025-08-08T18:26:42.945Z" },
    { url = "https://files.pythonhosted.org/packages/f2/b5/9b575a0ed3e50b00c40b08cbce82eb618229091d09f6d14bce80fc01cb0b/tornado-6.5.2-cp39-abi3-macosx_10_9_x86_64.whl", hash = "sha256:583a52c7aa94ee046854ba81d9ebb6c81ec0fd30386d96f7640c96dad45a03ef", size = 440729, upload-time = "2025-08-08T18:26:44.473Z" },
    { url = "https://files.pythonhosted.org/packages/1b/4e/619174f52b120efcf23633c817fd3fed867c30bff785e2cd5a53a70e483c/tornado-6.5.2-cp39-abi3-manylinux_2_17_aarch64.manylinux2014_aarch64.whl", hash = "sha256:b0fe179f28d597deab2842b86ed4060deec7388f1fd9c1b4a41adf8af058907e", size = 444295, upload-time = "2025-08-08T18:26:46.021Z" },
    { url = "https://files.pythonhosted.org/packages/95/fa/87b41709552bbd393c85dd18e4e3499dcd8983f66e7972926db8d96aa065/tornado-6.5.2-cp39-abi3-manylinux_2_5_i686.manylinux1_i686.manylinux_2_17_i686.manylinux2014_i686.whl", hash = "sha256:b186e85d1e3536d69583d2298423744740986018e393d0321df7340e71898882", size = 443644, upload-time = "2025-08-08T18:26:47.625Z" },
    { url = "https://files.pythonhosted.org/packages/f9/41/fb15f06e33d7430ca89420283a8762a4e6b8025b800ea51796ab5e6d9559/tornado-6.5.2-cp39-abi3-manylinux_2_5_x86_64.manylinux1_x86_64.manylinux_2_17_x86_64.manylinux2014_x86_64.whl", hash = "sha256:e792706668c87709709c18b353da1f7662317b563ff69f00bab83595940c7108", size = 443878, upload-time = "2025-08-08T18:26:50.599Z" },
    { url = "https://files.pythonhosted.org/packages/11/92/fe6d57da897776ad2e01e279170ea8ae726755b045fe5ac73b75357a5a3f/tornado-6.5.2-cp39-abi3-musllinux_1_2_aarch64.whl", hash = "sha256:06ceb1300fd70cb20e43b1ad8aaee0266e69e7ced38fa910ad2e03285009ce7c", size = 444549, upload-time = "2025-08-08T18:26:51.864Z" },
    { url = "https://files.pythonhosted.org/packages/9b/02/c8f4f6c9204526daf3d760f4aa555a7a33ad0e60843eac025ccfd6ff4a93/tornado-6.5.2-cp39-abi3-musllinux_1_2_i686.whl", hash = "sha256:74db443e0f5251be86cbf37929f84d8c20c27a355dd452a5cfa2aada0d001ec4", size = 443973, upload-time = "2025-08-08T18:26:53.625Z" },
    { url = "https://files.pythonhosted.org/packages/ae/2d/f5f5707b655ce2317190183868cd0f6822a1121b4baeae509ceb9590d0bd/tornado-6.5.2-cp39-abi3-musllinux_1_2_x86_64.whl", hash = "sha256:b5e735ab2889d7ed33b32a459cac490eda71a1ba6857b0118de476ab6c366c04", size = 443954, upload-time = "2025-08-08T18:26:55.072Z" },
    { url = "https://files.pythonhosted.org/packages/e8/59/593bd0f40f7355806bf6573b47b8c22f8e1374c9b6fd03114bd6b7a3dcfd/tornado-6.5.2-cp39-abi3-win32.whl", hash = "sha256:c6f29e94d9b37a95013bb669616352ddb82e3bfe8326fccee50583caebc8a5f0", size = 445023, upload-time = "2025-08-08T18:26:56.677Z" },
    { url = "https://files.pythonhosted.org/packages/c7/2a/f609b420c2f564a748a2d80ebfb2ee02a73ca80223af712fca591386cafb/tornado-6.5.2-cp39-abi3-win_amd64.whl", hash = "sha256:e56a5af51cc30dd2cae649429af65ca2f6571da29504a07995175df14c18f35f", size = 445427, upload-time = "2025-08-08T18:26:57.91Z" },
    { url = "https://files.pythonhosted.org/packages/5e/4f/e1f65e8f8c76d73658b33d33b81eed4322fb5085350e4328d5c956f0c8f9/tornado-6.5.2-cp39-abi3-win_arm64.whl", hash = "sha256:d6c33dc3672e3a1f3618eb63b7ef4683a7688e7b9e6e8f0d9aa5726360a004af", size = 444456, upload-time = "2025-08-08T18:26:59.207Z" },
]

[[package]]
name = "tqdm"
version = "4.67.1"
source = { registry = "https://pypi.org/simple" }
dependencies = [
    { name = "colorama", marker = "sys_platform == 'win32'" },
]
sdist = { url = "https://files.pythonhosted.org/packages/a8/4b/29b4ef32e036bb34e4ab51796dd745cdba7ed47ad142a9f4a1eb8e0c744d/tqdm-4.67.1.tar.gz", hash = "sha256:f8aef9c52c08c13a65f30ea34f4e5aac3fd1a34959879d7e59e63027286627f2", size = 169737, upload-time = "2024-11-24T20:12:22.481Z" }
wheels = [
    { url = "https://files.pythonhosted.org/packages/d0/30/dc54f88dd4a2b5dc8a0279bdd7270e735851848b762aeb1c1184ed1f6b14/tqdm-4.67.1-py3-none-any.whl", hash = "sha256:26445eca388f82e72884e0d580d5464cd801a3ea01e63e5601bdff9ba6a48de2", size = 78540, upload-time = "2024-11-24T20:12:19.698Z" },
]

[[package]]
name = "traitlets"
version = "5.14.3"
source = { registry = "https://pypi.org/simple" }
sdist = { url = "https://files.pythonhosted.org/packages/eb/79/72064e6a701c2183016abbbfedaba506d81e30e232a68c9f0d6f6fcd1574/traitlets-5.14.3.tar.gz", hash = "sha256:9ed0579d3502c94b4b3732ac120375cda96f923114522847de4b3bb98b96b6b7", size = 161621, upload-time = "2024-04-19T11:11:49.746Z" }
wheels = [
    { url = "https://files.pythonhosted.org/packages/00/c0/8f5d070730d7836adc9c9b6408dec68c6ced86b304a9b26a14df072a6e8c/traitlets-5.14.3-py3-none-any.whl", hash = "sha256:b74e89e397b1ed28cc831db7aea759ba6640cb3de13090ca145426688ff1ac4f", size = 85359, upload-time = "2024-04-19T11:11:46.763Z" },
]

[[package]]
name = "transformers"
version = "4.56.1"
source = { registry = "https://pypi.org/simple" }
dependencies = [
    { name = "filelock" },
    { name = "huggingface-hub" },
    { name = "numpy" },
    { name = "packaging" },
    { name = "pyyaml" },
    { name = "regex" },
    { name = "requests" },
    { name = "safetensors" },
    { name = "tokenizers" },
    { name = "tqdm" },
]
sdist = { url = "https://files.pythonhosted.org/packages/89/21/dc88ef3da1e49af07ed69386a11047a31dcf1aaf4ded3bc4b173fbf94116/transformers-4.56.1.tar.gz", hash = "sha256:0d88b1089a563996fc5f2c34502f10516cad3ea1aa89f179f522b54c8311fe74", size = 9855473, upload-time = "2025-09-04T20:47:13.14Z" }
wheels = [
    { url = "https://files.pythonhosted.org/packages/71/7c/283c3dd35e00e22a7803a0b2a65251347b745474a82399be058bde1c9f15/transformers-4.56.1-py3-none-any.whl", hash = "sha256:1697af6addfb6ddbce9618b763f4b52d5a756f6da4899ffd1b4febf58b779248", size = 11608197, upload-time = "2025-09-04T20:47:04.895Z" },
]

[[package]]
name = "triton"
version = "3.3.1"
source = { registry = "https://pypi.org/simple" }
resolution-markers = [
    "sys_platform != 'linux'",
]
dependencies = [
    { name = "setuptools", marker = "sys_platform != 'linux'" },
]

[[package]]
name = "triton"
version = "3.4.0"
source = { registry = "https://pypi.org/simple" }
resolution-markers = [
    "sys_platform == 'linux'",
]
dependencies = [
    { name = "setuptools", marker = "sys_platform == 'linux'" },
]
wheels = [
    { url = "https://files.pythonhosted.org/packages/d0/66/b1eb52839f563623d185f0927eb3530ee4d5ffe9d377cdaf5346b306689e/triton-3.4.0-cp312-cp312-manylinux_2_27_x86_64.manylinux_2_28_x86_64.whl", hash = "sha256:31c1d84a5c0ec2c0f8e8a072d7fd150cab84a9c239eaddc6706c081bfae4eb04", size = 155560068, upload-time = "2025-07-30T19:58:37.081Z" },
]

[[package]]
name = "typeguard"
version = "4.4.4"
source = { registry = "https://pypi.org/simple" }
dependencies = [
    { name = "typing-extensions" },
]
sdist = { url = "https://files.pythonhosted.org/packages/c7/68/71c1a15b5f65f40e91b65da23b8224dad41349894535a97f63a52e462196/typeguard-4.4.4.tar.gz", hash = "sha256:3a7fd2dffb705d4d0efaed4306a704c89b9dee850b688f060a8b1615a79e5f74", size = 75203, upload-time = "2025-06-18T09:56:07.624Z" }
wheels = [
    { url = "https://files.pythonhosted.org/packages/1b/a9/e3aee762739c1d7528da1c3e06d518503f8b6c439c35549b53735ba52ead/typeguard-4.4.4-py3-none-any.whl", hash = "sha256:b5f562281b6bfa1f5492470464730ef001646128b180769880468bd84b68b09e", size = 34874, upload-time = "2025-06-18T09:56:05.999Z" },
]

[[package]]
name = "typer"
version = "0.17.4"
source = { registry = "https://pypi.org/simple" }
dependencies = [
    { name = "click" },
    { name = "rich" },
    { name = "shellingham" },
    { name = "typing-extensions" },
]
sdist = { url = "https://files.pythonhosted.org/packages/92/e8/2a73ccf9874ec4c7638f172efc8972ceab13a0e3480b389d6ed822f7a822/typer-0.17.4.tar.gz", hash = "sha256:b77dc07d849312fd2bb5e7f20a7af8985c7ec360c45b051ed5412f64d8dc1580", size = 103734, upload-time = "2025-09-05T18:14:40.746Z" }
wheels = [
    { url = "https://files.pythonhosted.org/packages/93/72/6b3e70d32e89a5cbb6a4513726c1ae8762165b027af569289e19ec08edd8/typer-0.17.4-py3-none-any.whl", hash = "sha256:015534a6edaa450e7007eba705d5c18c3349dcea50a6ad79a5ed530967575824", size = 46643, upload-time = "2025-09-05T18:14:39.166Z" },
]

[[package]]
name = "types-requests"
version = "2.32.4.20250809"
source = { registry = "https://pypi.org/simple" }
dependencies = [
    { name = "urllib3" },
]
sdist = { url = "https://files.pythonhosted.org/packages/ed/b0/9355adb86ec84d057fea765e4c49cce592aaf3d5117ce5609a95a7fc3dac/types_requests-2.32.4.20250809.tar.gz", hash = "sha256:d8060de1c8ee599311f56ff58010fb4902f462a1470802cf9f6ed27bc46c4df3", size = 23027, upload-time = "2025-08-09T03:17:10.664Z" }
wheels = [
    { url = "https://files.pythonhosted.org/packages/2b/6f/ec0012be842b1d888d46884ac5558fd62aeae1f0ec4f7a581433d890d4b5/types_requests-2.32.4.20250809-py3-none-any.whl", hash = "sha256:f73d1832fb519ece02c85b1f09d5f0dd3108938e7d47e7f94bbfa18a6782b163", size = 20644, upload-time = "2025-08-09T03:17:09.716Z" },
]

[[package]]
name = "typing-extensions"
version = "4.15.0"
source = { registry = "https://pypi.org/simple" }
sdist = { url = "https://files.pythonhosted.org/packages/72/94/1a15dd82efb362ac84269196e94cf00f187f7ed21c242792a923cdb1c61f/typing_extensions-4.15.0.tar.gz", hash = "sha256:0cea48d173cc12fa28ecabc3b837ea3cf6f38c6d1136f85cbaaf598984861466", size = 109391, upload-time = "2025-08-25T13:49:26.313Z" }
wheels = [
    { url = "https://files.pythonhosted.org/packages/18/67/36e9267722cc04a6b9f15c7f3441c2363321a3ea07da7ae0c0707beb2a9c/typing_extensions-4.15.0-py3-none-any.whl", hash = "sha256:f0fa19c6845758ab08074a0cfa8b7aecb71c999ca73d62883bc25cc018c4e548", size = 44614, upload-time = "2025-08-25T13:49:24.86Z" },
]

[[package]]
name = "typing-inspection"
version = "0.4.1"
source = { registry = "https://pypi.org/simple" }
dependencies = [
    { name = "typing-extensions" },
]
sdist = { url = "https://files.pythonhosted.org/packages/f8/b1/0c11f5058406b3af7609f121aaa6b609744687f1d158b3c3a5bf4cc94238/typing_inspection-0.4.1.tar.gz", hash = "sha256:6ae134cc0203c33377d43188d4064e9b357dba58cff3185f22924610e70a9d28", size = 75726, upload-time = "2025-05-21T18:55:23.885Z" }
wheels = [
    { url = "https://files.pythonhosted.org/packages/17/69/cd203477f944c353c31bade965f880aa1061fd6bf05ded0726ca845b6ff7/typing_inspection-0.4.1-py3-none-any.whl", hash = "sha256:389055682238f53b04f7badcb49b989835495a96700ced5dab2d8feae4b26f51", size = 14552, upload-time = "2025-05-21T18:55:22.152Z" },
]

[[package]]
name = "tyro"
version = "0.9.31"
source = { registry = "https://pypi.org/simple" }
dependencies = [
    { name = "colorama", marker = "sys_platform == 'win32'" },
    { name = "docstring-parser" },
    { name = "rich" },
    { name = "shtab" },
    { name = "typeguard" },
    { name = "typing-extensions" },
]
sdist = { url = "https://files.pythonhosted.org/packages/b0/68/807bb16fdf4fe5cdfd70f6e90b0fd78f0d11bee815996ce5c9ae864b3ee1/tyro-0.9.31.tar.gz", hash = "sha256:e858b21f4d179db9fb52b292d3a544aca0bb439399bd59f1943cf96382f15a68", size = 319632, upload-time = "2025-08-30T21:17:35.674Z" }
wheels = [
    { url = "https://files.pythonhosted.org/packages/9b/c6/c808aed7b41ddb7b25427d53185c12df3daea76a295d061a3c58ac61a313/tyro-0.9.31-py3-none-any.whl", hash = "sha256:565305246fbfe7c288b7c44d5af58782a582b885c662ff223e9933779c1c10a3", size = 131681, upload-time = "2025-08-30T21:17:34.534Z" },
]

[[package]]
name = "tzdata"
version = "2025.2"
source = { registry = "https://pypi.org/simple" }
sdist = { url = "https://files.pythonhosted.org/packages/95/32/1a225d6164441be760d75c2c42e2780dc0873fe382da3e98a2e1e48361e5/tzdata-2025.2.tar.gz", hash = "sha256:b60a638fcc0daffadf82fe0f57e53d06bdec2f36c4df66280ae79bce6bd6f2b9", size = 196380, upload-time = "2025-03-23T13:54:43.652Z" }
wheels = [
    { url = "https://files.pythonhosted.org/packages/5c/23/c7abc0ca0a1526a0774eca151daeb8de62ec457e77262b66b359c3c7679e/tzdata-2025.2-py2.py3-none-any.whl", hash = "sha256:1a403fada01ff9221ca8044d701868fa132215d84beb92242d9acd2147f667a8", size = 347839, upload-time = "2025-03-23T13:54:41.845Z" },
]

[[package]]
name = "uc-micro-py"
version = "1.0.3"
source = { registry = "https://pypi.org/simple" }
sdist = { url = "https://files.pythonhosted.org/packages/91/7a/146a99696aee0609e3712f2b44c6274566bc368dfe8375191278045186b8/uc-micro-py-1.0.3.tar.gz", hash = "sha256:d321b92cff673ec58027c04015fcaa8bb1e005478643ff4a500882eaab88c48a", size = 6043, upload-time = "2024-02-09T16:52:01.654Z" }
wheels = [
    { url = "https://files.pythonhosted.org/packages/37/87/1f677586e8ac487e29672e4b17455758fce261de06a0d086167bb760361a/uc_micro_py-1.0.3-py3-none-any.whl", hash = "sha256:db1dffff340817673d7b466ec86114a9dc0e9d4d9b5ba229d9d60e5c12600cd5", size = 6229, upload-time = "2024-02-09T16:52:00.371Z" },
]

[[package]]
name = "urllib3"
version = "2.5.0"
source = { registry = "https://pypi.org/simple" }
sdist = { url = "https://files.pythonhosted.org/packages/15/22/9ee70a2574a4f4599c47dd506532914ce044817c7752a79b6a51286319bc/urllib3-2.5.0.tar.gz", hash = "sha256:3fc47733c7e419d4bc3f6b3dc2b4f890bb743906a30d56ba4a5bfa4bbff92760", size = 393185, upload-time = "2025-06-18T14:07:41.644Z" }
wheels = [
    { url = "https://files.pythonhosted.org/packages/a7/c2/fe1e52489ae3122415c51f387e221dd0773709bad6c6cdaa599e8a2c5185/urllib3-2.5.0-py3-none-any.whl", hash = "sha256:e6b01673c0fa6a13e374b50871808eb3bf7046c4b125b216f6bf1cc604cff0dc", size = 129795, upload-time = "2025-06-18T14:07:40.39Z" },
]

[[package]]
name = "uvicorn"
version = "0.35.0"
source = { registry = "https://pypi.org/simple" }
dependencies = [
    { name = "click" },
    { name = "h11" },
]
sdist = { url = "https://files.pythonhosted.org/packages/5e/42/e0e305207bb88c6b8d3061399c6a961ffe5fbb7e2aa63c9234df7259e9cd/uvicorn-0.35.0.tar.gz", hash = "sha256:bc662f087f7cf2ce11a1d7fd70b90c9f98ef2e2831556dd078d131b96cc94a01", size = 78473, upload-time = "2025-06-28T16:15:46.058Z" }
wheels = [
    { url = "https://files.pythonhosted.org/packages/d2/e2/dc81b1bd1dcfe91735810265e9d26bc8ec5da45b4c0f6237e286819194c3/uvicorn-0.35.0-py3-none-any.whl", hash = "sha256:197535216b25ff9b785e29a0b79199f55222193d47f820816e7da751e9bc8d4a", size = 66406, upload-time = "2025-06-28T16:15:44.816Z" },
]

[package.optional-dependencies]
standard = [
    { name = "colorama", marker = "sys_platform == 'win32'" },
    { name = "httptools" },
    { name = "python-dotenv" },
    { name = "pyyaml" },
    { name = "uvloop", marker = "platform_python_implementation != 'PyPy' and sys_platform != 'cygwin' and sys_platform != 'win32'" },
    { name = "watchfiles" },
    { name = "websockets" },
]

[[package]]
name = "uvloop"
version = "0.21.0"
source = { registry = "https://pypi.org/simple" }
sdist = { url = "https://files.pythonhosted.org/packages/af/c0/854216d09d33c543f12a44b393c402e89a920b1a0a7dc634c42de91b9cf6/uvloop-0.21.0.tar.gz", hash = "sha256:3bf12b0fda68447806a7ad847bfa591613177275d35b6724b1ee573faa3704e3", size = 2492741, upload-time = "2024-10-14T23:38:35.489Z" }
wheels = [
    { url = "https://files.pythonhosted.org/packages/8c/4c/03f93178830dc7ce8b4cdee1d36770d2f5ebb6f3d37d354e061eefc73545/uvloop-0.21.0-cp312-cp312-macosx_10_13_universal2.whl", hash = "sha256:359ec2c888397b9e592a889c4d72ba3d6befba8b2bb01743f72fffbde663b59c", size = 1471284, upload-time = "2024-10-14T23:37:47.833Z" },
    { url = "https://files.pythonhosted.org/packages/43/3e/92c03f4d05e50f09251bd8b2b2b584a2a7f8fe600008bcc4523337abe676/uvloop-0.21.0-cp312-cp312-macosx_10_13_x86_64.whl", hash = "sha256:f7089d2dc73179ce5ac255bdf37c236a9f914b264825fdaacaded6990a7fb4c2", size = 821349, upload-time = "2024-10-14T23:37:50.149Z" },
    { url = "https://files.pythonhosted.org/packages/a6/ef/a02ec5da49909dbbfb1fd205a9a1ac4e88ea92dcae885e7c961847cd51e2/uvloop-0.21.0-cp312-cp312-manylinux_2_17_aarch64.manylinux2014_aarch64.whl", hash = "sha256:baa4dcdbd9ae0a372f2167a207cd98c9f9a1ea1188a8a526431eef2f8116cc8d", size = 4580089, upload-time = "2024-10-14T23:37:51.703Z" },
    { url = "https://files.pythonhosted.org/packages/06/a7/b4e6a19925c900be9f98bec0a75e6e8f79bb53bdeb891916609ab3958967/uvloop-0.21.0-cp312-cp312-manylinux_2_17_x86_64.manylinux2014_x86_64.whl", hash = "sha256:86975dca1c773a2c9864f4c52c5a55631038e387b47eaf56210f873887b6c8dc", size = 4693770, upload-time = "2024-10-14T23:37:54.122Z" },
    { url = "https://files.pythonhosted.org/packages/ce/0c/f07435a18a4b94ce6bd0677d8319cd3de61f3a9eeb1e5f8ab4e8b5edfcb3/uvloop-0.21.0-cp312-cp312-musllinux_1_2_aarch64.whl", hash = "sha256:461d9ae6660fbbafedd07559c6a2e57cd553b34b0065b6550685f6653a98c1cb", size = 4451321, upload-time = "2024-10-14T23:37:55.766Z" },
    { url = "https://files.pythonhosted.org/packages/8f/eb/f7032be105877bcf924709c97b1bf3b90255b4ec251f9340cef912559f28/uvloop-0.21.0-cp312-cp312-musllinux_1_2_x86_64.whl", hash = "sha256:183aef7c8730e54c9a3ee3227464daed66e37ba13040bb3f350bc2ddc040f22f", size = 4659022, upload-time = "2024-10-14T23:37:58.195Z" },
]

[[package]]
name = "verifiers"
<<<<<<< HEAD
version = "0.1.7"
source = { git = "https://github.com/PrimeIntellect-ai/verifiers.git?rev=6429ed7#6429ed7fb742da0a152626b7b57d6d8f537bfff9" }
=======
version = "0.1.7.post0"
source = { git = "https://github.com/PrimeIntellect-ai/verifiers.git?rev=91f436d#91f436d4ca36263646c432ab34e1bd0af8fa5d7d" }
>>>>>>> 9a24b405
dependencies = [
    { name = "datasets" },
    { name = "jinja2" },
    { name = "nest-asyncio" },
    { name = "openai" },
    { name = "openai-agents" },
    { name = "prime-sandboxes" },
    { name = "pydantic" },
    { name = "requests" },
    { name = "rich" },
    { name = "textual" },
    { name = "wget" },
]

[[package]]
name = "virtualenv"
version = "20.34.0"
source = { registry = "https://pypi.org/simple" }
dependencies = [
    { name = "distlib" },
    { name = "filelock" },
    { name = "platformdirs" },
]
sdist = { url = "https://files.pythonhosted.org/packages/1c/14/37fcdba2808a6c615681cd216fecae00413c9dab44fb2e57805ecf3eaee3/virtualenv-20.34.0.tar.gz", hash = "sha256:44815b2c9dee7ed86e387b842a84f20b93f7f417f95886ca1996a72a4138eb1a", size = 6003808, upload-time = "2025-08-13T14:24:07.464Z" }
wheels = [
    { url = "https://files.pythonhosted.org/packages/76/06/04c8e804f813cf972e3262f3f8584c232de64f0cde9f703b46cf53a45090/virtualenv-20.34.0-py3-none-any.whl", hash = "sha256:341f5afa7eee943e4984a9207c025feedd768baff6753cd660c857ceb3e36026", size = 5983279, upload-time = "2025-08-13T14:24:05.111Z" },
]

[[package]]
name = "vllm"
version = "0.10.2"
source = { registry = "https://pypi.org/simple" }
dependencies = [
    { name = "aiohttp" },
    { name = "blake3" },
    { name = "cachetools" },
    { name = "cbor2" },
    { name = "cloudpickle" },
    { name = "compressed-tensors" },
    { name = "depyf" },
    { name = "diskcache" },
    { name = "einops" },
    { name = "fastapi", extra = ["standard"] },
    { name = "filelock" },
    { name = "gguf" },
    { name = "lark" },
    { name = "llguidance", marker = "platform_machine == 'aarch64' or platform_machine == 'arm64' or platform_machine == 'x86_64'" },
    { name = "lm-format-enforcer" },
    { name = "mistral-common", extra = ["audio", "image"] },
    { name = "msgspec" },
    { name = "ninja" },
    { name = "numba" },
    { name = "numpy" },
    { name = "openai" },
    { name = "openai-harmony" },
    { name = "opencv-python-headless" },
    { name = "outlines-core" },
    { name = "partial-json-parser" },
    { name = "pillow" },
    { name = "prometheus-client" },
    { name = "prometheus-fastapi-instrumentator" },
    { name = "protobuf" },
    { name = "psutil" },
    { name = "py-cpuinfo" },
    { name = "pybase64" },
    { name = "pydantic" },
    { name = "python-json-logger" },
    { name = "pyyaml" },
    { name = "pyzmq" },
    { name = "ray", extra = ["cgraph"] },
    { name = "regex" },
    { name = "requests" },
    { name = "scipy" },
    { name = "sentencepiece" },
    { name = "setproctitle" },
    { name = "setuptools" },
    { name = "six" },
    { name = "tiktoken" },
    { name = "tokenizers" },
    { name = "torch" },
    { name = "torchaudio" },
    { name = "torchvision" },
    { name = "tqdm" },
    { name = "transformers" },
    { name = "typing-extensions" },
    { name = "watchfiles" },
    { name = "xformers", marker = "platform_machine == 'x86_64' and sys_platform == 'linux'" },
    { name = "xgrammar", marker = "platform_machine == 'aarch64' or platform_machine == 'arm64' or platform_machine == 'x86_64'" },
]
sdist = { url = "https://files.pythonhosted.org/packages/7d/0a/278d7bbf454f7de5322a5007427eed3e8b34ed6c2802491b56bbdfd7bbb4/vllm-0.10.2.tar.gz", hash = "sha256:57608f44cf61f5d80fb182c98e06e524cb2925bb528258a7b247c8e43a52d13e", size = 10908356, upload-time = "2025-09-13T23:00:34.918Z" }
wheels = [
    { url = "https://files.pythonhosted.org/packages/a2/1a/365479f413e7408b314c0237d6c929569874d5c002bc7c8b5a7fbf40c7d9/vllm-0.10.2-cp38-abi3-manylinux1_x86_64.whl", hash = "sha256:e0cba6110483d9bf25c4402d8655cf78d366dd13e4155210980cc3480ed98b7b", size = 436413211, upload-time = "2025-09-13T23:00:25.278Z" },
    { url = "https://files.pythonhosted.org/packages/2f/29/b02687cb515be113a9fe188271b119a37178e9feefeb9c9b23dac87144e4/vllm-0.10.2-cp38-abi3-manylinux2014_aarch64.whl", hash = "sha256:b011a55544c0e7a8b6d247da1585b1d073bbb8dc4981d576559784ea2d3fafa1", size = 399379773, upload-time = "2025-09-16T00:29:34.059Z" },
]

[[package]]
name = "wadler-lindig"
version = "0.1.7"
source = { registry = "https://pypi.org/simple" }
sdist = { url = "https://files.pythonhosted.org/packages/1e/67/cbae4bf7683a64755c2c1778c418fea96d00e34395bb91743f08bd951571/wadler_lindig-0.1.7.tar.gz", hash = "sha256:81d14d3fe77d441acf3ebd7f4aefac20c74128bf460e84b512806dccf7b2cd55", size = 15842, upload-time = "2025-06-18T07:00:42.843Z" }
wheels = [
    { url = "https://files.pythonhosted.org/packages/8d/96/04e7b441807b26b794da5b11e59ed7f83b2cf8af202bd7eba8ad2fa6046e/wadler_lindig-0.1.7-py3-none-any.whl", hash = "sha256:e3ec83835570fd0a9509f969162aeb9c65618f998b1f42918cfc8d45122fe953", size = 20516, upload-time = "2025-06-18T07:00:41.684Z" },
]

[[package]]
name = "wandb"
version = "0.21.4"
source = { registry = "https://pypi.org/simple" }
dependencies = [
    { name = "click" },
    { name = "gitpython" },
    { name = "packaging" },
    { name = "platformdirs" },
    { name = "protobuf" },
    { name = "pydantic" },
    { name = "pyyaml" },
    { name = "requests" },
    { name = "sentry-sdk" },
    { name = "typing-extensions" },
]
sdist = { url = "https://files.pythonhosted.org/packages/59/a8/aaa3f3f8e410f34442466aac10b1891b3084d35b98aef59ebcb4c0efb941/wandb-0.21.4.tar.gz", hash = "sha256:b350d50973409658deb455010fafcfa81e6be3470232e316286319e839ffb67b", size = 40175929, upload-time = "2025-09-11T21:14:29.161Z" }
wheels = [
    { url = "https://files.pythonhosted.org/packages/d2/6b/3a8d9db18a4c4568599a8792c0c8b1f422d9864c7123e8301a9477fbf0ac/wandb-0.21.4-py3-none-macosx_10_14_x86_64.whl", hash = "sha256:c681ef7adb09925251d8d995c58aa76ae86a46dbf8de3b67353ad99fdef232d5", size = 18845369, upload-time = "2025-09-11T21:14:02.879Z" },
    { url = "https://files.pythonhosted.org/packages/60/e0/d7d6818938ec6958c93d979f9a90ea3d06bdc41e130b30f8cd89ae03c245/wandb-0.21.4-py3-none-macosx_12_0_arm64.whl", hash = "sha256:d35acc65c10bb7ac55d1331f7b1b8ab761f368f7b051131515f081a56ea5febc", size = 18339122, upload-time = "2025-09-11T21:14:06.455Z" },
    { url = "https://files.pythonhosted.org/packages/13/29/9bb8ed4adf32bed30e4d5df74d956dd1e93b6fd4bbc29dbe84167c84804b/wandb-0.21.4-py3-none-macosx_12_0_x86_64.whl", hash = "sha256:765e66b57b7be5f393ecebd9a9d2c382c9f979d19cdee4a3f118eaafed43fca1", size = 19081975, upload-time = "2025-09-11T21:14:09.317Z" },
    { url = "https://files.pythonhosted.org/packages/30/6e/4aa33bc2c56b70c0116e73687c72c7a674f4072442633b3b23270d2215e3/wandb-0.21.4-py3-none-manylinux_2_17_aarch64.manylinux2014_aarch64.whl", hash = "sha256:06127ec49245d12fdb3922c1eca1ab611cefc94adabeaaaba7b069707c516cba", size = 18161358, upload-time = "2025-09-11T21:14:12.092Z" },
    { url = "https://files.pythonhosted.org/packages/f7/56/d9f845ecfd5e078cf637cb29d8abe3350b8a174924c54086168783454a8f/wandb-0.21.4-py3-none-manylinux_2_17_x86_64.manylinux2014_x86_64.whl", hash = "sha256:48d4f65f1be5f5a25b868695e09cdbfe481678220df349a8c2cbed3992fb497f", size = 19602680, upload-time = "2025-09-11T21:14:14.987Z" },
    { url = "https://files.pythonhosted.org/packages/68/ea/237a3c2b679a35e02e577c5bf844d6a221a7d32925ab8d5230529e9f2841/wandb-0.21.4-py3-none-musllinux_1_2_aarch64.whl", hash = "sha256:ebd11f78351a3ca22caa1045146a6d2ad9e62fed6d0de2e67a0db5710d75103a", size = 18166392, upload-time = "2025-09-11T21:14:17.478Z" },
    { url = "https://files.pythonhosted.org/packages/12/e3/dbf2c575c79c99d94f16ce1a2cbbb2529d5029a76348c1ddac7e47f6873f/wandb-0.21.4-py3-none-musllinux_1_2_x86_64.whl", hash = "sha256:595b9e77591a805653e05db8b892805ee0a5317d147ef4976353e4f1cc16ebdc", size = 19678800, upload-time = "2025-09-11T21:14:20.264Z" },
    { url = "https://files.pythonhosted.org/packages/fa/eb/4ed04879d697772b8eb251c0e5af9a4ff7e2cc2b3fcd4b8eee91253ec2f1/wandb-0.21.4-py3-none-win32.whl", hash = "sha256:f9c86eb7eb7d40c6441533428188b1ae3205674e80c940792d850e2c1fe8d31e", size = 18738950, upload-time = "2025-09-11T21:14:23.08Z" },
    { url = "https://files.pythonhosted.org/packages/c3/4a/86c5e19600cb6a616a45f133c26826b46133499cd72d592772929d530ccd/wandb-0.21.4-py3-none-win_amd64.whl", hash = "sha256:2da3d5bb310a9f9fb7f680f4aef285348095a4cc6d1ce22b7343ba4e3fffcd84", size = 18738953, upload-time = "2025-09-11T21:14:25.539Z" },
]

[[package]]
name = "watchfiles"
version = "1.1.0"
source = { registry = "https://pypi.org/simple" }
dependencies = [
    { name = "anyio" },
]
sdist = { url = "https://files.pythonhosted.org/packages/2a/9a/d451fcc97d029f5812e898fd30a53fd8c15c7bbd058fd75cfc6beb9bd761/watchfiles-1.1.0.tar.gz", hash = "sha256:693ed7ec72cbfcee399e92c895362b6e66d63dac6b91e2c11ae03d10d503e575", size = 94406, upload-time = "2025-06-15T19:06:59.42Z" }
wheels = [
    { url = "https://files.pythonhosted.org/packages/f6/b8/858957045a38a4079203a33aaa7d23ea9269ca7761c8a074af3524fbb240/watchfiles-1.1.0-cp312-cp312-macosx_10_12_x86_64.whl", hash = "sha256:9dc001c3e10de4725c749d4c2f2bdc6ae24de5a88a339c4bce32300a31ede179", size = 402339, upload-time = "2025-06-15T19:05:24.516Z" },
    { url = "https://files.pythonhosted.org/packages/80/28/98b222cca751ba68e88521fabd79a4fab64005fc5976ea49b53fa205d1fa/watchfiles-1.1.0-cp312-cp312-macosx_11_0_arm64.whl", hash = "sha256:d9ba68ec283153dead62cbe81872d28e053745f12335d037de9cbd14bd1877f5", size = 394409, upload-time = "2025-06-15T19:05:25.469Z" },
    { url = "https://files.pythonhosted.org/packages/86/50/dee79968566c03190677c26f7f47960aff738d32087087bdf63a5473e7df/watchfiles-1.1.0-cp312-cp312-manylinux_2_17_aarch64.manylinux2014_aarch64.whl", hash = "sha256:130fc497b8ee68dce163e4254d9b0356411d1490e868bd8790028bc46c5cc297", size = 450939, upload-time = "2025-06-15T19:05:26.494Z" },
    { url = "https://files.pythonhosted.org/packages/40/45/a7b56fb129700f3cfe2594a01aa38d033b92a33dddce86c8dfdfc1247b72/watchfiles-1.1.0-cp312-cp312-manylinux_2_17_armv7l.manylinux2014_armv7l.whl", hash = "sha256:50a51a90610d0845a5931a780d8e51d7bd7f309ebc25132ba975aca016b576a0", size = 457270, upload-time = "2025-06-15T19:05:27.466Z" },
    { url = "https://files.pythonhosted.org/packages/b5/c8/fa5ef9476b1d02dc6b5e258f515fcaaecf559037edf8b6feffcbc097c4b8/watchfiles-1.1.0-cp312-cp312-manylinux_2_17_i686.manylinux2014_i686.whl", hash = "sha256:dc44678a72ac0910bac46fa6a0de6af9ba1355669b3dfaf1ce5f05ca7a74364e", size = 483370, upload-time = "2025-06-15T19:05:28.548Z" },
    { url = "https://files.pythonhosted.org/packages/98/68/42cfcdd6533ec94f0a7aab83f759ec11280f70b11bfba0b0f885e298f9bd/watchfiles-1.1.0-cp312-cp312-manylinux_2_17_ppc64le.manylinux2014_ppc64le.whl", hash = "sha256:a543492513a93b001975ae283a51f4b67973662a375a403ae82f420d2c7205ee", size = 598654, upload-time = "2025-06-15T19:05:29.997Z" },
    { url = "https://files.pythonhosted.org/packages/d3/74/b2a1544224118cc28df7e59008a929e711f9c68ce7d554e171b2dc531352/watchfiles-1.1.0-cp312-cp312-manylinux_2_17_s390x.manylinux2014_s390x.whl", hash = "sha256:8ac164e20d17cc285f2b94dc31c384bc3aa3dd5e7490473b3db043dd70fbccfd", size = 478667, upload-time = "2025-06-15T19:05:31.172Z" },
    { url = "https://files.pythonhosted.org/packages/8c/77/e3362fe308358dc9f8588102481e599c83e1b91c2ae843780a7ded939a35/watchfiles-1.1.0-cp312-cp312-manylinux_2_17_x86_64.manylinux2014_x86_64.whl", hash = "sha256:f7590d5a455321e53857892ab8879dce62d1f4b04748769f5adf2e707afb9d4f", size = 452213, upload-time = "2025-06-15T19:05:32.299Z" },
    { url = "https://files.pythonhosted.org/packages/6e/17/c8f1a36540c9a1558d4faf08e909399e8133599fa359bf52ec8fcee5be6f/watchfiles-1.1.0-cp312-cp312-musllinux_1_1_aarch64.whl", hash = "sha256:37d3d3f7defb13f62ece99e9be912afe9dd8a0077b7c45ee5a57c74811d581a4", size = 626718, upload-time = "2025-06-15T19:05:33.415Z" },
    { url = "https://files.pythonhosted.org/packages/26/45/fb599be38b4bd38032643783d7496a26a6f9ae05dea1a42e58229a20ac13/watchfiles-1.1.0-cp312-cp312-musllinux_1_1_x86_64.whl", hash = "sha256:7080c4bb3efd70a07b1cc2df99a7aa51d98685be56be6038c3169199d0a1c69f", size = 623098, upload-time = "2025-06-15T19:05:34.534Z" },
    { url = "https://files.pythonhosted.org/packages/a1/e7/fdf40e038475498e160cd167333c946e45d8563ae4dd65caf757e9ffe6b4/watchfiles-1.1.0-cp312-cp312-win32.whl", hash = "sha256:cbcf8630ef4afb05dc30107bfa17f16c0896bb30ee48fc24bf64c1f970f3b1fd", size = 279209, upload-time = "2025-06-15T19:05:35.577Z" },
    { url = "https://files.pythonhosted.org/packages/3f/d3/3ae9d5124ec75143bdf088d436cba39812122edc47709cd2caafeac3266f/watchfiles-1.1.0-cp312-cp312-win_amd64.whl", hash = "sha256:cbd949bdd87567b0ad183d7676feb98136cde5bb9025403794a4c0db28ed3a47", size = 292786, upload-time = "2025-06-15T19:05:36.559Z" },
    { url = "https://files.pythonhosted.org/packages/26/2f/7dd4fc8b5f2b34b545e19629b4a018bfb1de23b3a496766a2c1165ca890d/watchfiles-1.1.0-cp312-cp312-win_arm64.whl", hash = "sha256:0a7d40b77f07be87c6faa93d0951a0fcd8cbca1ddff60a1b65d741bac6f3a9f6", size = 284343, upload-time = "2025-06-15T19:05:37.5Z" },
]

[[package]]
name = "wcwidth"
version = "0.2.13"
source = { registry = "https://pypi.org/simple" }
sdist = { url = "https://files.pythonhosted.org/packages/6c/63/53559446a878410fc5a5974feb13d31d78d752eb18aeba59c7fef1af7598/wcwidth-0.2.13.tar.gz", hash = "sha256:72ea0c06399eb286d978fdedb6923a9eb47e1c486ce63e9b4e64fc18303972b5", size = 101301, upload-time = "2024-01-06T02:10:57.829Z" }
wheels = [
    { url = "https://files.pythonhosted.org/packages/fd/84/fd2ba7aafacbad3c4201d395674fc6348826569da3c0937e75505ead3528/wcwidth-0.2.13-py2.py3-none-any.whl", hash = "sha256:3da69048e4540d84af32131829ff948f1e022c1c6bdb8d6102117aac784f6859", size = 34166, upload-time = "2024-01-06T02:10:55.763Z" },
]

[[package]]
name = "websockets"
version = "15.0.1"
source = { registry = "https://pypi.org/simple" }
sdist = { url = "https://files.pythonhosted.org/packages/21/e6/26d09fab466b7ca9c7737474c52be4f76a40301b08362eb2dbc19dcc16c1/websockets-15.0.1.tar.gz", hash = "sha256:82544de02076bafba038ce055ee6412d68da13ab47f0c60cab827346de828dee", size = 177016, upload-time = "2025-03-05T20:03:41.606Z" }
wheels = [
    { url = "https://files.pythonhosted.org/packages/51/6b/4545a0d843594f5d0771e86463606a3988b5a09ca5123136f8a76580dd63/websockets-15.0.1-cp312-cp312-macosx_10_13_universal2.whl", hash = "sha256:3e90baa811a5d73f3ca0bcbf32064d663ed81318ab225ee4f427ad4e26e5aff3", size = 175437, upload-time = "2025-03-05T20:02:16.706Z" },
    { url = "https://files.pythonhosted.org/packages/f4/71/809a0f5f6a06522af902e0f2ea2757f71ead94610010cf570ab5c98e99ed/websockets-15.0.1-cp312-cp312-macosx_10_13_x86_64.whl", hash = "sha256:592f1a9fe869c778694f0aa806ba0374e97648ab57936f092fd9d87f8bc03665", size = 173096, upload-time = "2025-03-05T20:02:18.832Z" },
    { url = "https://files.pythonhosted.org/packages/3d/69/1a681dd6f02180916f116894181eab8b2e25b31e484c5d0eae637ec01f7c/websockets-15.0.1-cp312-cp312-macosx_11_0_arm64.whl", hash = "sha256:0701bc3cfcb9164d04a14b149fd74be7347a530ad3bbf15ab2c678a2cd3dd9a2", size = 173332, upload-time = "2025-03-05T20:02:20.187Z" },
    { url = "https://files.pythonhosted.org/packages/a6/02/0073b3952f5bce97eafbb35757f8d0d54812b6174ed8dd952aa08429bcc3/websockets-15.0.1-cp312-cp312-manylinux_2_17_aarch64.manylinux2014_aarch64.whl", hash = "sha256:e8b56bdcdb4505c8078cb6c7157d9811a85790f2f2b3632c7d1462ab5783d215", size = 183152, upload-time = "2025-03-05T20:02:22.286Z" },
    { url = "https://files.pythonhosted.org/packages/74/45/c205c8480eafd114b428284840da0b1be9ffd0e4f87338dc95dc6ff961a1/websockets-15.0.1-cp312-cp312-manylinux_2_5_i686.manylinux1_i686.manylinux_2_17_i686.manylinux2014_i686.whl", hash = "sha256:0af68c55afbd5f07986df82831c7bff04846928ea8d1fd7f30052638788bc9b5", size = 182096, upload-time = "2025-03-05T20:02:24.368Z" },
    { url = "https://files.pythonhosted.org/packages/14/8f/aa61f528fba38578ec553c145857a181384c72b98156f858ca5c8e82d9d3/websockets-15.0.1-cp312-cp312-manylinux_2_5_x86_64.manylinux1_x86_64.manylinux_2_17_x86_64.manylinux2014_x86_64.whl", hash = "sha256:64dee438fed052b52e4f98f76c5790513235efaa1ef7f3f2192c392cd7c91b65", size = 182523, upload-time = "2025-03-05T20:02:25.669Z" },
    { url = "https://files.pythonhosted.org/packages/ec/6d/0267396610add5bc0d0d3e77f546d4cd287200804fe02323797de77dbce9/websockets-15.0.1-cp312-cp312-musllinux_1_2_aarch64.whl", hash = "sha256:d5f6b181bb38171a8ad1d6aa58a67a6aa9d4b38d0f8c5f496b9e42561dfc62fe", size = 182790, upload-time = "2025-03-05T20:02:26.99Z" },
    { url = "https://files.pythonhosted.org/packages/02/05/c68c5adbf679cf610ae2f74a9b871ae84564462955d991178f95a1ddb7dd/websockets-15.0.1-cp312-cp312-musllinux_1_2_i686.whl", hash = "sha256:5d54b09eba2bada6011aea5375542a157637b91029687eb4fdb2dab11059c1b4", size = 182165, upload-time = "2025-03-05T20:02:30.291Z" },
    { url = "https://files.pythonhosted.org/packages/29/93/bb672df7b2f5faac89761cb5fa34f5cec45a4026c383a4b5761c6cea5c16/websockets-15.0.1-cp312-cp312-musllinux_1_2_x86_64.whl", hash = "sha256:3be571a8b5afed347da347bfcf27ba12b069d9d7f42cb8c7028b5e98bbb12597", size = 182160, upload-time = "2025-03-05T20:02:31.634Z" },
    { url = "https://files.pythonhosted.org/packages/ff/83/de1f7709376dc3ca9b7eeb4b9a07b4526b14876b6d372a4dc62312bebee0/websockets-15.0.1-cp312-cp312-win32.whl", hash = "sha256:c338ffa0520bdb12fbc527265235639fb76e7bc7faafbb93f6ba80d9c06578a9", size = 176395, upload-time = "2025-03-05T20:02:33.017Z" },
    { url = "https://files.pythonhosted.org/packages/7d/71/abf2ebc3bbfa40f391ce1428c7168fb20582d0ff57019b69ea20fa698043/websockets-15.0.1-cp312-cp312-win_amd64.whl", hash = "sha256:fcd5cf9e305d7b8338754470cf69cf81f420459dbae8a3b40cee57417f4614a7", size = 176841, upload-time = "2025-03-05T20:02:34.498Z" },
    { url = "https://files.pythonhosted.org/packages/fa/a8/5b41e0da817d64113292ab1f8247140aac61cbf6cfd085d6a0fa77f4984f/websockets-15.0.1-py3-none-any.whl", hash = "sha256:f7a866fbc1e97b5c617ee4116daaa09b722101d4a3c170c787450ba409f9736f", size = 169743, upload-time = "2025-03-05T20:03:39.41Z" },
]

[[package]]
name = "werkzeug"
version = "3.1.3"
source = { registry = "https://pypi.org/simple" }
dependencies = [
    { name = "markupsafe" },
]
sdist = { url = "https://files.pythonhosted.org/packages/9f/69/83029f1f6300c5fb2471d621ab06f6ec6b3324685a2ce0f9777fd4a8b71e/werkzeug-3.1.3.tar.gz", hash = "sha256:60723ce945c19328679790e3282cc758aa4a6040e4bb330f53d30fa546d44746", size = 806925, upload-time = "2024-11-08T15:52:18.093Z" }
wheels = [
    { url = "https://files.pythonhosted.org/packages/52/24/ab44c871b0f07f491e5d2ad12c9bd7358e527510618cb1b803a88e986db1/werkzeug-3.1.3-py3-none-any.whl", hash = "sha256:54b78bf3716d19a65be4fceccc0d1d7b89e608834989dfae50ea87564639213e", size = 224498, upload-time = "2024-11-08T15:52:16.132Z" },
]

[[package]]
name = "wget"
version = "3.2"
source = { registry = "https://pypi.org/simple" }
sdist = { url = "https://files.pythonhosted.org/packages/47/6a/62e288da7bcda82b935ff0c6cfe542970f04e29c756b0e147251b2fb251f/wget-3.2.zip", hash = "sha256:35e630eca2aa50ce998b9b1a127bb26b30dfee573702782aa982f875e3f16061", size = 10857, upload-time = "2015-10-22T15:26:37.51Z" }

[[package]]
name = "widgetsnbextension"
version = "4.0.14"
source = { registry = "https://pypi.org/simple" }
sdist = { url = "https://files.pythonhosted.org/packages/41/53/2e0253c5efd69c9656b1843892052a31c36d37ad42812b5da45c62191f7e/widgetsnbextension-4.0.14.tar.gz", hash = "sha256:a3629b04e3edb893212df862038c7232f62973373869db5084aed739b437b5af", size = 1097428, upload-time = "2025-04-10T13:01:25.628Z" }
wheels = [
    { url = "https://files.pythonhosted.org/packages/ca/51/5447876806d1088a0f8f71e16542bf350918128d0a69437df26047c8e46f/widgetsnbextension-4.0.14-py3-none-any.whl", hash = "sha256:4875a9eaf72fbf5079dc372a51a9f268fc38d46f767cbf85c43a36da5cb9b575", size = 2196503, upload-time = "2025-04-10T13:01:23.086Z" },
]

[[package]]
name = "win32-setctime"
version = "1.2.0"
source = { registry = "https://pypi.org/simple" }
sdist = { url = "https://files.pythonhosted.org/packages/b3/8f/705086c9d734d3b663af0e9bb3d4de6578d08f46b1b101c2442fd9aecaa2/win32_setctime-1.2.0.tar.gz", hash = "sha256:ae1fdf948f5640aae05c511ade119313fb6a30d7eabe25fef9764dca5873c4c0", size = 4867, upload-time = "2024-12-07T15:28:28.314Z" }
wheels = [
    { url = "https://files.pythonhosted.org/packages/e1/07/c6fe3ad3e685340704d314d765b7912993bcb8dc198f0e7a89382d37974b/win32_setctime-1.2.0-py3-none-any.whl", hash = "sha256:95d644c4e708aba81dc3704a116d8cbc974d70b3bdb8be1d150e36be6e9d1390", size = 4083, upload-time = "2024-12-07T15:28:26.465Z" },
]

[[package]]
name = "xformers"
version = "0.0.32.post1"
source = { registry = "https://pypi.org/simple" }
dependencies = [
    { name = "numpy", marker = "sys_platform == 'linux'" },
    { name = "torch", marker = "sys_platform == 'linux'" },
]
sdist = { url = "https://files.pythonhosted.org/packages/6f/33/3b9c4d3d5b2da453d27de891df4ad653ac5795324961aa3a5c15b0353fe6/xformers-0.0.32.post1.tar.gz", hash = "sha256:1de84a45c497c8d92326986508d81f4b0a8c6be4d3d62a29b8ad6048a6ab51e1", size = 12106196, upload-time = "2025-08-14T18:07:45.486Z" }
wheels = [
    { url = "https://files.pythonhosted.org/packages/6b/df/6817346f1a77278315d5fe1fc9f239ba3282ba36e8ab3256babd448dde62/xformers-0.0.32.post1-cp39-abi3-manylinux_2_28_x86_64.whl", hash = "sha256:5f245b5555188da112070d8fefb6b7ae1ae47422856521d66c837e9d2352fbe4", size = 117199943, upload-time = "2025-08-14T18:07:34.78Z" },
]

[[package]]
name = "xgrammar"
version = "0.1.23"
source = { registry = "https://pypi.org/simple" }
dependencies = [
    { name = "mlx-lm", marker = "platform_machine == 'arm64' and sys_platform == 'darwin'" },
    { name = "ninja" },
    { name = "numpy" },
    { name = "pydantic" },
    { name = "torch" },
    { name = "transformers" },
    { name = "triton", version = "3.4.0", source = { registry = "https://pypi.org/simple" }, marker = "platform_machine == 'x86_64' and sys_platform == 'linux'" },
    { name = "typing-extensions" },
]
sdist = { url = "https://files.pythonhosted.org/packages/e9/12/958457553a87c31bdb18c8395b88bb3255f7c7373ab3a0b046d3b7f37f86/xgrammar-0.1.23.tar.gz", hash = "sha256:5ef280455c1ac008f052d7ea92286f0ca3a3d7ab360224894ac69277c8827113", size = 2263693, upload-time = "2025-08-15T07:31:42.792Z" }
wheels = [
    { url = "https://files.pythonhosted.org/packages/37/40/4fd2f41c603bbe4e60d51c7956ace6f386dd69b20ad62c443a1dbcac279a/xgrammar-0.1.23-cp312-cp312-macosx_10_14_x86_64.whl", hash = "sha256:6605ae8f7d7748ac00b55f4377ddc895bc9b7f8252760b1265145be9a2bc87e4", size = 620111, upload-time = "2025-08-15T07:31:22.652Z" },
    { url = "https://files.pythonhosted.org/packages/fc/07/55b50afb50813dab89a7ef52afdf73d8c5e22a15636edc27ca3cd4114665/xgrammar-0.1.23-cp312-cp312-macosx_11_0_arm64.whl", hash = "sha256:20692f98e79fe85e1f33482e2f5ae92ba204a7ac95c3322795d39b910292df46", size = 564421, upload-time = "2025-08-15T07:31:23.875Z" },
    { url = "https://files.pythonhosted.org/packages/96/d8/be7caa3a56ce96defc69b3d9de8538924a0a7114da4e89fe61c5bd557961/xgrammar-0.1.23-cp312-cp312-manylinux_2_17_aarch64.manylinux2014_aarch64.whl", hash = "sha256:7bde8472e2a28e529bff26f3ca2db56679c8dccbae68813c0ae61db1edff95a5", size = 7683250, upload-time = "2025-08-15T07:31:25.276Z" },
    { url = "https://files.pythonhosted.org/packages/a1/13/53d950b93a361ef73e5930050916fa36c23fade80ee05cfb0339c044e951/xgrammar-0.1.23-cp312-cp312-manylinux_2_17_x86_64.manylinux2014_x86_64.whl", hash = "sha256:e0ff9c0a1d46c95d82345a5bf026956ef6d98f1aac7115b57ce88d1d93c4a374", size = 7858258, upload-time = "2025-08-15T07:31:26.782Z" },
    { url = "https://files.pythonhosted.org/packages/f7/11/2ac0d10c88196f6fc6efa085a175483a72532cc7c2027cbd0583c759a748/xgrammar-0.1.23-cp312-cp312-win_amd64.whl", hash = "sha256:b330a5d673a53a657beb641af8e90146bba4ec18203c440ee7b7766856f5991c", size = 645937, upload-time = "2025-08-15T07:31:28.677Z" },
]

[[package]]
name = "xxhash"
version = "3.5.0"
source = { registry = "https://pypi.org/simple" }
sdist = { url = "https://files.pythonhosted.org/packages/00/5e/d6e5258d69df8b4ed8c83b6664f2b47d30d2dec551a29ad72a6c69eafd31/xxhash-3.5.0.tar.gz", hash = "sha256:84f2caddf951c9cbf8dc2e22a89d4ccf5d86391ac6418fe81e3c67d0cf60b45f", size = 84241, upload-time = "2024-08-17T09:20:38.972Z" }
wheels = [
    { url = "https://files.pythonhosted.org/packages/07/0e/1bfce2502c57d7e2e787600b31c83535af83746885aa1a5f153d8c8059d6/xxhash-3.5.0-cp312-cp312-macosx_10_9_x86_64.whl", hash = "sha256:14470ace8bd3b5d51318782cd94e6f94431974f16cb3b8dc15d52f3b69df8e00", size = 31969, upload-time = "2024-08-17T09:18:24.025Z" },
    { url = "https://files.pythonhosted.org/packages/3f/d6/8ca450d6fe5b71ce521b4e5db69622383d039e2b253e9b2f24f93265b52c/xxhash-3.5.0-cp312-cp312-macosx_11_0_arm64.whl", hash = "sha256:59aa1203de1cb96dbeab595ded0ad0c0056bb2245ae11fac11c0ceea861382b9", size = 30787, upload-time = "2024-08-17T09:18:25.318Z" },
    { url = "https://files.pythonhosted.org/packages/5b/84/de7c89bc6ef63d750159086a6ada6416cc4349eab23f76ab870407178b93/xxhash-3.5.0-cp312-cp312-manylinux_2_17_aarch64.manylinux2014_aarch64.whl", hash = "sha256:08424f6648526076e28fae6ea2806c0a7d504b9ef05ae61d196d571e5c879c84", size = 220959, upload-time = "2024-08-17T09:18:26.518Z" },
    { url = "https://files.pythonhosted.org/packages/fe/86/51258d3e8a8545ff26468c977101964c14d56a8a37f5835bc0082426c672/xxhash-3.5.0-cp312-cp312-manylinux_2_17_ppc64le.manylinux2014_ppc64le.whl", hash = "sha256:61a1ff00674879725b194695e17f23d3248998b843eb5e933007ca743310f793", size = 200006, upload-time = "2024-08-17T09:18:27.905Z" },
    { url = "https://files.pythonhosted.org/packages/02/0a/96973bd325412feccf23cf3680fd2246aebf4b789122f938d5557c54a6b2/xxhash-3.5.0-cp312-cp312-manylinux_2_17_s390x.manylinux2014_s390x.whl", hash = "sha256:f2f2c61bee5844d41c3eb015ac652a0229e901074951ae48581d58bfb2ba01be", size = 428326, upload-time = "2024-08-17T09:18:29.335Z" },
    { url = "https://files.pythonhosted.org/packages/11/a7/81dba5010f7e733de88af9555725146fc133be97ce36533867f4c7e75066/xxhash-3.5.0-cp312-cp312-manylinux_2_17_x86_64.manylinux2014_x86_64.whl", hash = "sha256:9d32a592cac88d18cc09a89172e1c32d7f2a6e516c3dfde1b9adb90ab5df54a6", size = 194380, upload-time = "2024-08-17T09:18:30.706Z" },
    { url = "https://files.pythonhosted.org/packages/fb/7d/f29006ab398a173f4501c0e4977ba288f1c621d878ec217b4ff516810c04/xxhash-3.5.0-cp312-cp312-manylinux_2_5_i686.manylinux1_i686.manylinux_2_17_i686.manylinux2014_i686.whl", hash = "sha256:70dabf941dede727cca579e8c205e61121afc9b28516752fd65724be1355cc90", size = 207934, upload-time = "2024-08-17T09:18:32.133Z" },
    { url = "https://files.pythonhosted.org/packages/8a/6e/6e88b8f24612510e73d4d70d9b0c7dff62a2e78451b9f0d042a5462c8d03/xxhash-3.5.0-cp312-cp312-musllinux_1_2_aarch64.whl", hash = "sha256:e5d0ddaca65ecca9c10dcf01730165fd858533d0be84c75c327487c37a906a27", size = 216301, upload-time = "2024-08-17T09:18:33.474Z" },
    { url = "https://files.pythonhosted.org/packages/af/51/7862f4fa4b75a25c3b4163c8a873f070532fe5f2d3f9b3fc869c8337a398/xxhash-3.5.0-cp312-cp312-musllinux_1_2_i686.whl", hash = "sha256:3e5b5e16c5a480fe5f59f56c30abdeba09ffd75da8d13f6b9b6fd224d0b4d0a2", size = 203351, upload-time = "2024-08-17T09:18:34.889Z" },
    { url = "https://files.pythonhosted.org/packages/22/61/8d6a40f288f791cf79ed5bb113159abf0c81d6efb86e734334f698eb4c59/xxhash-3.5.0-cp312-cp312-musllinux_1_2_ppc64le.whl", hash = "sha256:149b7914451eb154b3dfaa721315117ea1dac2cc55a01bfbd4df7c68c5dd683d", size = 210294, upload-time = "2024-08-17T09:18:36.355Z" },
    { url = "https://files.pythonhosted.org/packages/17/02/215c4698955762d45a8158117190261b2dbefe9ae7e5b906768c09d8bc74/xxhash-3.5.0-cp312-cp312-musllinux_1_2_s390x.whl", hash = "sha256:eade977f5c96c677035ff39c56ac74d851b1cca7d607ab3d8f23c6b859379cab", size = 414674, upload-time = "2024-08-17T09:18:38.536Z" },
    { url = "https://files.pythonhosted.org/packages/31/5c/b7a8db8a3237cff3d535261325d95de509f6a8ae439a5a7a4ffcff478189/xxhash-3.5.0-cp312-cp312-musllinux_1_2_x86_64.whl", hash = "sha256:fa9f547bd98f5553d03160967866a71056a60960be00356a15ecc44efb40ba8e", size = 192022, upload-time = "2024-08-17T09:18:40.138Z" },
    { url = "https://files.pythonhosted.org/packages/78/e3/dd76659b2811b3fd06892a8beb850e1996b63e9235af5a86ea348f053e9e/xxhash-3.5.0-cp312-cp312-win32.whl", hash = "sha256:f7b58d1fd3551b8c80a971199543379be1cee3d0d409e1f6d8b01c1a2eebf1f8", size = 30170, upload-time = "2024-08-17T09:18:42.163Z" },
    { url = "https://files.pythonhosted.org/packages/d9/6b/1c443fe6cfeb4ad1dcf231cdec96eb94fb43d6498b4469ed8b51f8b59a37/xxhash-3.5.0-cp312-cp312-win_amd64.whl", hash = "sha256:fa0cafd3a2af231b4e113fba24a65d7922af91aeb23774a8b78228e6cd785e3e", size = 30040, upload-time = "2024-08-17T09:18:43.699Z" },
    { url = "https://files.pythonhosted.org/packages/0f/eb/04405305f290173acc0350eba6d2f1a794b57925df0398861a20fbafa415/xxhash-3.5.0-cp312-cp312-win_arm64.whl", hash = "sha256:586886c7e89cb9828bcd8a5686b12e161368e0064d040e225e72607b43858ba2", size = 26796, upload-time = "2024-08-17T09:18:45.29Z" },
]

[[package]]
name = "yarl"
version = "1.20.1"
source = { registry = "https://pypi.org/simple" }
dependencies = [
    { name = "idna" },
    { name = "multidict" },
    { name = "propcache" },
]
sdist = { url = "https://files.pythonhosted.org/packages/3c/fb/efaa23fa4e45537b827620f04cf8f3cd658b76642205162e072703a5b963/yarl-1.20.1.tar.gz", hash = "sha256:d017a4997ee50c91fd5466cef416231bb82177b93b029906cefc542ce14c35ac", size = 186428, upload-time = "2025-06-10T00:46:09.923Z" }
wheels = [
    { url = "https://files.pythonhosted.org/packages/5f/9a/cb7fad7d73c69f296eda6815e4a2c7ed53fc70c2f136479a91c8e5fbdb6d/yarl-1.20.1-cp312-cp312-macosx_10_13_universal2.whl", hash = "sha256:bdcc4cd244e58593a4379fe60fdee5ac0331f8eb70320a24d591a3be197b94a9", size = 133667, upload-time = "2025-06-10T00:43:44.369Z" },
    { url = "https://files.pythonhosted.org/packages/67/38/688577a1cb1e656e3971fb66a3492501c5a5df56d99722e57c98249e5b8a/yarl-1.20.1-cp312-cp312-macosx_10_13_x86_64.whl", hash = "sha256:b29a2c385a5f5b9c7d9347e5812b6f7ab267193c62d282a540b4fc528c8a9d2a", size = 91025, upload-time = "2025-06-10T00:43:46.295Z" },
    { url = "https://files.pythonhosted.org/packages/50/ec/72991ae51febeb11a42813fc259f0d4c8e0507f2b74b5514618d8b640365/yarl-1.20.1-cp312-cp312-macosx_11_0_arm64.whl", hash = "sha256:1112ae8154186dfe2de4732197f59c05a83dc814849a5ced892b708033f40dc2", size = 89709, upload-time = "2025-06-10T00:43:48.22Z" },
    { url = "https://files.pythonhosted.org/packages/99/da/4d798025490e89426e9f976702e5f9482005c548c579bdae792a4c37769e/yarl-1.20.1-cp312-cp312-manylinux_2_17_aarch64.manylinux2014_aarch64.whl", hash = "sha256:90bbd29c4fe234233f7fa2b9b121fb63c321830e5d05b45153a2ca68f7d310ee", size = 352287, upload-time = "2025-06-10T00:43:49.924Z" },
    { url = "https://files.pythonhosted.org/packages/1a/26/54a15c6a567aac1c61b18aa0f4b8aa2e285a52d547d1be8bf48abe2b3991/yarl-1.20.1-cp312-cp312-manylinux_2_17_armv7l.manylinux2014_armv7l.manylinux_2_31_armv7l.whl", hash = "sha256:680e19c7ce3710ac4cd964e90dad99bf9b5029372ba0c7cbfcd55e54d90ea819", size = 345429, upload-time = "2025-06-10T00:43:51.7Z" },
    { url = "https://files.pythonhosted.org/packages/d6/95/9dcf2386cb875b234353b93ec43e40219e14900e046bf6ac118f94b1e353/yarl-1.20.1-cp312-cp312-manylinux_2_17_ppc64le.manylinux2014_ppc64le.whl", hash = "sha256:4a979218c1fdb4246a05efc2cc23859d47c89af463a90b99b7c56094daf25a16", size = 365429, upload-time = "2025-06-10T00:43:53.494Z" },
    { url = "https://files.pythonhosted.org/packages/91/b2/33a8750f6a4bc224242a635f5f2cff6d6ad5ba651f6edcccf721992c21a0/yarl-1.20.1-cp312-cp312-manylinux_2_17_s390x.manylinux2014_s390x.whl", hash = "sha256:255b468adf57b4a7b65d8aad5b5138dce6a0752c139965711bdcb81bc370e1b6", size = 363862, upload-time = "2025-06-10T00:43:55.766Z" },
    { url = "https://files.pythonhosted.org/packages/98/28/3ab7acc5b51f4434b181b0cee8f1f4b77a65919700a355fb3617f9488874/yarl-1.20.1-cp312-cp312-manylinux_2_17_x86_64.manylinux2014_x86_64.whl", hash = "sha256:a97d67108e79cfe22e2b430d80d7571ae57d19f17cda8bb967057ca8a7bf5bfd", size = 355616, upload-time = "2025-06-10T00:43:58.056Z" },
    { url = "https://files.pythonhosted.org/packages/36/a3/f666894aa947a371724ec7cd2e5daa78ee8a777b21509b4252dd7bd15e29/yarl-1.20.1-cp312-cp312-manylinux_2_5_i686.manylinux1_i686.manylinux_2_17_i686.manylinux2014_i686.whl", hash = "sha256:8570d998db4ddbfb9a590b185a0a33dbf8aafb831d07a5257b4ec9948df9cb0a", size = 339954, upload-time = "2025-06-10T00:43:59.773Z" },
    { url = "https://files.pythonhosted.org/packages/f1/81/5f466427e09773c04219d3450d7a1256138a010b6c9f0af2d48565e9ad13/yarl-1.20.1-cp312-cp312-musllinux_1_2_aarch64.whl", hash = "sha256:97c75596019baae7c71ccf1d8cc4738bc08134060d0adfcbe5642f778d1dca38", size = 365575, upload-time = "2025-06-10T00:44:02.051Z" },
    { url = "https://files.pythonhosted.org/packages/2e/e3/e4b0ad8403e97e6c9972dd587388940a032f030ebec196ab81a3b8e94d31/yarl-1.20.1-cp312-cp312-musllinux_1_2_armv7l.whl", hash = "sha256:1c48912653e63aef91ff988c5432832692ac5a1d8f0fb8a33091520b5bbe19ef", size = 365061, upload-time = "2025-06-10T00:44:04.196Z" },
    { url = "https://files.pythonhosted.org/packages/ac/99/b8a142e79eb86c926f9f06452eb13ecb1bb5713bd01dc0038faf5452e544/yarl-1.20.1-cp312-cp312-musllinux_1_2_i686.whl", hash = "sha256:4c3ae28f3ae1563c50f3d37f064ddb1511ecc1d5584e88c6b7c63cf7702a6d5f", size = 364142, upload-time = "2025-06-10T00:44:06.527Z" },
    { url = "https://files.pythonhosted.org/packages/34/f2/08ed34a4a506d82a1a3e5bab99ccd930a040f9b6449e9fd050320e45845c/yarl-1.20.1-cp312-cp312-musllinux_1_2_ppc64le.whl", hash = "sha256:c5e9642f27036283550f5f57dc6156c51084b458570b9d0d96100c8bebb186a8", size = 381894, upload-time = "2025-06-10T00:44:08.379Z" },
    { url = "https://files.pythonhosted.org/packages/92/f8/9a3fbf0968eac704f681726eff595dce9b49c8a25cd92bf83df209668285/yarl-1.20.1-cp312-cp312-musllinux_1_2_s390x.whl", hash = "sha256:2c26b0c49220d5799f7b22c6838409ee9bc58ee5c95361a4d7831f03cc225b5a", size = 383378, upload-time = "2025-06-10T00:44:10.51Z" },
    { url = "https://files.pythonhosted.org/packages/af/85/9363f77bdfa1e4d690957cd39d192c4cacd1c58965df0470a4905253b54f/yarl-1.20.1-cp312-cp312-musllinux_1_2_x86_64.whl", hash = "sha256:564ab3d517e3d01c408c67f2e5247aad4019dcf1969982aba3974b4093279004", size = 374069, upload-time = "2025-06-10T00:44:12.834Z" },
    { url = "https://files.pythonhosted.org/packages/35/99/9918c8739ba271dcd935400cff8b32e3cd319eaf02fcd023d5dcd487a7c8/yarl-1.20.1-cp312-cp312-win32.whl", hash = "sha256:daea0d313868da1cf2fac6b2d3a25c6e3a9e879483244be38c8e6a41f1d876a5", size = 81249, upload-time = "2025-06-10T00:44:14.731Z" },
    { url = "https://files.pythonhosted.org/packages/eb/83/5d9092950565481b413b31a23e75dd3418ff0a277d6e0abf3729d4d1ce25/yarl-1.20.1-cp312-cp312-win_amd64.whl", hash = "sha256:48ea7d7f9be0487339828a4de0360d7ce0efc06524a48e1810f945c45b813698", size = 86710, upload-time = "2025-06-10T00:44:16.716Z" },
    { url = "https://files.pythonhosted.org/packages/b4/2d/2345fce04cfd4bee161bf1e7d9cdc702e3e16109021035dbb24db654a622/yarl-1.20.1-py3-none-any.whl", hash = "sha256:83b8eb083fe4683c6115795d9fc1cfaf2cbbefb19b3a1cb68f6527460f483a77", size = 46542, upload-time = "2025-06-10T00:46:07.521Z" },
]

[[package]]
name = "zipp"
version = "3.23.0"
source = { registry = "https://pypi.org/simple" }
sdist = { url = "https://files.pythonhosted.org/packages/e3/02/0f2892c661036d50ede074e376733dca2ae7c6eb617489437771209d4180/zipp-3.23.0.tar.gz", hash = "sha256:a07157588a12518c9d4034df3fbbee09c814741a33ff63c05fa29d26a2404166", size = 25547, upload-time = "2025-06-08T17:06:39.4Z" }
wheels = [
    { url = "https://files.pythonhosted.org/packages/2e/54/647ade08bf0db230bfea292f893923872fd20be6ac6f53b2b936ba839d75/zipp-3.23.0-py3-none-any.whl", hash = "sha256:071652d6115ed432f5ce1d34c336c0adfd6a884660d1e9712a256d3d3bd4b14e", size = 10276, upload-time = "2025-06-08T17:06:38.034Z" },
]<|MERGE_RESOLUTION|>--- conflicted
+++ resolved
@@ -2211,11 +2211,7 @@
     { name = "torchtitan", git = "https://github.com/pytorch/torchtitan?rev=a1fdd7e" },
     { name = "transformers", specifier = ">=4.56.0" },
     { name = "uvloop", specifier = ">=0.21.0" },
-<<<<<<< HEAD
-    { name = "verifiers", git = "https://github.com/PrimeIntellect-ai/verifiers.git?rev=6429ed7" },
-=======
     { name = "verifiers", git = "https://github.com/PrimeIntellect-ai/verifiers.git?rev=91f436d" },
->>>>>>> 9a24b405
     { name = "vllm", specifier = "==0.10.2" },
     { name = "wandb", specifier = ">=0.20.1" },
 ]
@@ -3524,13 +3520,8 @@
 
 [[package]]
 name = "verifiers"
-<<<<<<< HEAD
-version = "0.1.7"
-source = { git = "https://github.com/PrimeIntellect-ai/verifiers.git?rev=6429ed7#6429ed7fb742da0a152626b7b57d6d8f537bfff9" }
-=======
 version = "0.1.7.post0"
 source = { git = "https://github.com/PrimeIntellect-ai/verifiers.git?rev=91f436d#91f436d4ca36263646c432ab34e1bd0af8fa5d7d" }
->>>>>>> 9a24b405
 dependencies = [
     { name = "datasets" },
     { name = "jinja2" },
