--- conflicted
+++ resolved
@@ -2234,11 +2234,8 @@
     { name = "pylatexenc" },
     { name = "reverse-text" },
     { name = "rich" },
-<<<<<<< HEAD
     { name = "ring-flash-attn" },
-=======
     { name = "tenacity" },
->>>>>>> 6f2f31e2
     { name = "textarena" },
     { name = "tomli" },
     { name = "tomli-w" },
@@ -2287,11 +2284,8 @@
     { name = "reverse-text", index = "https://hub.primeintellect.ai/primeintellect/simple/" },
     { name = "reverse-text", specifier = ">=0.1.4", index = "https://hub.primeintellect.ai/primeintellect/simple/" },
     { name = "rich", specifier = ">=14.0.0" },
-<<<<<<< HEAD
     { name = "ring-flash-attn", specifier = ">=0.1.8" },
-=======
     { name = "tenacity", specifier = ">=8.2.0" },
->>>>>>> 6f2f31e2
     { name = "textarena", specifier = ">=0.6.16" },
     { name = "tomli", specifier = ">=2.2.1" },
     { name = "tomli-w", specifier = ">=1.2.0" },
