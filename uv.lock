--- conflicted
+++ resolved
@@ -1360,21 +1360,22 @@
 
 [[package]]
 name = "mistral-common"
-version = "1.7.0"
+version = "1.8.0"
 source = { registry = "https://pypi.org/simple" }
 dependencies = [
     { name = "jsonschema" },
     { name = "numpy" },
     { name = "pillow" },
     { name = "pydantic" },
+    { name = "pydantic-extra-types", extra = ["pycountry"] },
     { name = "requests" },
     { name = "sentencepiece" },
     { name = "tiktoken" },
     { name = "typing-extensions" },
 ]
-sdist = { url = "https://files.pythonhosted.org/packages/27/4c/1814cc9b28dd4310c465abf21b3cbcacc83ba94c6a9a7543e262cfb357fa/mistral_common-1.7.0.tar.gz", hash = "sha256:42ffe538152bb8b2eb00eb1f8927816df1cf48405a99f884436e4176c5d8fe26", size = 6307663, upload-time = "2025-07-09T16:15:09.31Z" }
-wheels = [
-    { url = "https://files.pythonhosted.org/packages/a9/0c/33ddc230e6d7ef9f268b2250d2eae45d2516dbb42e09cf3fb61185c87824/mistral_common-1.7.0-py3-none-any.whl", hash = "sha256:d3a3497e162f5a365064d74d7cb24607649fb864b852b563a05345e30f53640b", size = 6495773, upload-time = "2025-07-09T16:15:06.937Z" },
+sdist = { url = "https://files.pythonhosted.org/packages/c1/c6/d7e2bbbe3274b6b3fb02fa7ea679db062bd4af14f7dc4665b7b0652eb7d3/mistral_common-1.8.0.tar.gz", hash = "sha256:b3ad5d59208e0bb1d1260ccdb9c4bb5dc06eca1532822559e12bbb263033835d", size = 6318077, upload-time = "2025-07-15T09:36:29.69Z" }
+wheels = [
+    { url = "https://files.pythonhosted.org/packages/0e/c2/df0228507783cdc2b75629e2274884ffda98320836f1ac7441c5dc00b2e9/mistral_common-1.8.0-py3-none-any.whl", hash = "sha256:afb5eb5542c561756a59d71dc8c21ce312fff63b0ea14ab6e19a5ea91970d181", size = 6504001, upload-time = "2025-07-15T09:36:26.7Z" },
 ]
 
 [package.optional-dependencies]
@@ -2086,11 +2087,7 @@
     { name = "torch", specifier = ">=2.7.0", index = "https://download.pytorch.org/whl/test/cu128" },
     { name = "transformers", specifier = ">=4.53.0" },
     { name = "uvloop", specifier = ">=0.21.0" },
-<<<<<<< HEAD
-    { name = "verifiers", git = "https://github.com/willccbb/verifiers?rev=9136da4" },
-=======
     { name = "verifiers", git = "https://github.com/willccbb/verifiers?rev=784e1ee" },
->>>>>>> 3be710fc
     { name = "vllm", specifier = ">=0.9.1" },
     { name = "wandb", specifier = ">=0.20.1" },
 ]
@@ -2331,6 +2328,24 @@
     { url = "https://files.pythonhosted.org/packages/b0/6a/adf5734ffd52bf86d865093ad70b2ce543415e0e356f6cacabbc0d9ad910/pydantic_core-2.33.2-cp312-cp312-win32.whl", hash = "sha256:9cb1da0f5a471435a7bc7e439b8a728e8b61e59784b2af70d7c169f8dd8ae290", size = 1892628, upload-time = "2025-04-23T18:31:47.819Z" },
     { url = "https://files.pythonhosted.org/packages/43/e4/5479fecb3606c1368d496a825d8411e126133c41224c1e7238be58b87d7e/pydantic_core-2.33.2-cp312-cp312-win_amd64.whl", hash = "sha256:f941635f2a3d96b2973e867144fde513665c87f13fe0e193c158ac51bfaaa7b2", size = 1955866, upload-time = "2025-04-23T18:31:49.635Z" },
     { url = "https://files.pythonhosted.org/packages/0d/24/8b11e8b3e2be9dd82df4b11408a67c61bb4dc4f8e11b5b0fc888b38118b5/pydantic_core-2.33.2-cp312-cp312-win_arm64.whl", hash = "sha256:cca3868ddfaccfbc4bfb1d608e2ccaaebe0ae628e1416aeb9c4d88c001bb45ab", size = 1888894, upload-time = "2025-04-23T18:31:51.609Z" },
+]
+
+[[package]]
+name = "pydantic-extra-types"
+version = "2.10.5"
+source = { registry = "https://pypi.org/simple" }
+dependencies = [
+    { name = "pydantic" },
+    { name = "typing-extensions" },
+]
+sdist = { url = "https://files.pythonhosted.org/packages/7e/ba/4178111ec4116c54e1dc7ecd2a1ff8f54256cdbd250e576882911e8f710a/pydantic_extra_types-2.10.5.tar.gz", hash = "sha256:1dcfa2c0cf741a422f088e0dbb4690e7bfadaaf050da3d6f80d6c3cf58a2bad8", size = 138429, upload-time = "2025-06-02T09:31:52.713Z" }
+wheels = [
+    { url = "https://files.pythonhosted.org/packages/70/1a/5f4fd9e7285f10c44095a4f9fe17d0f358d1702a7c74a9278c794e8a7537/pydantic_extra_types-2.10.5-py3-none-any.whl", hash = "sha256:b60c4e23d573a69a4f1a16dd92888ecc0ef34fb0e655b4f305530377fa70e7a8", size = 38315, upload-time = "2025-06-02T09:31:51.229Z" },
+]
+
+[package.optional-dependencies]
+pycountry = [
+    { name = "pycountry" },
 ]
 
 [[package]]
@@ -3156,11 +3171,7 @@
 [[package]]
 name = "verifiers"
 version = "0.1.1"
-<<<<<<< HEAD
-source = { git = "https://github.com/willccbb/verifiers?rev=9136da4#9136da451db7bce67d33cd110deaddf9c5b97d24" }
-=======
 source = { git = "https://github.com/willccbb/verifiers?rev=784e1ee#784e1ee74ec828d7c1e7cffb8df7bf6584cc847c" }
->>>>>>> 3be710fc
 dependencies = [
     { name = "datasets" },
     { name = "openai" },
