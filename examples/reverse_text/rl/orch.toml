batch_size = 128
rollouts_per_example = 16
seq_len = 2048
max_steps = 20

[model]
name = "PrimeIntellect/Qwen3-0.6B-Reverse-Text-SFT"

[sampling]
max_tokens = 128

[[env]]
<<<<<<< HEAD
id = "reverse-text"

[val]
interval = 10
num_examples = 16
=======
id = "reverse-text"
>>>>>>> 72db541b
<|MERGE_RESOLUTION|>--- conflicted
+++ resolved
@@ -10,12 +10,4 @@
 max_tokens = 128
 
 [[env]]
-<<<<<<< HEAD
-id = "reverse-text"
-
-[val]
-interval = 10
-num_examples = 16
-=======
-id = "reverse-text"
->>>>>>> 72db541b
+id = "reverse-text"