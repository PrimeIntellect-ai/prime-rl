--- conflicted
+++ resolved
@@ -3,8 +3,5 @@
 Documenting changes which affect configuration usage patterns (added/moved/removed/renamed fields, notable logic changes).
 
 - **`model.lora`**: Moved from `model.experimental.lora` to `model.lora` (no longer experimental) (#1440, 2025-12-16)
-<<<<<<< HEAD
-- **`inference.model.rope_scaling`**: Added RoPE scaling configuration passthrough to vLLM (#1447 2025-12-17)
-=======
 - Auto-set `api_server_count=1` on inference when LoRA is enabled, because vLLM doesn't support hotloading for multiple API servers (#1422, 2025-12-17)
->>>>>>> 8dccae63
+- **`inference.model.rope_scaling`**: Added RoPE scaling configuration passthrough to vLLM (#1447 2025-12-17)