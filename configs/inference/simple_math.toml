[model]
name = "deepseek-ai/DeepSeek-R1-Distill-Qwen-1.5B"
<<<<<<< HEAD
max_model_len = 2048 
=======
max_model_len = 2048 # test 
>>>>>>> e58f91c7

[parallel]
dp = 6<|MERGE_RESOLUTION|>--- conflicted
+++ resolved
@@ -1,10 +1,7 @@
 [model]
 name = "deepseek-ai/DeepSeek-R1-Distill-Qwen-1.5B"
-<<<<<<< HEAD
 max_model_len = 2048 
-=======
-max_model_len = 2048 # test 
->>>>>>> e58f91c7
+
 
 [parallel]
 dp = 6