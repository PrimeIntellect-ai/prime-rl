--- conflicted
+++ resolved
@@ -1,7 +1,6 @@
 name_model = "debugmodel"
 max_samples = 32
 batch_size = 8
-<<<<<<< HEAD
 sample_per_file = 32
 dataset = "justus27/test-vcu"
 
@@ -11,7 +10,4 @@
 max_tokens = 100
 presence_penalty = 0.1
 frequency_penalty = 0.1
-logprobs = 10
-=======
-dataset = "justus27/test-vcu"
->>>>>>> 51f5ad09
+logprobs = None