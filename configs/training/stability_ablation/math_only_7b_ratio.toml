--- conflicted
+++ resolved
@@ -1,29 +1,5 @@
-<<<<<<< HEAD
-project = "math-ablation"
 
-collate_mode = "packing"
-recompute_logprobs = true
-
-normalize_batch_to_token_count = true
-
-[model]
-name = "deepseek-ai/DeepSeek-R1-Distill-Qwen-7B"
-
-[train]
-micro_bs = 1
-reshard_after_forward = true
-ac_ckpt = true
-
-[data]
-seq_length = 16384
-path = "rollouts"
-
-[optim]
-batch_size = 1024
-step_per_rollout = 1
-=======
 toml_files = ["math_only_7b.toml"]
->>>>>>> de5dc78b
 
 [grpo.off_policy]
 type = "ratio"
