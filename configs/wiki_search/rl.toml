inference_gpu_ids = [0,1,2,3,4,5]
trainer_gpu_ids = [6,7]

max_steps = 500

[model]
name = "Qwen/Qwen3-4B-Instruct-2507"

[wandb]
project = "wiki-search-debug"
name = "wiki-search-4b-wd0.01-mn0.1"

[trainer.model.experimental.lora]
rank = 8
alpha = 32
dropout = 0.0
target_modules = [
    "q_proj",
    "k_proj",
    "v_proj",
    "o_proj",
    "gate_proj",
    "up_proj",
    "down_proj"
]
<<<<<<< HEAD
=======
modules_to_save = [
    "embed_tokens",
    "norm",
    "layernorm",
    "lm_head$"
]
>>>>>>> 090b67ce

[trainer.optim]
lr = 1e-5
max_norm = 0.1

[orchestrator]
batch_size = 2048
rollouts_per_example = 32
seq_len = 4096
mask_truncated_completions = false

[orchestrator.sampling]
max_tokens = 512

[orchestrator.environment]
id = "wiki-search"

[inference.model]
enable_auto_tool_choice = true
tool_call_parser = "hermes"<|MERGE_RESOLUTION|>--- conflicted
+++ resolved
@@ -23,15 +23,6 @@
     "up_proj",
     "down_proj"
 ]
-<<<<<<< HEAD
-=======
-modules_to_save = [
-    "embed_tokens",
-    "norm",
-    "layernorm",
-    "lm_head$"
-]
->>>>>>> 090b67ce
 
 [trainer.optim]
 lr = 1e-5
