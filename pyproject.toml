--- conflicted
+++ resolved
@@ -39,11 +39,8 @@
     "prime-evals>=0.1.5",
     "prime-sandboxes>=0.2.5",
     "flash-attn>=2.8.3",
-<<<<<<< HEAD
     "ring-flash-attn>=0.1.8",
-=======
     "prime>=0.5.0"
->>>>>>> a4a12639
 ]
 
 [project.scripts]
