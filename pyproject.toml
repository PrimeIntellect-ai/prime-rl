--- conflicted
+++ resolved
@@ -30,7 +30,7 @@
     "pyext @ git+https://github.com/justusmattern27/PyExt.git",
     "prime-iroh>=0.2.1",
     "setuptools",
-    "reasoning-gym",
+    "reasoning-gym @ git+https://github.com/open-thought/reasoning-gym.git",
     "tomli>=2.2.1",
 ] 
 
@@ -55,14 +55,9 @@
 dev-dependencies = ["ruff>=0.5.0", "pre-commit>=3.0.0","pytest>=7.0.0", "faker"]
 no-build-isolation-package = ["flash-attn"]
 
-<<<<<<< HEAD
-[tool.uv.sources]
-reasoning-gym = { git = "https://github.com/open-thought/reasoning-gym.git" }
-=======
 [tool.pytest.ini_options]
 addopts = "--strict-markers"
 markers = [
     "slow: marks tests as slow (deselect with '-m \"not slow\"')",
     "gpu: marks tests as gpu (deselect with '-m \"not gpu\"')",
-]
->>>>>>> 049b9b9c
+]