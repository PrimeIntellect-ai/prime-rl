[project]
name = "zeroband"
version = "0.1.0"
description = "ZeroBand is a production ready codebase for decentralized training of LLM"
readme = "README.md"
requires-python = "==3.11.*"
dependencies = [
    "torch",
    "numpy",
    "setuptools",
    "transformers>=4.51.0",
    "datasets>=3.0.0",
    "pydantic_config @ git+https://github.com/samsja/pydantic_config.git@b7becc3",
    "torchdata>=0.8.0",
    "ninja",
    "zstandard",
    "pyarrow",
    "wandb",
    "vllm>=0.8.5",
    "jaxtyping",
    "beartype",
    "toploc>=0.1.6",
    "llmcompressor",
    "pylatexenc>=2.10",
    "liger_kernel",
    "google-cloud-storage",
    "shardcast >= 0.3.1",
    "asyncio>=3.4.3",
    "aiohttp>=3.10.5",
    "pyext @ git+https://github.com/justusmattern27/PyExt.git",
    "prime-iroh>=0.2.1",
    "setuptools",
<<<<<<< HEAD
    "fastapi",
    "requests",
=======
    "reasoning-gym @ git+https://github.com/open-thought/reasoning-gym.git",
    "tomli>=2.2.1",
>>>>>>> 9fb2989c
] 

[project.optional-dependencies]
fa = ["flash-attn>=2.7.4"]

[build-system]
requires = ["hatchling"]
build-backend = "hatchling.build"

[tool.hatch.metadata]
allow-direct-references = true # allow direct references to git repos in dependencies

[tool.ruff]
line-length = 140

[tool.ruff.lint]
select = ["F", "I"]
ignore = ["F722", "F821"]

[tool.uv]
dev-dependencies = ["ruff>=0.5.0", "pre-commit>=3.0.0","pytest>=7.0.0", "faker"]
no-build-isolation-package = ["flash-attn"]

[tool.pytest.ini_options]
addopts = "--strict-markers"
markers = [
    "slow: marks tests as slow (deselect with '-m \"not slow\"')",
    "gpu: marks tests as gpu (deselect with '-m \"not gpu\"')",
]<|MERGE_RESOLUTION|>--- conflicted
+++ resolved
@@ -30,13 +30,10 @@
     "pyext @ git+https://github.com/justusmattern27/PyExt.git",
     "prime-iroh>=0.2.1",
     "setuptools",
-<<<<<<< HEAD
     "fastapi",
     "requests",
-=======
     "reasoning-gym @ git+https://github.com/open-thought/reasoning-gym.git",
     "tomli>=2.2.1",
->>>>>>> 9fb2989c
 ] 
 
 [project.optional-dependencies]
