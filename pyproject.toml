--- conflicted
+++ resolved
@@ -21,13 +21,10 @@
     "jaxtyping",
     "beartype",
     "math-verify>=0.7.0",
-<<<<<<< HEAD
+    "llmcompressor",
+    "toploc",
     "llmcompressor",
     "liger_kernel",
-=======
-    "toploc",
-    "llmcompressor"
->>>>>>> 8100ac93
 ] 
 
 [build-system]
