[project]
name = "prime-rl"
version = "0.1.0"
description = ""
readme = "README.md"
requires-python = "~=3.12.0"
dependencies = [
    "beartype>=0.21.0",
    "cydifflib>=1.2.0",
    "datasets>=4.0.0",
    "jaxtyping>=0.3.2",
    "liger-kernel>=0.5.10",
    "loguru>=0.7.3",
    "numpy>=2.2.6",
    "openai>=1.106.1",
    "pydantic>=1.10.13",
    "pydantic-settings>=2.10.1",
    "pylatexenc>=2.10",
    "tomli>=2.2.1",
    "torch>=2.9.0",
    "transformers>=4.56.0",
    "uvloop>=0.21.0",
<<<<<<< HEAD
    "vllm==0.11.2",
=======
    "vllm==0.12.0",
>>>>>>> 42d2637b
    "wandb>=0.20.1",
    "lovely-tensors>=0.1.18",
    "rich>=14.0.0",
    "tomli-w>=1.2.0",
    "textarena>=0.6.16",
    "nltk>=3.9.1",
    "math-verify>=0.8.0",
    "torchdata>=0.11.0",
    "accelerate>=1.10.1",
    "blobfile>=3.0.0",
    "reverse-text>=0.1.4",
    "torchtitan",
    "dion",
    "reverse-text",
    "verifiers>=0.1.8",
    "prime-evals>=0.1.5",
<<<<<<< HEAD
    "prime-sandboxes>=0.2.5",
    "flash-attn>=2.8.3",
    "prime>=0.5.0",
=======
    "ring-flash-attn>=0.1.8",
    "prime>=0.5.0",
    "tenacity>=8.2.0",
    "pyzmq>=27.1.0",
>>>>>>> 42d2637b
]

[project.scripts]
rl = "prime_rl.rl:main"
trainer = "prime_rl.trainer.rl.train:main"
orchestrator = "prime_rl.orchestrator.orchestrator:main"
inference = "prime_rl.inference.server:main"
sft = "prime_rl.trainer.sft.train:main"
eval = "prime_rl.eval.eval:main"
synthesize = "prime_rl.synthesize.synthesize:main"

[project.optional-dependencies]
flash-attn = [
    "flash-attn @ https://github.com/mjun0812/flash-attention-prebuild-wheels/releases/download/v0.6.8/flash_attn-2.8.3+cu128torch2.9-cp312-cp312-linux_x86_64.whl",
]

[dependency-groups]
dev = [
    "ipykernel>=6.29.5",
    "ipywidgets>=8.1.7",
    "pre-commit>=4.2.0",
    "pytest>=8.4.1",
    "ruff>=0.12.1",
]


[tool.uv]
no-build-isolation-package = ["flash-attn"]
prerelease = "allow"

[tool.uv.sources]
torch = { index = "pytorch-cu128" }
reverse-text = { index = "primeintellect" }
verifiers = { git = "https://github.com/PrimeIntellect-ai/verifiers.git", rev = "cdbc417" }
dion = { git = "https://github.com/samsja/dion.git", rev = "main" }
torchtitan = { git = "https://github.com/pytorch/torchtitan", rev = "a1fdd7e" }

[tool.uv.extra-build-dependencies]
flash-attn = [{ requirement = "torch", match-runtime = true }]

[tool.uv.extra-build-variables]
flash-attn = { FLASH_ATTENTION_SKIP_CUDA_BUILD = "TRUE" }

[[tool.uv.index]]
name = "primeintellect"
url = "https://hub.primeintellect.ai/primeintellect/simple/"

[[tool.uv.index]]
name = "pytorch-cu128"
url = "https://download.pytorch.org/whl/test/cu128"
explicit = true

[tool.ruff.lint]
select = ["F", "I"]
ignore = ["F722", "F821"] # Need to ignore for jaxtyping (https://docs.kidger.site/jaxtyping/faq/)

[tool.ruff]
line-length = 120

[tool.pytest.ini_options]
addopts = "--strict-markers"
markers = [
    "slow: marks tests as slow (deselect with '-m \"not slow\"')",
    "gpu: marks tests as gpu (deselect with '-m \"not gpu\"')",
]

[build-system]
requires = ["hatchling"]
build-backend = "hatchling.build"

[tool.hatch.metadata]
allow-direct-references = true<|MERGE_RESOLUTION|>--- conflicted
+++ resolved
@@ -20,11 +20,7 @@
     "torch>=2.9.0",
     "transformers>=4.56.0",
     "uvloop>=0.21.0",
-<<<<<<< HEAD
-    "vllm==0.11.2",
-=======
     "vllm==0.12.0",
->>>>>>> 42d2637b
     "wandb>=0.20.1",
     "lovely-tensors>=0.1.18",
     "rich>=14.0.0",
@@ -41,16 +37,10 @@
     "reverse-text",
     "verifiers>=0.1.8",
     "prime-evals>=0.1.5",
-<<<<<<< HEAD
-    "prime-sandboxes>=0.2.5",
-    "flash-attn>=2.8.3",
-    "prime>=0.5.0",
-=======
     "ring-flash-attn>=0.1.8",
     "prime>=0.5.0",
     "tenacity>=8.2.0",
     "pyzmq>=27.1.0",
->>>>>>> 42d2637b
 ]
 
 [project.scripts]
