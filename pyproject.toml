[project]
name = "zeroband"
version = "0.1.0"
description = "ZeroBand is a production ready codebase for decentralized training of LLM"
readme = "README.md"
requires-python = "==3.11.*"
dependencies = [
    "torch",
    "numpy",
    "setuptools",
    "transformers>=4.51.0",
    "datasets>=3.0.0",
    "pydantic_config @ git+https://github.com/samsja/pydantic_config.git@b7becc3",
    "torchdata>=0.8.0",
    "ninja",
    "zstandard",
    "pyarrow",
    "wandb",
    "vllm>=0.8.5",
    "jaxtyping",
    "beartype",
    "toploc>=0.1.6",
    "llmcompressor",
    "pylatexenc>=2.10",
    "liger_kernel",
    "google-cloud-storage",
    "shardcast >= 0.3.1",
    "asyncio>=3.4.3",
    "aiohttp>=3.10.5",
    "pyext @ git+https://github.com/justusmattern27/PyExt.git",
    "prime-iroh>=0.3.0",
    "setuptools",
    "fastapi",
    "uvicorn",
    "requests",
    "reasoning-gym @ git+https://github.com/open-thought/reasoning-gym.git",
    "tomli>=2.2.1",
<<<<<<< HEAD
    "prime_code_sandbox @ git+https://github.com/PrimeIntellect-ai/code-sandbox.git",
=======
    "pydantic[email]>=2.11.5",
>>>>>>> da65956b
] 

[project.optional-dependencies]
fa = ["flash-attn>=2.7.4"]

[build-system]
requires = ["hatchling"]
build-backend = "hatchling.build"

[tool.hatch.metadata]
allow-direct-references = true # allow direct references to git repos in dependencies

[tool.ruff]
line-length = 140

[tool.ruff.lint]
select = ["F", "I"]
ignore = ["F722", "F821"]

[tool.uv]
dev-dependencies = [
    "ruff>=0.5.0",
    "pre-commit>=3.0.0",
    "pytest>=7.0.0",
    "faker",
    "ipykernel>=6.29.5",
]
no-build-isolation-package = ["flash-attn"]

[tool.pytest.ini_options]
addopts = "--strict-markers"
markers = [
    "slow: marks tests as slow (deselect with '-m \"not slow\"')",
    "gpu: marks tests as gpu (deselect with '-m \"not gpu\"')",
]<|MERGE_RESOLUTION|>--- conflicted
+++ resolved
@@ -35,11 +35,8 @@
     "requests",
     "reasoning-gym @ git+https://github.com/open-thought/reasoning-gym.git",
     "tomli>=2.2.1",
-<<<<<<< HEAD
     "prime_code_sandbox @ git+https://github.com/PrimeIntellect-ai/code-sandbox.git",
-=======
     "pydantic[email]>=2.11.5",
->>>>>>> da65956b
 ] 
 
 [project.optional-dependencies]
