[project]
name = "prime-rl"
version = "0.1.0"
description = ""
readme = "README.md"
requires-python = "~=3.12.0"
dependencies = [
    "beartype>=0.21.0",
    "cydifflib>=1.2.0",
    "datasets>=4.0.0",
    "jaxtyping>=0.3.2",
    "liger-kernel>=0.5.10",
    "loguru>=0.7.3",
    "numpy>=2.2.6",
    "openai>=1.106.1",
    "orjson>=3.10.7",
    "pydantic>=1.10.13",
    "pybase64>=1.2.3",
    "fastapi>=0.115.0",
    "pydantic-settings>=2.10.1",
    "pylatexenc>=2.10",
    "tomli>=2.2.1",
<<<<<<< HEAD
    "partial-json-parser>=0.2.1",
    "sentencepiece>=0.2.0",
    "pyzmq>=25.0.0",
    "compressed-tensors>=0.10.0",
    "einops>=0.6.0",
    "msgspec>=0.18.6",
    "torchao>=0.6.0",
    "xgrammar>=0.1.21",
=======
>>>>>>> 04805a1c
    "torch>=2.8.0",
    "transformers>=4.56.0",
    "uvloop>=0.21.0",
    "vllm==0.10.2",
<<<<<<< HEAD
    "sglang==0.5.2",
    "sgl-kernel==0.3.10",
=======
>>>>>>> 04805a1c
    "wandb>=0.20.1",
    "lovely-tensors>=0.1.18",
    "rich>=14.0.0",
    "tomli-w",
    "verifiers>=0.1.3",
    "textarena>=0.6.16",
    "nltk>=3.9.1",
    "math-verify>=0.8.0",
    "dion @ git+https://github.com/samsja/dion.git",
    "torchdata>=0.11.0",
    "accelerate>=1.10.1",
    "torchtitan",
    "blobfile>=3.0.0",
]

[project.scripts]
rl = "prime_rl.rl:main"
trainer = "prime_rl.trainer.rl.train:main"
orchestrator = "prime_rl.orchestrator.orchestrator:main"
inference = "prime_rl.inference.server:main"
sft = "prime_rl.trainer.sft.train:main"
eval = "prime_rl.eval.eval:main"

[project.optional-dependencies]
flash-attn = ["flash-attn>=2.8.3"]
flash-infer = ["flashinfer-python>=0.2.8rc1"]

vf = [
    "alphabet-sort>=0.1.5",
    "ascii-tree>=0.1.6",
    "pydantic-adherence>=0.1.3",
    "reverse-text>=0.1.4",
    "unscramble>=0.1.3",
    "skywork-math>=0.1.7",
    "deepscaler-math>=0.1.5",
    "acereason-math>=0.1.5",
    "hendrycks-math>=0.1.5",
    "intellect-math>=0.1.5",
    "aime2024>=0.1.11",
    "aime2025>=0.1.11",
    "math500>=0.1.10",
    "gpqa>=0.1.0",
    "torch>=2.8.0",
    "livecodebench>=0.1.2.post0",
    "tau2 @ git+https://github.com/sierra-research/tau2-bench.git",
    "tau2_bench>=0.1.2.post0",
    "simpleqa>=0.1.1",
    "hle>=0.1.1",
]

[tool.uv]
no-build-isolation-package = ["flash-attn"]
prerelease = "allow"

[tool.uv.sources]
torch = [{ index = "pytorch-cu128" }]
torchtitan = { git = "https://github.com/pytorch/torchtitan", rev = "a1fdd7e43694bbfeff5d6ad8ac738c067bb90d41" }

alphabet-sort = { index = "primeintellect" }
ascii-tree = { index = "primeintellect" }
pydantic-adherence = { index = "primeintellect" }
reverse-text = { index = "primeintellect" }
unscramble = { index = "primeintellect" }
skywork-math = { index = "primeintellect" }
deepscaler-math = { index = "primeintellect" }
acereason-math = { index = "primeintellect" }
hendrycks-math = { index = "primeintellect" }
intellect-math = { index = "primeintellect" }
aime2024 = { index = "primeintellect" }
aime2025 = { index = "primeintellect" }
math500 = { index = "primeintellect" }
livecodebench = { index = "primeintellect" }
tau2_bench = { index = "primeintellect" }
simpleqa = { index = "primeintellect" }
hle = { index = "primeintellect" } 

[[tool.uv.index]]
name = "primeintellect"
url = "https://hub.primeintellect.ai/primeintellect/simple/"

[[tool.uv.index]]
name = "pytorch-cu128"
url = "https://download.pytorch.org/whl/test/cu128"
explicit = true

[dependency-groups]
dev = [
    "ipykernel>=6.29.5",
    "ipywidgets>=8.1.7",
    "pre-commit>=4.2.0",
    "pytest>=8.4.1",
    "ruff>=0.12.1",
]


[tool.ruff.lint]
select = ["F", "I"]
ignore = ["F722", "F821"] # Need to ignore for jaxtyping (https://docs.kidger.site/jaxtyping/faq/)

[tool.ruff]
line-length = 120

[tool.pytest.ini_options]
addopts = "--strict-markers"
markers = [
    "slow: marks tests as slow (deselect with '-m \"not slow\"')",
    "gpu: marks tests as gpu (deselect with '-m \"not gpu\"')",
]

[build-system]
requires = ["hatchling"]
build-backend = "hatchling.build"

[tool.hatch.metadata]
allow-direct-references = true<|MERGE_RESOLUTION|>--- conflicted
+++ resolved
@@ -20,7 +20,6 @@
     "pydantic-settings>=2.10.1",
     "pylatexenc>=2.10",
     "tomli>=2.2.1",
-<<<<<<< HEAD
     "partial-json-parser>=0.2.1",
     "sentencepiece>=0.2.0",
     "pyzmq>=25.0.0",
@@ -29,17 +28,12 @@
     "msgspec>=0.18.6",
     "torchao>=0.6.0",
     "xgrammar>=0.1.21",
-=======
->>>>>>> 04805a1c
     "torch>=2.8.0",
     "transformers>=4.56.0",
     "uvloop>=0.21.0",
     "vllm==0.10.2",
-<<<<<<< HEAD
     "sglang==0.5.2",
     "sgl-kernel==0.3.10",
-=======
->>>>>>> 04805a1c
     "wandb>=0.20.1",
     "lovely-tensors>=0.1.18",
     "rich>=14.0.0",
