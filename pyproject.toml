[project]
name = "prime-rl"
version = "0.1.0"
description = ""
readme = "README.md"
requires-python = "~=3.12.0"
dependencies = [
    "beartype>=0.21.0",
    "cydifflib>=1.2.0",
    "datasets>=4.0.0",
    "jaxtyping>=0.3.2",
    "liger-kernel>=0.5.10",
    "loguru>=0.7.3",
    "numpy>=2.2.6",
    "openai>=1.106.1",
    "pydantic>=1.10.13",
    "pydantic-settings>=2.10.1",
    "pylatexenc>=2.10",
    "tomli>=2.2.1",
    "torch>=2.8.0",
    "transformers>=4.56.0",
    "uvloop>=0.21.0",
    "vllm==0.10.2",
    "wandb>=0.20.1",
    "lovely-tensors>=0.1.18",
    "rich>=14.0.0",
    "tomli-w>=1.2.0",
    "textarena>=0.6.16",
    "nltk>=3.9.1",
    "math-verify>=0.8.0",
    "torchdata>=0.11.0",
    "accelerate>=1.10.1",
    "blobfile>=3.0.0",
    "reverse-text>=0.1.4",
    "torchtitan",
    "dion",
    "reverse-text",
    "verifiers>=0.1.5",
    "prime-evals>=0.1.2",
    "flash-attn>=2.8.3",
]

[project.scripts]
rl = "prime_rl.rl:main"
trainer = "prime_rl.trainer.rl.train:main"
orchestrator = "prime_rl.orchestrator.orchestrator:main"
inference = "prime_rl.inference.server:main"
sft = "prime_rl.trainer.sft.train:main"
eval = "prime_rl.eval.eval:main"

[dependency-groups]
dev = [
    "ipykernel>=6.29.5",
    "ipywidgets>=8.1.7",
    "pre-commit>=4.2.0",
    "pytest>=8.4.1",
    "ruff>=0.12.1",
]


[tool.uv]
no-build-isolation-package = ["flash-attn"]
prerelease = "allow"

[tool.uv.sources]
torch = { index = "pytorch-cu128" }
reverse-text = { index = "primeintellect" }
<<<<<<< HEAD
verifiers = { git = "https://github.com/PrimeIntellect-ai/verifiers.git", rev = "616cf20" }
=======
verifiers = { git = "https://github.com/PrimeIntellect-ai/verifiers.git", rev = "ed74f6f" }
>>>>>>> 197679c4
dion = { git = "https://github.com/samsja/dion.git", rev = "main" }
torchtitan = { git = "https://github.com/pytorch/torchtitan", rev = "a1fdd7e43694bbfeff5d6ad8ac738c067bb90d41" }

[tool.uv.extra-build-dependencies]
flash-attn = [{ requirement = "torch", match-runtime = true }]

[tool.uv.extra-build-variables]
flash-attn = { FLASH_ATTENTION_SKIP_CUDA_BUILD = "TRUE" }

[[tool.uv.index]]
name = "primeintellect"
url = "https://hub.primeintellect.ai/primeintellect/simple/"

[[tool.uv.index]]
name = "pytorch-cu128"
url = "https://download.pytorch.org/whl/test/cu128"
explicit = true

[tool.ruff.lint]
select = ["F", "I"]
ignore = ["F722", "F821"] # Need to ignore for jaxtyping (https://docs.kidger.site/jaxtyping/faq/)

[tool.ruff]
line-length = 120

[tool.pytest.ini_options]
addopts = "--strict-markers"
markers = [
    "slow: marks tests as slow (deselect with '-m \"not slow\"')",
    "gpu: marks tests as gpu (deselect with '-m \"not gpu\"')",
]

[build-system]
requires = ["hatchling"]
build-backend = "hatchling.build"

[tool.hatch.metadata]
allow-direct-references = true<|MERGE_RESOLUTION|>--- conflicted
+++ resolved
@@ -65,11 +65,7 @@
 [tool.uv.sources]
 torch = { index = "pytorch-cu128" }
 reverse-text = { index = "primeintellect" }
-<<<<<<< HEAD
-verifiers = { git = "https://github.com/PrimeIntellect-ai/verifiers.git", rev = "616cf20" }
-=======
 verifiers = { git = "https://github.com/PrimeIntellect-ai/verifiers.git", rev = "ed74f6f" }
->>>>>>> 197679c4
 dion = { git = "https://github.com/samsja/dion.git", rev = "main" }
 torchtitan = { git = "https://github.com/pytorch/torchtitan", rev = "a1fdd7e43694bbfeff5d6ad8ac738c067bb90d41" }
 
