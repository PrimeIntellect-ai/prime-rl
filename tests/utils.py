--- conflicted
+++ resolved
@@ -16,13 +16,8 @@
         with open(output_dir / "logs" / "inference.stdout", "r") as f:
             print(*f.readlines()[-100:], sep="\n")
         print("=== Orchestrator Outputs ===")
-<<<<<<< HEAD
-        with open(output_dir / "run_default" / "logs" / "orchestrator.stdout", "r") as f:
-            print(*f.readlines()[-100:], sep="\n")
-=======
         with open(output_dir / "logs" / "orchestrator.stdout", "r") as f:
             print(*f.readlines()[-1000:], sep="\n")
->>>>>>> b8697b0f
     assert process.returncode == 0, f"Process has non-zero return code ({process})"
 
 
