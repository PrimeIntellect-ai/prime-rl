--- conflicted
+++ resolved
@@ -41,22 +41,13 @@
 
 @pytest.fixture
 def make_rollouts():
-<<<<<<< HEAD
     def _make_rollouts(dataset: Dataset, rewards: list[float]) -> list[Rollout]:
-=======
-    """Factory fixture that creates rollouts for any given dataset."""
-
-    def _make_rollouts(
-        dataset: Dataset, rewards: list[float] | None = None, advantages: list[float] | None = None
-    ) -> list[vf.State]:
->>>>>>> cf41eaa3
         rollouts = []
         for i, reward in enumerate(rewards):
             task = dataset[i]["task"]
             problem_rollouts = [
                 vf.State(
                     example_id=i,
-<<<<<<< HEAD
                     task=task,
                     prompt_ids=[0],
                     prompt_mask=[1],
@@ -67,11 +58,6 @@
                     reward=reward,
                     advantage=1.0,
                     metrics={},
-=======
-                    task="default",
-                    reward=reward,
-                    advantage=advantage,
->>>>>>> cf41eaa3
                 )
             ] * 2
             rollouts.extend(problem_rollouts)
@@ -80,7 +66,6 @@
     return _make_rollouts
 
 
-<<<<<<< HEAD
 def _get_normal_ids(buffer: Buffer) -> set[int]:
     return {pid for env in buffer.problem_buffer.values() for pid in env.keys()}
 
@@ -112,84 +97,6 @@
     buffer.update(make_rollouts(dataset, rewards=[1.0, 0.5, 0.0, 0.5, 0.5]))
 
     # Only 3 problems with reward 0.5 -> 6 rollouts kept
-=======
-def test_buffer_init(dataset):
-    buffer_config = BufferConfig()
-    Buffer(dataset, buffer_config)
-
-
-def test_buffer_sample_problems(dataset):
-    buffer_config = BufferConfig()
-    buffer = Buffer(dataset, buffer_config)
-    sampled_problems = buffer.sample_problems(2)
-    assert sampled_problems[0] == {"example_id": 0, "problem": "0"}
-    assert sampled_problems[1] == {"example_id": 4, "problem": "4"}
-
-
-def test_buffer_sample_problems_with_difficulty_pools(difficulty_dataset, make_rollouts):
-    buffer_config = BufferConfig(easy_fraction=0.5, hard_fraction=0.5, easy_threshold=1.0, hard_threshold=0.0)
-    buffer = Buffer(difficulty_dataset, buffer_config)
-    # First, set up difficulties by updating with rollouts
-    # Set problems 0,1 to easy (advantage=0, reward=1.0), problem 4 to hard (advantage=0, reward=0.0)
-    rollouts = make_rollouts(
-        difficulty_dataset, rewards=[1.0, 1.0, 0.5, 0.5, 0.0], advantages=[0.0, 0.0, 1.0, 1.0, 0.0]
-    )
-    buffer.update(rollouts)
-    sampled_problems = buffer.sample_problems(3)
-    # Should sample from easy (0,1) and hard (4) pools
-    assert len(sampled_problems) == 3
-    # Verify we got problems from the right difficulty pools
-    sampled_ids = [p["example_id"] for p in sampled_problems]
-    assert 0 in sampled_ids or 1 in sampled_ids  # At least one easy
-    assert 4 in sampled_ids  # At least one hard
-
-
-def test_buffer_sample_rollouts(dataset, make_rollouts):
-    buffer_config = BufferConfig(online_difficulty_filtering=False)
-    buffer = Buffer(dataset, buffer_config)
-    # Use rewards that won't be filtered (0.5 instead of 1.0)
-    rollouts = make_rollouts(dataset, rewards=[0.5] * len(dataset))
-    buffer.update(rollouts)
-    sampled_rollouts = buffer.sample_rollouts(10)
-    assert sampled_rollouts == rollouts
-    assert len(sampled_rollouts) == 10
-
-
-def test_buffer_sample_rollouts_more_than_available(dataset, make_rollouts):
-    buffer_config = BufferConfig(online_difficulty_filtering=False)
-    buffer = Buffer(dataset, buffer_config)
-    # Use rewards that won't be filtered (0.5 instead of 1.0)
-    rollouts = make_rollouts(dataset, rewards=[0.5] * len(dataset))
-    buffer.update(rollouts)
-    sampled_rollouts = buffer.sample_rollouts(20)
-    assert len(sampled_rollouts) == 10
-    assert len(buffer.rollout_buffer) == 0
-
-
-def test_buffer_update_with_advantage_nonzero(difficulty_dataset, make_rollouts):
-    buffer_config = BufferConfig()
-    buffer = Buffer(difficulty_dataset, buffer_config)
-    # Rollouts with advantage != 0 should be added to buffer and marked as normal
-    rollouts = make_rollouts(
-        difficulty_dataset, rewards=[0.5, 0.5, 0.5, 0.5, 0.5], advantages=[1.0, 1.0, 1.0, 1.0, 1.0]
-    )
-    buffer.update(rollouts)
-    sampled_rollouts = buffer.sample_rollouts(10)
-    assert sampled_rollouts == rollouts
-    assert len(sampled_rollouts) == 10
-    # All should be marked as normal (advantage != 0)
-    assert all(metadata["difficulty"] == "normal" for metadata in buffer.metadata.values())
-
-
-def test_buffer_online_difficulty_filtering(dataset, make_rollouts):
-    """Test that only rollouts with avg_reward == 0.0 or 1.0 are filtered."""
-    buffer_config = BufferConfig(online_difficulty_filtering=True, easy_threshold=1.0, hard_threshold=0.0)
-    buffer = Buffer(dataset, buffer_config)
-    # Mix of rewards: 1.0 (filtered), 0.5 (kept), 0.0 (filtered), 0.5 (kept), 0.5 (kept)
-    rollouts = make_rollouts(dataset, rewards=[1.0, 0.5, 0.0, 0.5, 0.5])
-    buffer.update(rollouts)
-    # Only rollouts with reward 0.5 should be in buffer (3 problems * 2 rollouts = 6)
->>>>>>> cf41eaa3
     assert len(buffer.rollout_buffer) == 6
 
 
