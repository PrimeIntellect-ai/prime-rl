from unittest.mock import MagicMock

import pytest
import verifiers as vf

from prime_rl.orchestrator.trajectories import branch_rollout, interleave_rollout


@pytest.fixture
def single_step_trajectory_state():
    state = vf.State(
        trajectory=[
            vf.TrajectoryStep(
                prompt=[{"role": "user", "content": "U1"}],
                completion=[{"role": "assistant", "content": "A1"}],
                response=MagicMock(),
                tokens=vf.TrajectoryStepTokens(
                    prompt_ids=[1, 2],
                    prompt_mask=[0, 0],
                    completion_ids=[3, 4],
                    completion_mask=[1, 1],
                    completion_logprobs=[-0.1, -0.2],
                    overlong_prompt=False,
                    is_truncated=False,
                ),
                reward=None,
                advantage=None,
                extras={},
            )
        ],
    )
    return state


@pytest.fixture
def multi_step_trajectory_state():
    state = vf.State(
        trajectory=[
            vf.TrajectoryStep(
                prompt=[{"role": "user", "content": "U1"}],
                completion=[{"role": "assistant", "content": "A1"}],
                response=MagicMock(),
                tokens=vf.TrajectoryStepTokens(
                    prompt_ids=[1, 2],
                    prompt_mask=[0, 0],
                    completion_ids=[3, 4],
                    completion_mask=[1, 1],
                    completion_logprobs=[-0.1, -0.2],
                    overlong_prompt=False,
                    is_truncated=False,
                ),
                reward=None,
                advantage=None,
                extras={},
            ),
            vf.TrajectoryStep(
                prompt=[
                    {"role": "user", "content": "U1"},
                    {"role": "assistant", "content": "A1"},
                    {"role": "user", "content": "U2"},
                ],
                completion=[{"role": "assistant", "content": "A2"}],
                response=MagicMock(),
                tokens=vf.TrajectoryStepTokens(
                    prompt_ids=[1, 2, 3, 4, 5, 6],
                    prompt_mask=[0, 0, 0, 0, 0, 0],
                    completion_ids=[7, 8],
                    completion_mask=[1, 1],
                    completion_logprobs=[-0.3, -0.4],
                    overlong_prompt=False,
                    is_truncated=False,
                ),
                reward=None,
                advantage=None,
                extras={},
            ),
        ],
    )
    return state


@pytest.fixture
def multi_step_trajectory_with_tool_calls():
    state = vf.State(
        trajectory=[
            vf.TrajectoryStep(
                prompt=[{"role": "user", "content": "U1"}],
                completion=[{"role": "assistant", "content": "A1 + TC1"}],
                response=MagicMock(),
                tokens=vf.TrajectoryStepTokens(
                    prompt_ids=[1, 2],
                    prompt_mask=[0, 0],
                    completion_ids=[3, 4],
                    completion_mask=[1, 1],
                    completion_logprobs=[-0.1, -0.2],
                    overlong_prompt=False,
                    is_truncated=False,
                ),
                reward=None,
                advantage=None,
                extras={},
            ),
            vf.TrajectoryStep(
                prompt=[
                    {"role": "user", "content": "U1"},
                    {"role": "assistant", "content": "A1 + TC1"},
                    {"role": "tool", "tool_call_id": "TR1", "content": "TR1"},
                ],
                completion=[{"role": "assistant", "content": "A2 + TC2"}],
                response=MagicMock(),
                tokens=vf.TrajectoryStepTokens(
                    prompt_ids=[1, 2, 3, 4, 5, 6],
                    prompt_mask=[0, 0, 0, 0, 0, 0],
                    completion_ids=[7, 8],
                    completion_mask=[1, 1],
                    completion_logprobs=[-0.3, -0.4],
                    overlong_prompt=False,
                    is_truncated=False,
                ),
                reward=None,
                advantage=None,
                extras={},
            ),
        ],
        reward=1.0,
        advantage=None,
        stop_condition=None,
        metrics={"has_error": 0.0, "tool_calls": 1.0},
    )
    return state


def test_branching_rollout_single_step_trajectory(single_step_trajectory_state):
    rollouts = branch_rollout(single_step_trajectory_state)

    assert len(rollouts) == 1
    rollout = rollouts[0]
    assert rollout.prompt_ids == [1, 2]
    assert rollout.prompt_mask == [False, False]
    assert rollout.completion_ids == [3, 4]
    assert rollout.completion_mask == [True, True]
    assert rollout.completion_logprobs == [-0.1, -0.2]


def test_branching_rollout_multi_step_trajectory(multi_step_trajectory_state):
    rollouts = branch_rollout(multi_step_trajectory_state)
    assert len(rollouts) == 2

    # first step
    rollout = rollouts[0]
    assert rollout.prompt_ids == [1, 2]
    assert rollout.prompt_mask == [False, False]
    assert rollout.completion_ids == [3, 4]
    assert rollout.completion_mask == [True, True]
    assert rollout.completion_logprobs == [-0.1, -0.2]

    # second step
    rollout = rollouts[1]
    assert rollout.prompt_ids == [1, 2, 3, 4, 5, 6]
    assert rollout.prompt_mask == [False, False, False, False, False, False]
    assert rollout.completion_ids == [7, 8]
    assert rollout.completion_mask == [True, True]
    assert rollout.completion_logprobs == [-0.3, -0.4]


def test_branching_rollout_multi_step_trajectory_with_tool_calls(multi_step_trajectory_with_tool_calls):
    rollouts = branch_rollout(multi_step_trajectory_with_tool_calls)
    assert len(rollouts) == 2

    # first step
    rollout = rollouts[0]
    assert rollout.prompt_ids == [1, 2]
<<<<<<< HEAD
    assert rollout.prompt_mask == [0, 0]
    assert rollout.completion_ids == [3, 4]
    assert rollout.completion_mask == [1, 1]
=======
    assert rollout.prompt_mask == [False, False]
    assert rollout.completion_ids == [3, 4]
    assert rollout.completion_mask == [True, True]
>>>>>>> b8697b0f
    assert rollout.completion_logprobs == [-0.1, -0.2]

    # second step
    rollout = rollouts[1]
    assert rollout.prompt_ids == [1, 2, 3, 4, 5, 6]
    assert rollout.prompt_mask == [False, False, False, False, False, False]
    assert rollout.completion_ids == [7, 8]
    assert rollout.completion_mask == [True, True]
    assert rollout.completion_logprobs == [-0.3, -0.4]


def test_interleave_rollout_single_step_trajectory(single_step_trajectory_state):
    rollouts = interleave_rollout(single_step_trajectory_state)
    assert len(rollouts) == 1
    rollout = rollouts[0]

    assert rollout.prompt_ids == [1, 2]
    assert rollout.prompt_mask == [False, False]
    assert rollout.completion_ids == [3, 4]
    assert rollout.completion_mask == [True, True]
    assert rollout.completion_logprobs == [-0.1, -0.2]


def test_interleave_rollout_multi_step_trajectory(multi_step_trajectory_state):
    rollouts = interleave_rollout(multi_step_trajectory_state)
    assert len(rollouts) == 1
    rollout = rollouts[0]

    assert rollout.prompt_ids == [1, 2]
    assert rollout.prompt_mask == [False, False]
    assert rollout.completion_ids == [3, 4, 5, 6, 7, 8]
    assert rollout.completion_mask == [True, True, False, False, True, True]
    assert rollout.completion_logprobs == [-0.1, -0.2, 0, 0, -0.3, -0.4]


def test_interleave_rollout_multi_step_trajectory_with_tool_calls(multi_step_trajectory_with_tool_calls):
    rollouts = interleave_rollout(multi_step_trajectory_with_tool_calls)
    assert len(rollouts) == 1
    rollout = rollouts[0]

    assert rollout.prompt_ids == [1, 2]
    assert rollout.prompt_mask == [False, False]
    assert rollout.completion_ids == [3, 4, 5, 6, 7, 8]
    assert rollout.completion_mask == [True, True, False, False, True, True]
    assert rollout.completion_logprobs == [-0.1, -0.2, 0, 0, -0.3, -0.4]<|MERGE_RESOLUTION|>--- conflicted
+++ resolved
@@ -170,15 +170,9 @@
     # first step
     rollout = rollouts[0]
     assert rollout.prompt_ids == [1, 2]
-<<<<<<< HEAD
-    assert rollout.prompt_mask == [0, 0]
-    assert rollout.completion_ids == [3, 4]
-    assert rollout.completion_mask == [1, 1]
-=======
-    assert rollout.prompt_mask == [False, False]
-    assert rollout.completion_ids == [3, 4]
-    assert rollout.completion_mask == [True, True]
->>>>>>> b8697b0f
+    assert rollout.prompt_mask == [False, False]
+    assert rollout.completion_ids == [3, 4]
+    assert rollout.completion_mask == [True, True]
     assert rollout.completion_logprobs == [-0.1, -0.2]
 
     # second step
