--- conflicted
+++ resolved
@@ -105,14 +105,7 @@
     assert len(wandb_paths) == 2
     for wandb_summary in wandb_summaries:
         assert "reward/mean" in wandb_summary
-<<<<<<< HEAD
-        assert "_step" in wandb_summary
-        if wandb_summary["_step"] == 20:
-            assert wandb_summary["reward/mean"] > 0.65
-        elif wandb_summary["_step"] == 25:
-            assert wandb_summary["reward/mean"] > 0.7
-        else:
-            raise ValueError(f"Unexpected step {wandb_summary['_step']}")
+        assert wandb_summary["reward/mean"] > 0.65
 
 
 # would need the setup a vllm server with the nccl broadcast enabled to make this work
@@ -123,7 +116,4 @@
         {},
         TIMEOUT,
     )
-    assert process.returncode == 0, f"RL process failed with return code {process.returncode}"
-=======
-        assert wandb_summary["reward/mean"] > 0.65
->>>>>>> f11e7495
+    assert process.returncode == 0, f"RL process failed with return code {process.returncode}"