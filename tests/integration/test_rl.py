--- conflicted
+++ resolved
@@ -104,16 +104,5 @@
     wandb_summaries = [json.load(open(i / "final_summary.json")) for i in wandb_paths]
     assert len(wandb_paths) == 2
     for wandb_summary in wandb_summaries:
-<<<<<<< HEAD
-        assert "reward/train" in wandb_summary
-        assert "_step" in wandb_summary
-        if wandb_summary["_step"] == 20:
-            assert wandb_summary["reward/train"] > 0.65
-        elif wandb_summary["_step"] == 25:
-            assert wandb_summary["reward/train"] > 0.7
-        else:
-            raise ValueError(f"Unexpected step {wandb_summary['_step']}")
-=======
         assert "reward/mean" in wandb_summary
-        assert wandb_summary["reward/mean"] > 0.65
->>>>>>> c53fa7fe
+        assert wandb_summary["reward/mean"] > 0.65