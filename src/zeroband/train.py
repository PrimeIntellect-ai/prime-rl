--- conflicted
+++ resolved
@@ -522,30 +522,21 @@
         if world_info.rank == 0:
             time_metrics = {
                 "step": training_progress.step,
-<<<<<<< HEAD
-                "time_rollout_step": time_rollout_step,
-                "time_logprob": total_time_logprob,
-                "time_data_loading": total_time_data_loading,
-                "time_packing": total_time_packing,
+                "perf/time_rollout_step": time_rollout_step,
+                "perf/time_logprob": total_time_logprob,
+                "perf/time_data_loading": total_time_data_loading,
+                "perf/time_packing": total_time_packing,
                 "time_data_preprocessing": total_time,
                 "time_rollout_delete": time_rollout_delete,
             }
             if time_rollout_ckpt is not None:
-                new_metrics["time_rollout_ckpt"] = time_rollout_ckpt
+                time_metrics["perf/time_rollout_ckpt"] = time_rollout_ckpt
             if time_shardcast is not None:
-                new_metrics["time_shardcast"] = time_shardcast
+                time_metrics["perf/time_shardcast"] = time_shardcast
             if time_rollout_delete is not None:
-                new_metrics["time_rollout_delete"] = time_rollout_delete
-
-            log_to_wandb(new_metrics)
-=======
-                "perf/time_rollout_step": time_rollout_step,
-                "perf/time_logprob": time_logprob,
-                "perf/time_data_loading": total_time_data_loading,
-                "perf/time_packing": total_time_packing,
-            }
+                time_metrics["perf/time_rollout_delete"] = time_rollout_delete
+
             monitor.log(time_metrics)
->>>>>>> 485c4d14
 
         if config.stop_after_steps is not None and training_progress.step >= config.stop_after_steps:
             break
