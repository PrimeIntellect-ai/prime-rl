--- conflicted
+++ resolved
@@ -330,16 +330,12 @@
         average_rewards = average_rewards / world_info.world_size
         dist.all_reduce(tensor=average_rewards, op=dist.ReduceOp.SUM)  # need to use gloo here so not AVG
 
-<<<<<<< HEAD
+        seq_lens_batch = seq_lens_batch / world_info.world_size
+        dist.all_reduce(tensor=seq_lens_batch, op=dist.ReduceOp.SUM)
+
         # TODO: This crashes with device mesh mismatch.
         #grad_norm = torch.nn.utils.clip_grad_norm_(model.parameters(), 1.0).full_tensor()  # type: ignore (is a dtensor)
         grad_norm = None
-=======
-        seq_lens_batch = seq_lens_batch / world_info.world_size
-        dist.all_reduce(tensor=seq_lens_batch, op=dist.ReduceOp.SUM)
-
-        grad_norm = torch.nn.utils.clip_grad_norm_(model.parameters(), 1.0).full_tensor()  # type: ignore (is a dtensor)
->>>>>>> 413cf0d1
 
         optimizer.step()
         scheduler.step()
