--- conflicted
+++ resolved
@@ -91,11 +91,7 @@
     world_info = get_world_info()
     wandb_sample_history = None
 
-<<<<<<< HEAD
-    if config.ckpt.clean_rollout_path_start and config.ckpt.rollout_path is not None:
-=======
     if config.ckpt.clean_rollout_path and config.ckpt.rollout_path is not None:
->>>>>>> c433a1b0
         logger.info(f"Cleaning rollout path {config.ckpt.rollout_path}")
         shutil.rmtree(config.ckpt.rollout_path, ignore_errors=True)
 
