--- conflicted
+++ resolved
@@ -5,6 +5,7 @@
 from typing import TYPE_CHECKING, Literal
 
 import torch
+import torch.distributed as dist
 from torch.distributed.device_mesh import DeviceMesh, init_device_mesh
 from torch.distributed._functional_collectives import all_reduce_inplace
 from torch.distributed._composable.fsdp import fully_shard, MixedPrecisionPolicy  # type: ignore
@@ -242,8 +243,10 @@
     if config.train.dp == -1:
         assert world_info.world_size % config.train.tp == 0, "world size must be divisible by tp"
         config.train.dp = world_info.world_size // config.train.tp
-    #assert config.train.dp != 1, "Must apply fsdp for mixed precision model, and cannot build the device mesh without at least 2 fsdp dims. Set config.train.dp >= 2 or config.train.tp to half the world size or less."
-    
+
+    assert config.train.dp * config.train.tp == world_info.world_size, \
+        f"world size {world_info.world_size} must be equal to dp * tp, but got: dp={config.train.dp}, tp={config.train.tp}."
+
     world_mesh: DeviceMesh = init_device_mesh("cuda", mesh_shape=(config.train.dp, config.train.tp), mesh_dim_names=("fsdp", "tp"))
     logger.info(f"World device mesh: {world_mesh}")
 
@@ -320,41 +323,28 @@
                 logprobs_aware_iterator = train_dataloader_iterator
 
         for rollout_step in range(config.optim.step_per_rollout):
-<<<<<<< HEAD
-            loss_batch = torch.tensor(0.0, device="cuda")
-            pg_loss_batch = torch.tensor(0.0, device="cuda")
-            entropy_loss_batch = torch.tensor(0.0, device="cuda")
-            clip_ratio_batch = torch.tensor(0.0, device="cuda")
-            seq_lens_batch = torch.tensor(0.0, device="cuda")
-=======
             loss_batch = 0
             pg_loss_batch = 0
             entropy_loss_batch = 0
             clip_ratio_batch = 0
-            seq_lens_batch = 0
-            sample_reward_batch = 0
->>>>>>> a2db508b
-
+            seq_lens_batch = torch.tensor(0.0, device="cuda") # On GPU for allreduce sum
+            sample_reward_batch = torch.tensor(0.0, device="cuda")
             rewards_sum = torch.tensor(0.0, device="cuda")
             rewards_token_count = torch.tensor(0.0, device="cuda")
 
             if config.train.memory_profile and world_info.rank == 0:
                 torch.cuda.memory._record_memory_history()
 
-<<<<<<< HEAD
-            for _ in range(gradient_accumulation_steps):
-=======
             for _grad_acc_step in range(gradient_accumulation_steps):
->>>>>>> a2db508b
                 # Load args
                 batch = next(logprobs_aware_iterator)
                 input_ids = batch["input_ids"].to("cuda")
                 loss_mask = batch["loss_mask"]
 
                 rewards = batch["rewards"][loss_mask.bool()]
-                rewards_sum += rewards.sum()
+                rewards_sum += rewards.sum().to("cuda")
+
                 rewards_token_count += rewards.numel()
-
                 seq_lens_batch += batch["seq_lens"].float().mean() / gradient_accumulation_steps
 
                 # Forward
@@ -379,7 +369,8 @@
 
                 sample_reward_batch += batch["rewards"][:, 0].sum() / batch["rewards"].shape[0] / gradient_accumulation_steps
 
-                del batch, logits, input_ids, advantages, loss_mask, original_logprobs
+                del batch, logits, advantages, loss_mask, original_logprobs
+                # del input_ids
 
                 # Backward
                 loss.backward()
@@ -389,24 +380,19 @@
                 clip_ratio_batch += clip_ratio.detach().clone()
                 del loss, clip_ratio, pg_loss, entropy
 
-            all_reduce_inplace(tensor=loss_batch, op="avg", group=dp_mesh)
-            all_reduce_inplace(tensor=pg_loss_batch, op="avg", group=dp_mesh)
-            all_reduce_inplace(tensor=entropy_loss_batch, op="avg", group=dp_mesh)
-            all_reduce_inplace(tensor=clip_ratio_batch, op="avg", group=dp_mesh)
-
-            seq_lens_batch = seq_lens_batch / world_info.world_size
-            all_reduce_inplace(tensor=seq_lens_batch, op="sum", group=dp_mesh)
-
-<<<<<<< HEAD
-            all_reduce_inplace(rewards_sum, op="sum", group=dp_mesh)
-            all_reduce_inplace(rewards_token_count, op="sum", group=dp_mesh)
-=======
-            sample_reward_batch = sample_reward_batch / world_info.world_size
-            dist.all_reduce(tensor=sample_reward_batch, op=dist.ReduceOp.SUM)
-
-            dist.all_reduce(rewards_sum, op=dist.ReduceOp.SUM)
-            dist.all_reduce(rewards_token_count, op=dist.ReduceOp.SUM)
->>>>>>> a2db508b
+            dp_group = dp_mesh.get_group("fsdp") if config.train.dp > 1 else None
+            if dp_group is not None:
+                dist.all_reduce(tensor=loss_batch, op=dist.ReduceOp.AVG, group=dp_group)
+                dist.all_reduce(tensor=pg_loss_batch, op=dist.ReduceOp.AVG, group=dp_group)
+                dist.all_reduce(tensor=entropy_loss_batch, op=dist.ReduceOp.AVG, group=dp_group)
+                dist.all_reduce(tensor=clip_ratio_batch, op=dist.ReduceOp.AVG, group=dp_group)
+
+                dist.all_reduce(tensor=seq_lens_batch, op=dist.ReduceOp.SUM, group=dp_group)
+                dist.all_reduce(tensor=sample_reward_batch, op=dist.ReduceOp.SUM, group=dp_group)
+                dist.all_reduce(tensor=rewards_sum, op=dist.ReduceOp.SUM, group=dp_group)
+                dist.all_reduce(tensor=rewards_token_count, op=dist.ReduceOp.SUM, group=dp_group)
+            seq_lens_batch = seq_lens_batch / config.train.dp
+            sample_reward_batch = sample_reward_batch / config.train.dp
             average_rewards = rewards_sum / rewards_token_count
 
             grad_norm = clip_grad_norm_(model.parameters(), 1.0, dp_mesh=dp_mesh, tp_mesh=tp_mesh)
@@ -444,7 +430,6 @@
                 "padding_proportion": padding_proportion,
                 "sample_reward": sample_reward_batch.item(),
             }
-
             log = f"step: {training_progress.step}, rollout_step: {training_progress.step // config.optim.step_per_rollout}, loss: {loss_batch.item():.4f}, average_rewards: {average_rewards.item():.4f}"
 
             del loss_batch, average_rewards, grad_norm, pg_loss_batch, entropy_loss_batch
