import time
from pathlib import Path
from typing import Any, Generator, Literal, TypeAlias, TypedDict

import pyarrow.parquet as pq
import torch
import torch.distributed as dist
from jaxtyping import Float, Int
from pyarrow import dataset as ds
from pydantic_config import BaseConfig
from torch.utils.data import DataLoader, IterableDataset

from zeroband.training import envs
from zeroband.training.data_prefetch import STABLE_FILE, GCPPrefetcher
from zeroband.training.world_info import get_world_info
from zeroband.utils.logger import get_logger
from zeroband.utils.parquet import pa_schema


class DataConfig(BaseConfig):
    path: str = "datasets/fineweb-edu"
    seq_length: int = 1024
    fake: bool = False
    num_workers: int = 1
    timeout: float = 3600

    local_dir: str = "/dev/shm/zeroband/data"  # only used if path is gcp

    ignore_zero_advantages: bool = False  # don't use in local setup


class DatasetOutput(TypedDict):
    # token level
    input_ids: Int[torch.Tensor, "seq"]
    advantages: Float[torch.Tensor, "seq"]
    loss_mask: Int[torch.Tensor, "seq"]
    logprobs: Float[torch.Tensor, "seq"] | None  # logprobs from vllm (optional)

    # sample level
    seq_lens: Int[torch.Tensor, "1"]
    rewards: Float[torch.Tensor, "1"]
    task_rewards: Float[torch.Tensor, "1"]
    task_type: str


class FakeTokenizedDataset(IterableDataset):
    """A dummy dataset that generates random sequences with the full schema including new columns."""

    def __init__(self, seq_len: int, vocab_size: int, generate_logprobs: bool = True):
        self.seq_len = seq_len
        self.vocab_size = vocab_size
        assert vocab_size > 3, "Vocab size must be greater than 3"
        self.step = 0
        self.generate_logprobs = generate_logprobs

    def __iter__(self) -> Generator[DatasetOutput, Any, None]:
        while True:
            world_info = get_world_info()

            # we divide by local world rank to simulate imbalanced in the data
            seq_len = self.seq_len // (1 + world_info.local_rank)

            len_ = torch.randint(1, seq_len + 1, (1,)).item()
            input_ids = torch.randint(3, self.vocab_size, (len_,))
            advantages = torch.randn(len_)
            self.step += 1

            # Generate fake logprobs if requested
            logprobs = None
            if self.generate_logprobs and len_ > 1:
                # Generate random negative values for log probabilities
                # Exclude first token (BOS) to match expected format
                logprobs = -torch.abs(torch.randn(len_ - 1))  # Negative values for log probs

            yield {
                "input_ids": input_ids,
                "advantages": advantages,
                "rewards": 0.5,
                "loss_mask": torch.ones(len_).int(),
<<<<<<< HEAD
                "task_rewards": 0.5,
=======
                "task_rewards": 0.0,
                "length_penalties": 0.0,
                "target_lengths": 0,
>>>>>>> 7afbf458
                "task_type": "fake_task",
                "logprobs": logprobs,
            }


def validate_schema_pa_file(file: Path):
    """Check if the schema of the parquet file is the same as the schema of the pa_schema"""
    try:
        parquet_schema = pq.read_schema(file)
        return parquet_schema.equals(pa_schema)
    except Exception as e:
        print(f"Error reading schema for file {file}: {e}")
        return False


def _get_dataset_from_files_step(
    step_count: int, path: Path, timeout: float, batch_size: int, ignore_zero_advantages: bool, use_stable_file: bool
) -> ds.Dataset:
    """Get all the files for a given step. Waits until the step is created which is indicated by the stable file."""
    logger = get_logger("TRAIN")
    step_path = path / f"step_{step_count}"

    start_time = time.time()

    worker_info = torch.utils.data.get_worker_info()
    worker_id = worker_info.id if worker_info is not None else 0

    wait_count = 0

    while True:
        files = list(step_path.glob("*.parquet"))
        if envs.TRAINING_ENABLE_ACCEPTED_CHECK:
            accepted_flags = set(i.stem for i in step_path.glob("accepted/*.parquet"))
            files = [i for i in files if i.stem in accepted_flags]

        rows = 0

        if len(files) > 0:
            try:
                for file in files:
                    if not validate_schema_pa_file(file):
                        raise ValueError(f"Schema of file {file} is not the same as the schema of the pa_schema")

                dataset = ds.dataset(files, format="parquet")

                if ignore_zero_advantages:
                    dataset = dataset.filter(ds.field("advantages") != 0)

                rows = dataset.count_rows()
            except Exception as e:
                logger.warn(f"Error loading dataset for step {step_count}: {e}, files: {files}")
                rows = 0

            if rows >= batch_size:
                logger.info(f"Dataset for step {step_count} has enough samples. rows: {rows} and {len(files)} files")

                if use_stable_file:
                    stable_file = step_path / STABLE_FILE
                    if stable_file.exists():
                        logger.info(f"Stable file {stable_file} exists for step {step_count}, returning dataset")
                        return dataset
                else:
                    return dataset

        if time.time() - start_time > timeout:
            logger.info("raising timeout")
            raise TimeoutError(f"Timeout waiting for step {step_count} to be created")

        if wait_count % 600 == 0:  # log every 5 minutes
            logger.info(
                f"[data_worker:{worker_id}] Waiting for {step_path} to have enough samples. len(files): {len(files)}, Current rows: {rows}, target: {batch_size}"
            )
            if use_stable_file:
                stable_file = step_path / STABLE_FILE
                if not stable_file.exists():
                    logger.info(f"Stable file {stable_file} does not exist for step {step_count}, waiting for it to be created")

        wait_count += 1
        time.sleep(0.5)


def _should_skip_index(index: int, world_size: int, rank: int, num_workers: int, workers_id: int) -> bool:
    """
    This function is used to skip the index if it is not the responsibility of the current worker.
    It take into account the number of workers as well as rank.

    Its equivalent to checking if index is in samples[rank::world_size][workers_id::num_workers]

    Returns:
        True if the index should be skipped
        False if the index should be processed

    PS: would love to remove this function and use samples[rank::world_size][workers_id::num_workers] but not sure how it would work across pq dataset
    """
    # First, check if the index belongs to this rank (distributed across world_size)
    if (index % world_size) != rank:
        return True

    # Next, compute the position within the rank's subset
    rank_position = index // world_size

    # Check if this position belongs to this worker (distributed across num_workers)
    if (rank_position % num_workers) != workers_id:
        return True

    # If we passed both checks, this index should be processed by this worker
    return False


class ParquetDataset(IterableDataset):
    """
    This call is a wrapper around parquet dataset.

    It can be updated by calling update_files with a list of files. This will thrown away all previous files.

    If the dataset is exhausted, it will wait for new files to be added.
    """

    def __init__(
        self,
        path: Path,
        batch_size: int,
        timeout: float,
        step_count_init: int,
        ignore_zero_advantages: bool,
        pq_read_bs: int = 64,
        use_stable_file: bool = False,
        use_vllm_logprobs: bool = False,
    ):
        self._logger = get_logger("TRAIN")
        self._path = path
        self._batch_size = batch_size
        self._pq_read_bs = pq_read_bs

        self._world_info = get_world_info()

        self._step_count = step_count_init - 1  # we immediately bump the step count by one later
        self._timeout = timeout

        self._ignore_zero_advantages = ignore_zero_advantages

        self._use_stable_file = use_stable_file
        self._use_vllm_logprobs = use_vllm_logprobs

    def __iter__(self) -> Generator[DatasetOutput, Any, None]:
        worker_info = torch.utils.data.get_worker_info()
        worker_id = worker_info.id if worker_info is not None else 0
        num_workers = worker_info.num_workers if worker_info is not None else 1

        assert self._batch_size % (self._world_info.world_size * worker_info.num_workers) == 0, (
            "Batch size must be divisible by the number of workers time the world size"
        )
        # this assert should never be triggered because we check for it in the top config level. Keep it here for sanity

        target_sample_count_per_batch = self._batch_size // (self._world_info.world_size * worker_info.num_workers)

        self._logger.info(f"num_workers: {num_workers}, target_sample_count_per_batch: {target_sample_count_per_batch}")

        while True:
            self._step_count += 1

            sample_count = 0

            self._logger.debug(msg=f"data: Processing step {self._step_count}")

            dataset = _get_dataset_from_files_step(
                self._step_count, self._path, self._timeout, self._batch_size, self._ignore_zero_advantages, self._use_stable_file
            )

            required_columns = [
                "input_tokens",
                "output_tokens",
                "advantages",
                "rewards",
                "task_rewards",
                "task_type",
            ]

            if self._use_vllm_logprobs:
                required_columns.extend(["input_logprobs", "output_logprobs"])

            scanner = dataset.scanner(columns=required_columns, batch_size=self._pq_read_bs)
            counter = 0

            for j, batch in enumerate(scanner.to_batches()):
                if all(col in batch.column_names for col in required_columns):
<<<<<<< HEAD
                    for (
                        in_token,
                        out_token,
                        advantage,
                        reward,
                        task_reward,
                        task_type,
                    ) in zip(
                        batch["input_tokens"],
                        batch["output_tokens"],
                        batch["advantages"],
                        batch["rewards"],
                        batch["task_rewards"],
                        batch["task_type"],
                    ):
=======
                    batch_data = {
                        "input_tokens": batch["input_tokens"],
                        "output_tokens": batch["output_tokens"],
                        "advantages": batch["advantages"],
                        "rewards": batch["rewards"],
                        "task_rewards": batch["task_rewards"],
                        "length_penalties": batch["length_penalties"],
                        "target_lengths": batch["target_lengths"],
                        "task_type": batch["task_type"],
                    }

                    if self._use_vllm_logprobs:
                        batch_data["input_logprobs"] = batch["input_logprobs"]
                        batch_data["output_logprobs"] = batch["output_logprobs"]

                    for i in range(len(batch["input_tokens"])):
>>>>>>> 7afbf458
                        counter += 1
                        if _should_skip_index(
                            index=counter,
                            world_size=self._world_info.world_size,
                            rank=self._world_info.rank,
                            num_workers=num_workers,
                            workers_id=worker_id,
                        ):
                            continue

                        try:
                            input_ids = torch.tensor(batch_data["input_tokens"][i].as_py())
                            output_ids = torch.tensor(batch_data["output_tokens"][i].as_py())

                            ids = torch.cat([input_ids, output_ids], dim=0)
                            loss_mask = torch.cat([torch.zeros(len(input_ids)), torch.ones(len(output_ids))], dim=0).int()

                            adv_value = batch_data["advantages"][i].as_py()
                            reward_value = batch_data["rewards"][i].as_py()

                            adv = torch.tensor([adv_value] * len(ids))  # advantage

                            # Compute logprobs if using vllm logprobs
                            logprobs = None
                            if self._use_vllm_logprobs:
                                input_logprobs = torch.tensor(batch_data["input_logprobs"][i].as_py())
                                output_logprobs = torch.tensor(batch_data["output_logprobs"][i].as_py())
                                # Concatenate and remove the first token (BOS)
                                logprobs = torch.cat([input_logprobs, output_logprobs], dim=0)
                                assert logprobs.shape == ids.shape, f"logprobs: {logprobs.shape} should be the same as ids: {ids.shape}"

                            data = {
                                "input_ids": ids,
                                "advantages": adv,
                                "rewards": reward_value,
                                "loss_mask": loss_mask,
<<<<<<< HEAD
                                "task_rewards": task_reward.as_py(),
                                "task_type": task_type.as_py(),
=======
                                "task_rewards": batch_data["task_rewards"][i].as_py(),
                                "length_penalties": batch_data["length_penalties"][i].as_py(),
                                "target_lengths": batch_data["target_lengths"][i].as_py(),
                                "task_type": batch_data["task_type"][i].as_py(),
                                "logprobs": logprobs,
>>>>>>> 7afbf458
                            }

                        except Exception as e:
                            self._logger.warn(f"Error processing row {counter} sample {sample_count}: {str(e)}")
                            data = None

                        if data is not None:
                            sample_count += 1
                            yield data

                        if sample_count >= target_sample_count_per_batch:
                            break
                else:
                    self._logger.warn(f"Batch {j} does not have the required columns")

                if sample_count >= target_sample_count_per_batch:
                    break


def no_collate(batch: list[DatasetOutput]) -> list[DatasetOutput]:
    return batch


def get_dataloader(
    tokenizer,
    local_batch_size: int,
    batch_size: int,
    data_config: DataConfig,
    step_count_init: int,
    use_vllm_logprobs: bool = False,
) -> tuple[DataLoader[list[DatasetOutput]], GCPPrefetcher | None]:
    """Get a dataloader for the training dataset"""

    """Get a dataloader for the training dataset"""

    prefetcher = None
    path = data_config.path

    use_stable_file = False
    if "gs" in data_config.path:
        use_stable_file = True
        if get_world_info().rank == 0:
            prefetcher = GCPPrefetcher(data_config.path, data_config.local_dir)
        path = data_config.local_dir

    if data_config.fake:
        train_dataset = FakeTokenizedDataset(data_config.seq_length, len(tokenizer), generate_logprobs=use_vllm_logprobs)
    else:
        train_dataset = ParquetDataset(
            Path(path),
            batch_size,
            data_config.timeout,
            step_count_init,
            data_config.ignore_zero_advantages,
            use_stable_file=use_stable_file,
            use_vllm_logprobs=use_vllm_logprobs,
        )

    loader = DataLoader(
        train_dataset,
        batch_size=local_batch_size,
        num_workers=data_config.num_workers,
        collate_fn=no_collate,
    )
    return loader, prefetcher


class BatchOutput(TypedDict):
    # token level
    input_ids: Int[torch.Tensor, "batch seq"]
    advantages: Float[torch.Tensor, "batch seq"]
    loss_mask: Int[torch.Tensor, "batch seq"]
    position_ids: Int[torch.Tensor, "batch seq"]
    logprobs: Float[torch.Tensor, "batch seq_minus_1"] | None  # logprobs from vllm (optional)

    # sample level
    seq_lens: Int[torch.Tensor, "sample"]
    rewards: Float[torch.Tensor, "sample"]
    task_rewards: Float[torch.Tensor, "sample"]
    task_types: list[str]


### colate


def collate_fn(samples: list[DatasetOutput], max_seq_len: int, pad_token_id: int) -> BatchOutput:
    """
    This take a list of samples that should be packed together along the sequence dimension. Will add padding at the end if needed and
    clipped to max_seq_len
    """

    total_len = sum(len(sample["input_ids"]) for sample in samples)

    inputs_ids = [sample["input_ids"] for sample in samples]
    advantages = [sample["advantages"] for sample in samples]
    rewards = [sample["rewards"] for sample in samples]
    loss_masks = [sample["loss_mask"] for sample in samples]
    task_rewards = [sample["task_rewards"] for sample in samples]
    task_types = [sample["task_type"] for sample in samples]

    # Handle logprobs if available
    all_logprobs = [sample["logprobs"] for sample in samples if sample["logprobs"] is not None]
    has_logprobs = len(all_logprobs) == len(samples)
    logprobs = all_logprobs if has_logprobs else None

    seq_lens = [len(sample["input_ids"]) for sample in samples]
    position_ids = [torch.arange(0, len(sample["input_ids"]), dtype=torch.int32) for sample in samples]

    if total_len < max_seq_len:
        padding_len = max_seq_len - total_len

        inputs_ids.append(torch.full((padding_len,), fill_value=pad_token_id, dtype=inputs_ids[0].dtype))
        advantages.append(torch.zeros(padding_len, dtype=advantages[0].dtype))
        loss_masks.append(torch.zeros(padding_len, dtype=loss_masks[0].dtype).int())
        position_ids.append(torch.arange(0, padding_len, dtype=torch.int32))

        if has_logprobs:
            # For logprobs, we pad with zeros (these will be masked out anyway)
            logprobs.append(torch.zeros(padding_len, dtype=logprobs[0].dtype))

    # Concatenate logprobs if available
    concat_logprobs = None
    if has_logprobs:
        # we remove the first logprob because it corresponds to the bos token
        concat_logprobs = torch.cat(logprobs, dim=0)[1:max_seq_len].unsqueeze(0)

    return {
        # token level
        "input_ids": torch.cat(inputs_ids, dim=0)[:max_seq_len].unsqueeze(0),
        "advantages": torch.cat(advantages, dim=0)[:max_seq_len].unsqueeze(0),
        "loss_mask": torch.cat(loss_masks, dim=0)[:max_seq_len].unsqueeze(0),
        "position_ids": torch.cat(position_ids, dim=0)[:max_seq_len].unsqueeze(0),
        "logprobs": concat_logprobs,
        # sample level
        "rewards": torch.tensor(rewards),
        "seq_lens": torch.tensor(seq_lens, dtype=torch.int32),
        "task_rewards": torch.tensor(task_rewards),
        "task_types": task_types,
    }


### sequence packing


def pack_datatset_outputs_efficiently(batch_optim: list[DatasetOutput], max_seq_len: int) -> list[list[DatasetOutput]]:
    """
    This function will pack the batch into a single batch in a efficient manner
    """
    ## we sorted by inputs_ids

    batch_with_len = [(len(sample["input_ids"]), sample) for sample in batch_optim]

    sorted_batch = sorted(batch_with_len, key=lambda x: x[0], reverse=True)

    ## we create bins
    batches: list[list[DatasetOutput]] = []

    ## we pack the bins

    for seq_len, sample in sorted_batch:
        # Try to find a bin that can fit this sequence
        bin_found = False
        for bin_idx, bin_content in enumerate(batches):
            # Calculate current bin length
            bin_len = sum(len(s["input_ids"]) for s in bin_content)
            # Check if sequence fits in this bin
            if bin_len + seq_len <= max_seq_len:
                batches[bin_idx].append(sample)
                bin_found = True
                break

        # If no suitable bin found, create a new bin
        if not bin_found:
            batches.append([sample])

    return batches


def data_parallel_rebalancing(micro_batches: list[BatchOutput]) -> list[BatchOutput]:
    """
    This function will duplicate the first micro_batch to match the number of grad acc steps on each gpu
    Otherwise will block FSDP forward and backward all gather.
    """
    num_grad_acc_steps = len(micro_batches)

    max_grad_acc_step = num_grad_acc_steps
    if dist.is_initialized():
        max_grad_acc_step = torch.tensor(num_grad_acc_steps, dtype=torch.int32).to("cuda")
        dist.all_reduce(max_grad_acc_step, op=dist.ReduceOp.MAX, group=None)
        max_grad_acc_step = int(max_grad_acc_step.item())

    empty_batch_count = max_grad_acc_step - num_grad_acc_steps

    for _ in range(empty_batch_count):
        empty_batch = {}

        for key, value in micro_batches[0].items():
            if isinstance(value, torch.Tensor):
                empty_batch[key] = value.clone()
            else:
                empty_batch[key] = value

        micro_batches.append(empty_batch)

    return micro_batches


def packed_batch_packing(batch_optim: list[DatasetOutput], max_seq_len: int, pad_token_id: int, micro_bs: int) -> list[BatchOutput]:
    """
    this function will pack the batch into [1, seq_len] microbatch tensors with positions ids for calling fa2 with sequence packing
    """
    max_seq_len = max_seq_len * micro_bs

    batches = pack_datatset_outputs_efficiently(batch_optim, max_seq_len=max_seq_len)

    micro_batches = [collate_fn(bin, pad_token_id=pad_token_id, max_seq_len=max_seq_len) for bin in batches]

    return data_parallel_rebalancing(micro_batches)


def merge_batches_padding(batches: list[BatchOutput]) -> BatchOutput:
    # Check if any batch has logprobs
    has_logprobs = any(b["logprobs"] is not None for b in batches)
    merged_logprobs = None
    if has_logprobs:
        # If some batches have logprobs, all should have them
        merged_logprobs = torch.cat([b["logprobs"] for b in batches if b["logprobs"] is not None], dim=0)

    return {
        # token level
        "input_ids": torch.cat([b["input_ids"] for b in batches], dim=0),
        "advantages": torch.cat([b["advantages"] for b in batches], dim=0),
        "rewards": torch.cat([b["rewards"] for b in batches], dim=0),
        "loss_mask": torch.cat([b["loss_mask"] for b in batches], dim=0),
        "position_ids": torch.cat([b["position_ids"] for b in batches], dim=0),
        "logprobs": merged_logprobs,
        # sample level
        "seq_lens": torch.cat([b["seq_lens"] for b in batches]),
        "task_rewards": torch.cat([b["task_rewards"] for b in batches]),
        "task_types": [task_type for b in batches for task_type in b["task_types"]],
    }


def packed_batch_padding(batch_optim: list[DatasetOutput], max_seq_len: int, pad_token_id: int, micro_bs: int) -> list[BatchOutput]:
    """
    This function will pad the batch to the max_seq_len
    """
    assert len(batch_optim) % micro_bs == 0, "batch_optim must be divisible by micro_bs"

    sample_padded_batch = [collate_fn([sample_batch], max_seq_len, pad_token_id) for sample_batch in batch_optim]

    micro_batches = [merge_batches_padding(sample_padded_batch[i : i + micro_bs]) for i in range(0, len(sample_padded_batch), micro_bs)]

    return micro_batches


### balancing


def pack_datatset_outputs_balancing(
    batch_optim: list[DatasetOutput], max_seq_len: int, micro_bs: int
) -> list[tuple[list[DatasetOutput], int]]:
    """
    This function will pack by batch of balanced seq length and will pad up to the max seq len per batch.
    Will create differentiely shaped batch per microbatch (and will break any compile step) but will reduce batch size
    """

    max_token_per_micro_batch = max_seq_len * micro_bs

    batch_with_len = [(len(sample["input_ids"]), sample) for sample in batch_optim]
    sorted_batch = sorted(batch_with_len, key=lambda x: x[0])

    batches_and_max_seq_len: list[tuple[list[DatasetOutput], int]] = []

    micro_batch = []
    max_seq_len_current_batch = 0

    for seq_len, sample in sorted_batch:
        # first we check if we can add this sample to the current batch
        # to do this we we need to see if the total token with this sample would exceed the max value

        maybe_max_seq_len = max(max_seq_len_current_batch, seq_len)

        if maybe_max_seq_len * (len(micro_batch) + 1) > max_token_per_micro_batch:
            # in tis case adding the sample would exceed the limit
            # so we rather cut out the current batch and start a new one
            batches_and_max_seq_len.append((micro_batch, maybe_max_seq_len))
            micro_batch = [sample]
            max_seq_len_current_batch = seq_len

        else:
            # if we still have room we can add this sample to the current batch
            max_seq_len_current_batch = maybe_max_seq_len
            micro_batch.append(sample)

    batches_and_max_seq_len.append((micro_batch, max_seq_len_current_batch))

    return batches_and_max_seq_len


def packed_batch_balancing(batch_optim: list[DatasetOutput], max_seq_len: int, pad_token_id: int, micro_bs: int) -> list[BatchOutput]:
    """
    this function will take a list of sample and try to balance by seq len the microbatches to avoid too much padding
    """

    batches_and_max_seq_len = pack_datatset_outputs_balancing(batch_optim, max_seq_len, micro_bs)

    micro_batches = []

    for batch, max_seq_len_batch in batches_and_max_seq_len:
        padded_micro_batch = []
        for sample in batch:
            collate_sample = collate_fn([sample], max_seq_len_batch, pad_token_id)
            padded_micro_batch.append(collate_sample)

        micro_batch = merge_batches_padding(padded_micro_batch)
        micro_batches.append(micro_batch)

    return data_parallel_rebalancing(micro_batches)


###########


CollateMode: TypeAlias = Literal["packing", "padding", "balancing"]


def packed_batch(
    batch_optim: list[DatasetOutput], max_seq_len: int, pad_token_id: int, micro_bs: int, collate_mode: CollateMode
) -> list[BatchOutput]:
    """
    Take a list of sample and return a list of microbatches
    """

    match collate_mode:
        case "packing":
            return packed_batch_packing(batch_optim, max_seq_len, pad_token_id, micro_bs)
        case "padding":
            return packed_batch_padding(batch_optim, max_seq_len, pad_token_id, micro_bs)
        case "balancing":
            return packed_batch_balancing(batch_optim, max_seq_len, pad_token_id, micro_bs)
        case _:
            raise ValueError(f"Invalid collate mode: {collate_mode}")<|MERGE_RESOLUTION|>--- conflicted
+++ resolved
@@ -77,13 +77,7 @@
                 "advantages": advantages,
                 "rewards": 0.5,
                 "loss_mask": torch.ones(len_).int(),
-<<<<<<< HEAD
                 "task_rewards": 0.5,
-=======
-                "task_rewards": 0.0,
-                "length_penalties": 0.0,
-                "target_lengths": 0,
->>>>>>> 7afbf458
                 "task_type": "fake_task",
                 "logprobs": logprobs,
             }
@@ -270,7 +264,6 @@
 
             for j, batch in enumerate(scanner.to_batches()):
                 if all(col in batch.column_names for col in required_columns):
-<<<<<<< HEAD
                     for (
                         in_token,
                         out_token,
@@ -286,24 +279,6 @@
                         batch["task_rewards"],
                         batch["task_type"],
                     ):
-=======
-                    batch_data = {
-                        "input_tokens": batch["input_tokens"],
-                        "output_tokens": batch["output_tokens"],
-                        "advantages": batch["advantages"],
-                        "rewards": batch["rewards"],
-                        "task_rewards": batch["task_rewards"],
-                        "length_penalties": batch["length_penalties"],
-                        "target_lengths": batch["target_lengths"],
-                        "task_type": batch["task_type"],
-                    }
-
-                    if self._use_vllm_logprobs:
-                        batch_data["input_logprobs"] = batch["input_logprobs"]
-                        batch_data["output_logprobs"] = batch["output_logprobs"]
-
-                    for i in range(len(batch["input_tokens"])):
->>>>>>> 7afbf458
                         counter += 1
                         if _should_skip_index(
                             index=counter,
@@ -340,16 +315,8 @@
                                 "advantages": adv,
                                 "rewards": reward_value,
                                 "loss_mask": loss_mask,
-<<<<<<< HEAD
                                 "task_rewards": task_reward.as_py(),
                                 "task_type": task_type.as_py(),
-=======
-                                "task_rewards": batch_data["task_rewards"][i].as_py(),
-                                "length_penalties": batch_data["length_penalties"][i].as_py(),
-                                "target_lengths": batch_data["target_lengths"][i].as_py(),
-                                "task_type": batch_data["task_type"][i].as_py(),
-                                "logprobs": logprobs,
->>>>>>> 7afbf458
                             }
 
                         except Exception as e:
