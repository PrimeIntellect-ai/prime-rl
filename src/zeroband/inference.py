import os
from pathlib import Path
import uuid
<<<<<<< HEAD
=======
from pydantic import model_validator
>>>>>>> a7d4c229
import torch
from vllm import LLM, SamplingParams
from pydantic_config import BaseConfig, parse_argv
import vllm

# from vllm.model_executor.model_loader
from vllm.model_executor.model_loader.loader import _process_weights_after_loading

from zeroband.logger import get_logger
from zeroband.models import ModelName, name_to_hf_model

from datasets import load_dataset
import pyarrow as pa
import pyarrow.parquet as pq


class Config(BaseConfig):
    name_model: ModelName = "150M"
    dataset: str = "justus27/test-vcu"
    batch_size: int = 32
    max_samples: int | None = None
    output_path: str = "outputs"
    tp: int = 1
<<<<<<< HEAD
    total_step: int | None = None
    step_batch_size: int | None = None  # will be use to create stable file
    rollout_path: str | None = None
=======

    ckpt_path: str | None = None

    @model_validator(mode="after")
    def validate_bs_and_sample_per_file(self):
        if self.sample_per_file % self.batch_size != 0:
            raise ValueError("sample_per_file must be divisible by batch_size")
        if self.max_samples is not None:
            if self.max_samples % self.batch_size != 0:
                raise ValueError("max_samples must be divisible by batch_size")
            if self.max_samples < self.sample_per_file:
                raise ValueError("max_samples must be greater than sample_per_file")
        return self
>>>>>>> a7d4c229


def fake_chat_template(messages):
    formatted_prompts = []

    for conversation in messages:
        prompt = ""
        for message in conversation:
            if message["role"] == "user":
                prompt += f"Human: {message['content']}\n\n"
            elif message["role"] == "assistant":
                prompt += f"Assistant: {message['content']}\n\n"
        formatted_prompts.append(prompt.strip())

    return formatted_prompts


pa_schema = pa.schema(
    [
        ("input_tokens", pa.list_(pa.int32())),
        ("output_tokens", pa.list_(pa.int32())),
        ("advantages", pa.float32()),
        ("proofs", pa.binary()),
        ("step", pa.int32()),
    ]
)


def get_parquet_table(generated_tokens: list[vllm.RequestOutput], step: int) -> pa.Table:
    # Initialize lists for each column
    input_tokens_list = []
    output_tokens_list = []
    advantages_list = []
    proofs_list = []
    steps_list = []

    # Process each RequestOutput
    for request in generated_tokens:
        # For each output in the request (handling top-n outputs)
        for output in request.outputs:
            # Input tokens are the prompt tokens
            input_tokens_list.append(request.prompt_token_ids)

            # Output tokens from the completion
            output_tokens_list.append(output.token_ids)

            # Initialize with 0 advantage as it's not part of RequestOutput
            # You might want to modify this based on your advantage calculation
            advantages_list.append(0)

            # TODO: Add toploc proof
            proofs_list.append("I am toploc proof, handcrafted by jack".encode())

            # Add step
            steps_list.append(step)

    # Create PyArrow arrays
    arrays = [
        pa.array(input_tokens_list, type=pa.list_(pa.int32())),
        pa.array(output_tokens_list, type=pa.list_(pa.int32())),
        pa.array(advantages_list, type=pa.float32()),
        pa.array(proofs_list, type=pa.binary()),
        pa.array(steps_list, type=pa.int32()),
    ]

    # Create and return table
    return pa.Table.from_arrays(arrays, schema=pa_schema)


def reload_model_weights(llm: LLM, ckpt_path: str):
    # Access the internal model from vLLM
    model = llm.llm_engine.model_executor.driver_worker.model_runner.model
    # Load state dict
    state_dict = torch.load(ckpt_path, map_location="cpu", weights_only=True)

    # Create a better weight iterator that filters out empty keys and handles prefixes
    def weights_iterator():
        for name, tensor in state_dict.items():
            # Skip empty keys
            if not name:
                continue
            yield name, tensor

    # Load weights
    model.load_weights(weights_iterator())

    # Process weights after loading (important for some models)
    model_config = llm.llm_engine.model_config
    device = next(model.parameters()).device
    _process_weights_after_loading(model, model_config, device)

    return llm


def main(config: Config):  # -> list[dict[str, Any]]:
    prompts = ["Write me a novel" for _ in range(5)]

    llm = LLM(model=name_to_hf_model[config.name_model], tensor_parallel_size=config.tp)
    logger = get_logger("INFERENCE")

    if config.ckpt_path is not None:
        logger.info(f"Reloading model weights from {config.ckpt_path}")
        llm = reload_model_weights(llm, config.ckpt_path)

    sampling_params = SamplingParams(temperature=0.7, top_p=0.95, max_tokens=100, presence_penalty=0.1, frequency_penalty=0.1)

    dataset = load_dataset(config.dataset, split="train")

    max_samples = config.max_samples or len(dataset)

    step = 0
    total_samples = 0

    for i in range(0, min(len(dataset), max_samples), config.batch_size):
        if config.rollout_path is not None:
            last_step = list(Path(config.rollout_path).glob("step_*"))
            if len(last_step) > 0:
                last_step = max(last_step, key=lambda x: int(x.stem.split("_")[-1]))
                maybe_new_step = int(last_step.stem.split("_")[-1])

                if step < maybe_new_step:
                    stable_file = last_step / "stable"

                    if stable_file.exists():
                        logger.info(f"Reloading model weights from {config.rollout_path} step {maybe_new_step}")
                        llm = reload_model_weights(llm, Path(config.rollout_path) / f"step_{maybe_new_step}/model.pt")
                        step = maybe_new_step
                        logger.info(f"Reloaded model weights from {config.rollout_path} step {maybe_new_step}")
                    else:
                        logger.info(f"No stable file found at {config.rollout_path} step {maybe_new_step}")

        # Get batch
        batch = dataset.select(range(i, min(i + config.batch_size, len(dataset))))

        # Prepare messages
        messages = [[{"role": "user", "content": item["prompt"]}, {"role": "assistant", "content": "<think>\n"}] for item in batch]

        # Get tokenized inputs
        prompts = fake_chat_template(messages)

        generated_tokens = llm.generate(prompts, sampling_params, use_tqdm=False)

        if config.step_batch_size is not None and total_samples % config.step_batch_size == 0:
            logger.info(f"Generated {total_samples} total samples")

        table = get_parquet_table(generated_tokens, step)

        step_path = Path(config.output_path) / f"step_{step}"
        os.makedirs(step_path, exist_ok=True)

        pq.write_table(table, f"{step_path}/{uuid.uuid4()}.parquet")
        total_samples += len(prompts)
        logger.info(f"Generated {total_samples} total samples")

        if config.step_batch_size is not None and total_samples % config.step_batch_size == 0:
            # logger.info(f"Reached step batch size {config.step_batch_size}. Writing stable file")
            stable_file = step_path / "stable"
            with open(stable_file, "w"):
                pass

        if config.total_step is not None:
            if step >= config.total_step:
                logger.info(f"Reached total step {config.total_step}, stopping inference")
                break


if __name__ == "__main__":
    config = Config(**parse_argv())  # type: ignore

    main(config)<|MERGE_RESOLUTION|>--- conflicted
+++ resolved
@@ -1,10 +1,6 @@
 import os
 from pathlib import Path
 import uuid
-<<<<<<< HEAD
-=======
-from pydantic import model_validator
->>>>>>> a7d4c229
 import torch
 from vllm import LLM, SamplingParams
 from pydantic_config import BaseConfig, parse_argv
@@ -28,25 +24,9 @@
     max_samples: int | None = None
     output_path: str = "outputs"
     tp: int = 1
-<<<<<<< HEAD
     total_step: int | None = None
     step_batch_size: int | None = None  # will be use to create stable file
     rollout_path: str | None = None
-=======
-
-    ckpt_path: str | None = None
-
-    @model_validator(mode="after")
-    def validate_bs_and_sample_per_file(self):
-        if self.sample_per_file % self.batch_size != 0:
-            raise ValueError("sample_per_file must be divisible by batch_size")
-        if self.max_samples is not None:
-            if self.max_samples % self.batch_size != 0:
-                raise ValueError("max_samples must be divisible by batch_size")
-            if self.max_samples < self.sample_per_file:
-                raise ValueError("max_samples must be greater than sample_per_file")
-        return self
->>>>>>> a7d4c229
 
 
 def fake_chat_template(messages):
