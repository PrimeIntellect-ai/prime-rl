from functools import lru_cache
import os
import asyncio
import json
from pathlib import Path
from typing import Literal
import uuid
import numpy as np
import torch
from vllm import LLM, SamplingParams
from pydantic_config import BaseConfig, parse_argv
import vllm
import concurrent.futures
import time
from toploc.utils import sha256sum
from safetensors import safe_open

# from vllm.model_executor.model_loader
from vllm.model_executor.model_loader.loader import _process_weights_after_loading
from vllm.sequence import SampleLogprobs
from vllm.model_executor import SamplingMetadata
from vllm.model_executor.layers.logits_processor import _prune_hidden_states

from zeroband.logger import get_logger
from zeroband.models import ModelName
from zeroband.rewards.math import compute_math_reward

from datasets import load_dataset
import pyarrow as pa
import pyarrow.parquet as pq
import multiprocessing as mp

from zeroband.inferencing.toploc import TopLocCache
from zeroband.training.mp import EnvWrapper, cuda_available_devices
from zeroband.prime_metrics import PrimeMetric


class SamplingParamConfig(BaseConfig):
    temperature: float = 0.6
    max_tokens: int | None = None
    ignore_eos: bool = False
    top_p: float = 1
    n: int = 8
    logprobs: int = 0  # 0 mean 1 logprob here
    top_k: int = -1


class LenRewardConfig(BaseConfig):
    min_length: int = 1000
    max_length: int = 24000
    reward_coef: int = 0.0003


class Config(BaseConfig):
    name_model: ModelName = "150M"
    dataset: str = "justus27/deepscaler-math-genesys-format"
    batch_size: int = 32
    max_samples: int | None = None
    output_path: str = "outputs"
    total_step: int | None = None
    rollout_path: str | None = None

    quant: Literal["fp8"] | None = None

    sampling: SamplingParamConfig = SamplingParamConfig()
    enforce_eager: bool = False
    max_model_len: int | None = None

    async_level: int = 2  # the amount of step for which we can be in advance

    # mutli gpu
    tp: int = 1
    dp: int = 1
    gpus_ids: list[int] | None = None
    prime_log_freq: int | None = None

    seed: int | None = None  # THIS ARG FOR TESTING PURPOSES ONLY

    dtype: Literal["fp32", "bf16"] = "bf16"

    ckpt_start_path: str | None = None

<<<<<<< HEAD
    len_reward: LenRewardConfig | None = None

    @model_validator(mode="after")
    def validate_step_batch_size(self):
        assert self.step_batch_size % self.batch_size == 0, "step_batch_size must be divisible by batch_size"
        assert self.step_batch_size % self.dp == 0, "step_batch_size must be divisible by dp"
        assert (self.length_reward_min is None) == (self.length_reward_max is None), (
            "length_reward_min and length_reward_max must be either both defined or both None"
        )
        return self
=======
    toploc: bool = True
>>>>>>> 5c0778cb


pa_schema = pa.schema(
    [
        ("input_tokens", pa.list_(pa.int32())),
        ("output_tokens", pa.list_(pa.int32())),
        ("input_logprobs", pa.list_(pa.float32())),
        ("output_logprobs", pa.list_(pa.float32())),
        ("advantages", pa.float32()),
        ("rewards", pa.float32()),
        ("task_rewards", pa.float32()),
        ("length_penalties", pa.float32()),
        ("proofs", pa.binary()),
        ("step", pa.int32()),
        ("target_lengths", pa.int32()),
    ]
)


@lru_cache(maxsize=1)
def get_process_executor():
    return concurrent.futures.ProcessPoolExecutor(max_workers=8)


def get_own_logprobs(sample_logprobs: SampleLogprobs) -> float:
    logprobs = []

    for logprob in sample_logprobs:
        assert isinstance(logprob, dict), "Logprobs should be a dict"
        assert len(logprob) == 1, "Logprobs should be a dict with 1 key"

        _token_id, logprob_p = list(logprob.items())[0]
        logprobs.append(logprob_p.logprob)

    return logprobs


def get_parquet_table(
    generated_tokens: list[vllm.RequestOutput],
    grouped_advantages: dict[int, list[float]],
    grouped_rewards: dict[int, torch.FloatTensor],
    grouped_task_rewards: dict[int, torch.FloatTensor],
    grouped_length_penalties: dict[int, torch.FloatTensor],
    proofs: list[bytes],
    step: int,
    target_lengths: list[int],
) -> pa.Table:
    input_tokens_list = []
    output_tokens_list = []
    input_logprobs_list = []
    output_logprobs_list = []
    advantages_list = []
    rewards_list = []
    task_rewards_list = []
    length_penalty_list = []
    proofs_list = []
    steps_list = []
    target_lengths_list = []

    proof_iter = iter(proofs)

    for i, (request, target_len) in enumerate(zip(generated_tokens, target_lengths)):
        advantages = grouped_advantages[i]
        rewards = grouped_rewards[i].tolist()
        task_rewards = grouped_task_rewards[i].tolist()
        length_penalties = grouped_length_penalties[i].tolist()
        for adv, reward, task_reward, length_penalty, output in zip(advantages, rewards, task_rewards, length_penalties, request.outputs):
            input_tokens_list.append(request.prompt_token_ids)
            output_tokens_list.append(output.token_ids)
            input_logprobs_list.append([0] * len(request.prompt_token_ids))  # putting 0 for now as not needed in the grpo loss
            output_logprobs_list.append(get_own_logprobs(output.logprobs))
            advantages_list.append(adv)
            rewards_list.append(reward)
            task_rewards_list.append(task_reward)
            length_penalty_list.append(length_penalty)
            proofs_list.append(next(proof_iter) if len(output.token_ids) > 1 else b"")
            steps_list.append(step)
            target_lengths_list.append(target_len)

    arrays = [
        pa.array(input_tokens_list, type=pa.list_(pa.int32())),
        pa.array(output_tokens_list, type=pa.list_(pa.int32())),
        pa.array(input_logprobs_list, type=pa.list_(pa.float32())),
        pa.array(output_logprobs_list, type=pa.list_(pa.float32())),
        pa.array(advantages_list, type=pa.float32()),
        pa.array(rewards_list, type=pa.float32()),
        pa.array(task_rewards_list, type=pa.float32()),
        pa.array(length_penalty_list, type=pa.float32()),
        pa.array(proofs_list, type=pa.binary()),
        pa.array(steps_list, type=pa.int32()),
        pa.array(target_lengths_list, type=pa.int32()),
    ]
    return pa.Table.from_arrays(arrays, schema=pa_schema)


def reload_model_weights(llm: LLM, ckpt_path: str):
    # Access the internal model from vLLM
    model = llm.llm_engine.model_executor.driver_worker.model_runner.model
    # Load state dict
    with safe_open(ckpt_path, framework="pt", device="cpu") as f:
        # Create a better weight iterator that filters out empty keys and handles prefixes
        def weights_iterator():
            for key in f.keys():
                # Skip empty keys
                if not key:
                    continue
                yield key, f.get_tensor(key)

        # Load weights
        model.load_weights(weights_iterator())

    # Process weights after loading (important for some models)
    model_config = llm.llm_engine.model_config
    device = next(model.parameters()).device
    _process_weights_after_loading(model, model_config, device)

    return llm


def generate_target_length_prompts(config: Config, batch_size: int):
    if config.length_reward_min and config.length_reward_max:
        target_lengths = torch.randint(
            low=config.length_reward_min, high=config.length_reward_max + 1, size=(batch_size,), device="cpu"
        ).tolist()

        return [f"\n\nThink for {target} tokens." for target in target_lengths], target_lengths

    return [""] * batch_size, [-1] * batch_size


async def compute_reward_for_output(output, verification_info, len_reward_coeff):
    loop = asyncio.get_running_loop()
    # Run compute_math_reward in a separate process via our ProcessPoolExecutor.
    math_reward = await loop.run_in_executor(get_process_executor(), compute_math_reward, output.text, verification_info)

    total_reward = math_reward
    length_penalty = 0
    if verification_info["target_length"] > 0 and math_reward == 1:
        # Calculate length reward - this could be a separate function
        output_length = len(output.token_ids)
        target_length = verification_info["target_length"]

        length_penalty = abs(output_length - target_length)
        length_penalty = length_penalty * len_reward_coeff  # Scale factor to balance with math reward
        length_penalty = min(1, length_penalty)

        total_reward -= length_penalty

    return dict(total_reward=total_reward, task_reward=math_reward, length_penalty=length_penalty)


async def compute_rewards_async(
    generated_tokens: list[vllm.RequestOutput], verification_infos: list[str], target_lengths: list[int], config: Config
) -> tuple[dict[int, torch.FloatTensor], dict[int, torch.FloatTensor], dict[int, torch.FloatTensor]]:
    parsed_infos = [json.loads(ver) for ver in verification_infos]

    for info, target_len in zip(parsed_infos, target_lengths):
        info["target_length"] = target_len

    tasks = []
    mapping = []

    for req_idx, (request, verification_info) in enumerate(zip(generated_tokens, parsed_infos)):
        for output in request.outputs:
            tasks.append(asyncio.create_task(compute_reward_for_output(output, verification_info, config.length_reward_coeff)))
            mapping.append(req_idx)

    all_results = await asyncio.gather(*tasks)

    grouped_total_rewards = {}
    grouped_task_rewards = {}
    grouped_length_penalties = {}

    for req_idx in set(mapping):
        grouped_total_rewards[req_idx] = []
        grouped_task_rewards[req_idx] = []
        grouped_length_penalties[req_idx] = []

    for req_idx, result in zip(mapping, all_results):
        grouped_total_rewards[req_idx].append(result["total_reward"])
        grouped_task_rewards[req_idx].append(result["task_reward"])
        grouped_length_penalties[req_idx].append(result["length_penalty"])

    for req_idx in grouped_total_rewards:
        grouped_total_rewards[req_idx] = torch.FloatTensor(grouped_total_rewards[req_idx])
        grouped_task_rewards[req_idx] = torch.FloatTensor(grouped_task_rewards[req_idx])
        grouped_length_penalties[req_idx] = torch.FloatTensor(grouped_length_penalties[req_idx])

    return grouped_total_rewards, grouped_task_rewards, grouped_length_penalties


def compute_advantages_grpo(grouped_rewards: dict[int, dict[str, torch.FloatTensor]], epsilon: float = 1e-6) -> dict[int, list[float]]:
    advantages = {}
    for req_idx, rewards_tensor in grouped_rewards.items():
        mean = torch.mean(rewards_tensor).item()
        std_dev = torch.std(rewards_tensor).item()
        normalized = ((rewards_tensor - mean) / (std_dev + epsilon)).tolist()
        advantages[req_idx] = normalized
    return advantages


def inference(config: Config):
    prime_metric = PrimeMetric(disable=config.prime_log_freq is None, period=config.prime_log_freq)
    llm = LLM(
        model=config.name_model,
        tensor_parallel_size=config.tp,
        max_seq_len_to_capture=config.max_model_len,
        max_model_len=config.max_model_len,
        quantization=config.quant,
        enforce_eager=config.enforce_eager,
        dtype="bfloat16" if config.dtype == "bf16" else torch.float32,
    )
    tokenizer = llm.get_tokenizer()
    rank = int(os.environ.get("RANK", "0"))
    logger = get_logger(f"INFERENCE {rank}")
    sampling_params = SamplingParams(**config.sampling.model_dump())

    generator = np.random.default_rng(config.seed + rank) if config.seed is not None else np.random.default_rng()
    # not sure what is the default seed for np.random.default_rng so doing this to make sure we use the default value

    dataset = load_dataset(config.dataset, split="train").shuffle(generator=generator)
    max_samples = config.max_samples or len(dataset)

    model = llm.llm_engine.model_executor.driver_worker.model_runner.model

    if config.dtype == "fp32":
        config.toploc = False

    toploc_cache = TopLocCache(
        max_seqs=config.batch_size * config.sampling.n, max_len=32, hidden_size=model.config.hidden_size, disable=not config.toploc
    )

    def logits_processor_hook(module, input):
        hidden_states, sampling_metadata = input[1], input[2]
        assert isinstance(hidden_states, torch.Tensor)
        assert isinstance(sampling_metadata, SamplingMetadata)
        # This check is true only for prefills
        if max(sampling_metadata.selected_token_indices) > len(sampling_metadata.seq_groups):
            return
        # This pruning is required when cuda graph padding is enabled.
        hidden_states = _prune_hidden_states(hidden_states, sampling_metadata)
        if len(sampling_metadata.seq_groups) != hidden_states.shape[0]:
            raise ValueError(f"Lengths dont match: {len(sampling_metadata.seq_groups)} {hidden_states.shape}")

        # TODO: Maybe just use sampling_metadata.selected_token_indices?
        index = [i.seq_ids[0] for i in sampling_metadata.seq_groups]
        toploc_cache.add(index, hidden_states)

    if not toploc_cache.disable:
        model.logits_processor.register_forward_pre_hook(logits_processor_hook)

    if config.ckpt_start_path is not None:
        path = Path(config.ckpt_start_path)
        path_file = path / "model.safetensors"
        if not path_file.exists():
            raise FileNotFoundError(f"Checkpoint file {path_file} does not exist")
        ckpt_step = int(path.name.split("_")[-1])
        logger.info(f"Resuming from step {ckpt_step} at {path_file}")
        llm = reload_model_weights(llm, path_file)
        real_step = ckpt_step
    else:
        ckpt_step = 0
        real_step = 0

    total_problems = 0
    total_tokens = 0

    for i in range(0, min(len(dataset), max_samples), config.batch_size):
        logger.info(
            f"real_step: {real_step}, ckpt_step: {ckpt_step}, real_step - ckpt_step: {real_step - ckpt_step}, config.async_level: {config.async_level}"
        )
        if config.rollout_path is not None and real_step - ckpt_step > config.async_level:
            ckpt_step += 1
            attempt_count = 0
            while True:
                stable_file = Path(config.rollout_path) / f"step_{ckpt_step}/stable"
                if stable_file.exists():
                    logger.info(f"Reloading model weights from {config.rollout_path} ckpt {ckpt_step}")
                    llm = reload_model_weights(llm, Path(config.rollout_path) / f"step_{ckpt_step}/model.safetensors")
                    total_problems = 0
                    total_tokens = 0
                    logger.info(f"Reloaded model weights from {config.rollout_path} ckpt {ckpt_step}")
                    break
                if attempt_count % 30 == 0:
                    logger.info(f"No stable file found at {stable_file}, waiting for new checkpoint")
                time.sleep(1)
                attempt_count += 1

        # Get batch
        batch = dataset.select(range(i, min(i + config.batch_size, len(dataset))))

        length_prompt_additions, target_lengths = generate_target_length_prompts(config, len(batch))

        messages = [
            [{"role": "user", "content": item["prompt"] + length_prompt}, {"role": "assistant", "content": "<think>\n"}]
            for item, length_prompt in zip(batch, length_prompt_additions)
        ]
        # Assume verification_info is stored as a JSON string in the dataset.
        verification_infos = [item["verification_info"] for item in batch]

        assert tokenizer.chat_template is not None, "Selected Tokenizer does not have a chat template"
        prompts = tokenizer.apply_chat_template(messages, tokenize=False, continue_final_message=True)
        for i, p in enumerate(prompts):
            prompts[i] = p.replace("<｜begin▁of▁sentence｜>", "")

        start_time = time.time()
        generated_tokens = llm.generate(prompts, sampling_params, use_tqdm=False)
        end_time = time.time()

        # Dropping like this isnt ideal. But in practice, we shouldnt have any prompts that are too long.
        generated_tokens = [req for req in generated_tokens if len(req.outputs[0].token_ids) > 0]
        if len(generated_tokens) != len(prompts):
            logger.warning(f"{len(prompts) - len(generated_tokens)} prompts were filtered out because they were too long")

        # This generates proofs for the remaining sequences that haven't reached max_len.
        # We call here to give time for the proofs to be generated non-blocking in the background.
        toploc_cache.maybe_generate_proofs_in_background(force_generate=True)

        # Calculate tokens and throughput
        batch_input_tokens = sum(len(req.prompt_token_ids) for req in generated_tokens)
        batch_output_tokens = sum(sum(len(output.token_ids) for output in req.outputs) for req in generated_tokens)
        batch_total_tokens = batch_input_tokens + batch_output_tokens
        total_tokens += batch_total_tokens

        avg_seq_length = batch_total_tokens / (len(generated_tokens) * config.sampling.n) if generated_tokens else 0

        elapsed_time = end_time - start_time
        tokens_per_second = batch_total_tokens / elapsed_time if elapsed_time > 0 else 0

        logger.info(
            f"Batch throughput: {tokens_per_second:.2f} tok/sec ({batch_total_tokens} tokens in {elapsed_time:.2f}s, avg seq len: {avg_seq_length:.1f})"
        )

        # Compute proofs
        # Note (Jack): Currently, vllm guarantees that seq ids are in the same order as prompts passed to generate.
        # Generate always adds requests to the engine in the order of the prompts.
        # And returns them in the sequence they were added.
        toploc_cache.wait_for_proofs()
        proofs = [b"".join(proofs) for _, proofs in sorted(toploc_cache.proofs.items(), key=lambda x: x[0])]
        toploc_cache.reset_cache()

        # Compute rewards asynchronously, grouped as a dictionary.
        grouped_rewards, grouped_task_rewards, grouped_length_penalties = asyncio.run(
            compute_rewards_async(generated_tokens, verification_infos, target_lengths, config)
        )
        # Compute normalized advantages per prompt.
        grouped_advantages = compute_advantages_grpo(grouped_rewards)

        table = get_parquet_table(
            generated_tokens,
            grouped_advantages,
            grouped_rewards,
            grouped_task_rewards,
            grouped_length_penalties,
            proofs,
            ckpt_step,
            target_lengths,
        )

        step_path = Path(config.output_path) / f"step_{real_step}"
        os.makedirs(step_path, exist_ok=True)
        pq_save_path = f"{step_path}/{uuid.uuid4()}.parquet"
        pq.write_table(table, pq_save_path)
        file_sha = sha256sum(pq_save_path)
        prime_metric.log_prime({"file_sha": file_sha, "file_name": pq_save_path})
        logger.info(f"✨ Saved {len(proofs)} samples to {pq_save_path} with sha {file_sha or 'NA'}")

        total_problems += len(prompts)
        metric = {"dashbord-progress/total": total_problems, f"dashbord-progress/{config.dataset}": total_tokens}
        prime_metric.log_prime(metric)

        logger.info(f"Generated {total_problems} problems for step {real_step}")
        real_step += 1

        if config.total_step is not None and real_step > config.total_step:
            logger.info(f"Reached total step {config.total_step}, stopping inference")
            break

    get_process_executor().shutdown(wait=True)


def inference_sub_process(config: Config, gpus_ids: list[int], rank: int) -> list[mp.Process]:
    """
    This function is used to run inference by creating a sub process.
    """
    os.environ["CUDA_VISIBLE_DEVICES"] = cuda_available_devices(gpus_ids)
    # this is a hack that work with spawn, basically allow the env var to be overridden when spawn read the env var a second time

    envs = {"CUDA_VISIBLE_DEVICES": cuda_available_devices(gpus_ids), "RANK": str(rank)}
    print(f"start inference on {gpus_ids} with rank {rank}")
    fn_env = EnvWrapper(inference, envs)
    process = mp.Process(target=fn_env, args=(config,))
    process.start()

    return process


def inference_run(config: Config) -> list[mp.Process]:
    if config.dp > 1:
        processes = []

        gpus_ids = config.gpus_ids if config.gpus_ids is not None else list(range(torch.cuda.device_count()))

        assert len(gpus_ids) % (config.dp * config.tp) == 0, "Number of GPUs must be divisible by dp * tp"

        num_process = len(gpus_ids) // config.tp
        sub_process_ids = [gpus_ids[i * config.tp : (i + 1) * config.tp] for i in range(num_process)]

        for rank, sub_process_id in enumerate(sub_process_ids):
            processes.append(inference_sub_process(config, sub_process_id, rank))

        return processes

    else:
        inference(config)
        return []


def main(config: Config) -> list[mp.Process]:
    processes = inference_run(config)
    for process in processes:
        process.join()


if __name__ == "__main__":
    # Set spawn method before any other multiprocessing code
    mp.set_start_method("spawn")
    config = Config(**parse_argv())  # type: ignore

    # Maybe start shardcast downloader
    from zeroband.inferencing import envs as inference_envs

    if inference_envs.SHARDCAST_SERVERS is not None:
        from zeroband.inferencing.shardcast_downloader import run_main_bg

        shardcast_process = run_main_bg(
            inference_envs.SHARDCAST_SERVERS,
            config.rollout_path,
            config.async_level + 1,
            inference_envs.SHARDCAST_BACKLOG_VERSION,
        )
    else:
        shardcast_process = None

    try:
        main(config)

    finally:
        if shardcast_process is not None:
            import os
            import signal

            # SIGTERM is not working, so we use SIGKILL
            os.kill(shardcast_process.pid, signal.SIGKILL)
            shardcast_process.join()<|MERGE_RESOLUTION|>--- conflicted
+++ resolved
@@ -46,8 +46,8 @@
 
 
 class LenRewardConfig(BaseConfig):
-    min_length: int = 1000
-    max_length: int = 24000
+    min_len: int = 1000
+    max_len: int = 24000
     reward_coef: int = 0.0003
 
 
@@ -80,21 +80,19 @@
 
     ckpt_start_path: str | None = None
 
-<<<<<<< HEAD
     len_reward: LenRewardConfig | None = None
+    toploc: bool = True
+
 
     @model_validator(mode="after")
     def validate_step_batch_size(self):
         assert self.step_batch_size % self.batch_size == 0, "step_batch_size must be divisible by batch_size"
         assert self.step_batch_size % self.dp == 0, "step_batch_size must be divisible by dp"
-        assert (self.length_reward_min is None) == (self.length_reward_max is None), (
-            "length_reward_min and length_reward_max must be either both defined or both None"
+        assert (self.len_reward.min_len is None) == (self.len_reward.max_len is None), (
+            "len_reward.min_length and len_reward.max_length must be either both defined or both None"
         )
         return self
-=======
-    toploc: bool = True
->>>>>>> 5c0778cb
-
+      
 
 pa_schema = pa.schema(
     [
