--- conflicted
+++ resolved
@@ -268,17 +268,11 @@
         output_length = len(output.token_ids)
         target_length = verification_info["target_length"]
 
-<<<<<<< HEAD
-        length_penalty = abs(output_length - target_length)
-        length_penalty = length_penalty * len_reward.reward_coef  # Scale factor to balance with math reward
-        length_penalty = min(1, length_penalty)
-=======
         if len_reward_config.reward_type == "exact":
             length_penalty = abs(output_length - target_length)
             length_penalty = length_penalty * len_reward_config.reward_coef  # Scale factor to balance with math reward
             length_penalty = min(1, length_penalty)
             total_reward -= length_penalty
->>>>>>> b261fc9c
 
         elif len_reward_config.reward_type == "max":
             diff = target_length - output_length
