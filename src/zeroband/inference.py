from functools import lru_cache
import requests
import os
import asyncio
import json
from pathlib import Path
from typing import Literal
import uuid
import numpy as np
import torch
from vllm import LLM, SamplingParams
from pydantic_config import BaseConfig, parse_argv
import vllm
import concurrent.futures
import time
from toploc.utils import sha256sum
from safetensors import safe_open

# from vllm.model_executor.model_loader
from vllm.model_executor.model_loader.loader import _process_weights_after_loading
from vllm.sequence import SampleLogprobs
from vllm.model_executor import SamplingMetadata
from vllm.model_executor.layers.logits_processor import _prune_hidden_states

from zeroband.logger import get_logger
from zeroband.models import ModelName
from zeroband.rewards.registry import REWARD_FUNCTIONS

from datasets import load_dataset
import pyarrow as pa
import pyarrow.parquet as pq
import multiprocessing as mp

from zeroband.inferencing.toploc import TopLocCache
from zeroband.training.mp import EnvWrapper, cuda_available_devices
from zeroband.prime_metrics import PrimeMetric


class SamplingParamConfig(BaseConfig):
    temperature: float = 0.6
    max_tokens: int | None = None
    ignore_eos: bool = False
    top_p: float = 1
    n: int = 8
    logprobs: int = 0  # 0 mean 1 logprob here
    top_k: int = -1


class LenRewardConfig(BaseConfig):
    reward_type: Literal["exact", "max", "clip"] = "max"
    target_length_sampling: Literal["discrete", "range"] = "discrete"
    length_prompt_location: Literal["system_prompt", "instruction"] = "system_prompt"

    # applicable if target_length_sampling == "range"
    min_length: int = 1000
    max_length: int = 24000

    # applicable if target_length_sampling == "discrete"
    target_lengths: list[float] = [500, 1000, 2000, 3000]

    # applicable for reward_type max and exact
    reward_coef: float = 0.0003

    # only applicable for reward_type == "max"
    max_reward_delta: float = 0.5


class DifficultyFilteringConfig(BaseConfig):
    solve_rate_field: str = "solve_rate_qwen_r1_distill_7b"
    min_solve_rate: float = 0.0
    max_solve_rate: float = 0.5


class Config(BaseConfig):
    name_model: ModelName = "150M"
    dataset: str = "justus27/deepscaler-math-genesys-format"
    batch_size: int = 32
    max_samples: int | None = None
    output_path: str = "outputs"
    total_step: int | None = None
    rollout_path: str | None = None
    step_endpoint: str | None = None

    quant: Literal["fp8"] | None = None

    sampling: SamplingParamConfig = SamplingParamConfig()
    enforce_eager: bool = False
    max_model_len: int | None = None

    async_level: int = 2  # the amount of step for which we can be in advance

    # mutli gpu
    tp: int = 1
    dp: int = 1
    gpus_ids: list[int] | None = None
    prime_log_freq: int | None = None

    seed: int | None = None  # THIS ARG FOR TESTING PURPOSES ONLY

    dtype: Literal["fp32", "bf16"] = "bf16"

    ckpt_start_path: str | None = None

    toploc: bool = False

    len_reward: LenRewardConfig | None = None
    difficulty_filtering: DifficultyFilteringConfig | None = None


def fake_chat_template(messages):
    formatted_prompts = []

    for conversation in messages:
        prompt = ""
        for message in conversation:
            if message["role"] == "user":
                prompt += f"Human: {message['content']}\n\n"
            elif message["role"] == "assistant":
                prompt += f"Assistant: {message['content']}\n\n"
        formatted_prompts.append(prompt.strip())

    return formatted_prompts


pa_schema = pa.schema(
    [
        ("input_tokens", pa.list_(pa.int32())),
        ("output_tokens", pa.list_(pa.int32())),
        ("input_logprobs", pa.list_(pa.float32())),
        ("output_logprobs", pa.list_(pa.float32())),
        ("advantages", pa.float32()),
        ("rewards", pa.float32()),
        ("task_rewards", pa.float32()),
        ("length_penalties", pa.float32()),
        ("length_differences", pa.float32()),
        ("proofs", pa.binary()),
        ("step", pa.int32()),
        ("length_differences", pa.int32()),
    ]
)


@lru_cache(maxsize=1)
def get_process_executor():
    return concurrent.futures.ProcessPoolExecutor(max_workers=32)


def get_own_logprobs(sample_logprobs: SampleLogprobs) -> float:
    logprobs = []

    for logprob in sample_logprobs:
        assert isinstance(logprob, dict), "Logprobs should be a dict"
        assert len(logprob) == 1, "Logprobs should be a dict with 1 key"

        _token_id, logprob_p = list(logprob.items())[0]
        logprobs.append(logprob_p.logprob)

    return logprobs


def get_parquet_table(
    generated_tokens: list[vllm.RequestOutput],
    grouped_advantages: dict[int, list[float]],
    grouped_rewards: dict[int, torch.FloatTensor],
    grouped_task_rewards: dict[int, torch.FloatTensor],
    grouped_length_penalties: dict[int, torch.FloatTensor],
    grouped_length_differences: dict[int, torch.FloatTensor],
    proofs: list[bytes],
    step: int,
    target_lengths: list[int],
) -> pa.Table:
    input_tokens_list = []
    output_tokens_list = []
    input_logprobs_list = []
    output_logprobs_list = []
    advantages_list = []
    rewards_list = []
    task_rewards_list = []
    length_penalty_list = []
    length_difference_list = []
    proofs_list = []
    steps_list = []
    target_lengths_list = []

    proof_iter = iter(proofs)

    for i, (request, target_len) in enumerate(zip(generated_tokens, target_lengths)):
        advantages = grouped_advantages[i]
        rewards = grouped_rewards[i].tolist()
        task_rewards = grouped_task_rewards[i].tolist()
        length_penalties = grouped_length_penalties[i].tolist()
        length_differences = grouped_length_differences[i].tolist()
        for adv, reward, task_reward, length_penalty, length_difference, output in zip(
            advantages, rewards, task_rewards, length_penalties, length_differences, request.outputs
        ):
            input_tokens_list.append(request.prompt_token_ids)
            output_tokens_list.append(output.token_ids)
            input_logprobs_list.append([0] * len(request.prompt_token_ids))  # putting 0 for now as not needed in the grpo loss
            output_logprobs_list.append(get_own_logprobs(output.logprobs))
            advantages_list.append(adv)
            rewards_list.append(reward)
            task_rewards_list.append(task_reward)
            length_penalty_list.append(length_penalty)
            length_difference_list.append(length_difference)
            proofs_list.append(next(proof_iter) if len(output.token_ids) > 1 else b"")
            steps_list.append(step)
            target_lengths_list.append(target_len)

    arrays = [
        pa.array(input_tokens_list, type=pa.list_(pa.int32())),
        pa.array(output_tokens_list, type=pa.list_(pa.int32())),
        pa.array(input_logprobs_list, type=pa.list_(pa.float32())),
        pa.array(output_logprobs_list, type=pa.list_(pa.float32())),
        pa.array(advantages_list, type=pa.float32()),
        pa.array(rewards_list, type=pa.float32()),
        pa.array(task_rewards_list, type=pa.float32()),
        pa.array(length_penalty_list, type=pa.float32()),
        pa.array(length_difference_list, type=pa.float32()),
        pa.array(proofs_list, type=pa.binary()),
        pa.array(steps_list, type=pa.int32()),
        pa.array(target_lengths_list, type=pa.int32()),
    ]
    return pa.Table.from_arrays(arrays, schema=pa_schema)


def reload_model_weights(llm: LLM, ckpt_path: str):
    # Access the internal model from vLLM
    model = llm.llm_engine.model_executor.driver_worker.model_runner.model
    # Load state dict
    with safe_open(ckpt_path, framework="pt", device="cpu") as f:
        # Create a better weight iterator that filters out empty keys and handles prefixes
        def weights_iterator():
            for key in f.keys():
                # Skip empty keys
                if not key:
                    continue
                yield key, f.get_tensor(key)

        # Load weights
        model.load_weights(weights_iterator())

    # Process weights after loading (important for some models)
    model_config = llm.llm_engine.model_config
    device = next(model.parameters()).device
    _process_weights_after_loading(model, model_config, device)

    return llm


def generate_target_length_prompts(config: Config, batch_size: int):
    if config.len_reward is None:
        return [""] * batch_size, [-1] * batch_size

    if config.len_reward.length_target_sampling == "discrete":
        indices = torch.randint(low=0, high=len(config.len_reward.len_clip_values), size=(batch_size,), device="cpu")
        target_lengths = [int(config.len_reward.len_clip_values[i]) for i in indices]

    elif config.len_reward.length_target_sampling == "range":
        target_lengths = torch.randint(
            low=config.len_reward.min_length, high=config.len_reward.max_length + 1, size=(batch_size,), device="cpu"
        ).tolist()

    else:
        raise ValueError("'length_target_sampling' has to be 'discrete' or 'range'")

    prompt_prefix = " " if config.len_reward.length_prompt_location == "instruction" else " "
    max_word = " maximally " if config.len_reward.reward_type == "clip" else ""

    return [f"{prompt_prefix}Think for{max_word}{target} tokens before giving a response." for target in target_lengths], target_lengths


async def compute_reward_for_output(output, verification_info, len_reward_config, task_type):
    loop = asyncio.get_running_loop()
    reward_fn = REWARD_FUNCTIONS[task_type]
    task_reward = await loop.run_in_executor(get_process_executor(), reward_fn, output.text, verification_info)

    total_reward = task_reward
    length_penalty = 0
    if verification_info["target_length"] > 0:
        output_length = len(output.token_ids)
        target_length = verification_info["target_length"]
        length_difference = abs(output_length - target_length)

        if len_reward_config.reward_type == "exact":
            length_penalty = abs(output_length - target_length)
            length_penalty = length_penalty * len_reward_config.reward_coef  # Scale factor to balance with math reward
            length_penalty = min(1, length_penalty)
            total_reward -= length_penalty

        elif len_reward_config.reward_type == "max":
            diff = target_length - output_length
            length_penalty = torch.clip(
                torch.tensor(len_reward_config.reward_coef * diff + len_reward_config.max_reward_delta), 0, 1
            ).item()
            total_reward *= length_penalty

        elif len_reward_config.reward_type == "clip":
            length_penalty = int(output_length > target_length)

            if length_penalty == 1:
                total_reward = 0

<<<<<<< HEAD
    return dict(total_reward=total_reward, task_reward=math_reward, length_penalty=length_penalty, length_difference=length_difference)
=======
    return dict(total_reward=total_reward, task_reward=task_reward, length_penalty=length_penalty)
>>>>>>> ed5a53c5


async def compute_rewards_async(
    generated_tokens: list[vllm.RequestOutput],
    verification_infos: list[str],
    target_lengths: list[int],
    task_types: list[str],
    config: Config,
) -> tuple[dict[int, torch.FloatTensor], dict[int, torch.FloatTensor], dict[int, torch.FloatTensor]]:
    parsed_infos = [json.loads(ver) for ver in verification_infos]

    for info, target_len in zip(parsed_infos, target_lengths):
        info["target_length"] = target_len

    tasks = []
    mapping = []

    for req_idx, (request, verification_info, task_type) in enumerate(zip(generated_tokens, parsed_infos, task_types)):
        for output in request.outputs:
            tasks.append(asyncio.create_task(compute_reward_for_output(output, verification_info, config.len_reward, task_type)))
            mapping.append(req_idx)

    all_results = await asyncio.gather(*tasks)

    grouped_total_rewards = {}
    grouped_task_rewards = {}
    grouped_length_penalties = {}
    grouped_length_differences = {}

    for req_idx in set(mapping):
        grouped_total_rewards[req_idx] = []
        grouped_task_rewards[req_idx] = []
        grouped_length_penalties[req_idx] = []
        grouped_length_differences[req_idx] = []

    for req_idx, result in zip(mapping, all_results):
        grouped_total_rewards[req_idx].append(result["total_reward"])
        grouped_task_rewards[req_idx].append(result["task_reward"])
        grouped_length_penalties[req_idx].append(result["length_penalty"])
        grouped_length_differences[req_idx].append(result["length_difference"])

    for req_idx in grouped_total_rewards:
        grouped_total_rewards[req_idx] = torch.FloatTensor(grouped_total_rewards[req_idx])
        grouped_task_rewards[req_idx] = torch.FloatTensor(grouped_task_rewards[req_idx])
        grouped_length_penalties[req_idx] = torch.FloatTensor(grouped_length_penalties[req_idx])
        grouped_length_differences[req_idx] = torch.FloatTensor(grouped_length_differences[req_idx])

    return grouped_total_rewards, grouped_task_rewards, grouped_length_penalties, grouped_length_differences


def compute_advantages_grpo(grouped_rewards: dict[int, dict[str, torch.FloatTensor]], epsilon: float = 1e-6) -> dict[int, list[float]]:
    advantages = {}
    for req_idx, rewards_tensor in grouped_rewards.items():
        mean = torch.mean(rewards_tensor).item()
        std_dev = torch.std(rewards_tensor).item()
        normalized = ((rewards_tensor - mean) / (std_dev + epsilon)).tolist()
        advantages[req_idx] = normalized
    return advantages


def inference(config: Config):
    prime_metric = PrimeMetric(disable=config.prime_log_freq is None, period=config.prime_log_freq)
    llm = LLM(
        model=config.name_model,
        tensor_parallel_size=config.tp,
        max_seq_len_to_capture=config.max_model_len,
        max_model_len=config.max_model_len,
        quantization=config.quant,
        enforce_eager=config.enforce_eager,
        dtype="bfloat16" if config.dtype == "bf16" else torch.float32,
    )
    tokenizer = llm.get_tokenizer()
    rank = int(os.environ.get("RANK", "0"))
    logger = get_logger(f"INFERENCE {rank}")
    sampling_params = SamplingParams(**config.sampling.model_dump())

    if os.environ.get("NODE_ADDRESS") is not None:
        # We dont shuffle here because we shuffle reproducibly in the sampling loop.
        dataset = load_dataset(config.dataset, split="train")
        assert config.seed is None, "Seed is not supported when NODE_ADDRESS is set"
        assert rank == 0, "DP is not supported when NODE_ADDRESS is set"
        node_address_int = int(os.environ.get("NODE_ADDRESS"), 16)
        logger.info(f"Seeding with {node_address_int} ({os.environ.get('NODE_ADDRESS')})")
    else:
        # not sure what is the default seed for np.random.default_rng so doing this to make sure we use the default value
        generator = np.random.default_rng(config.seed + rank) if config.seed is not None else np.random.default_rng()
        dataset = load_dataset(config.dataset, split="train").shuffle(generator=generator)
        node_address_int = None

    if config.difficulty_filtering:
        dataset = dataset.filter(
            lambda x: x[config.difficulty_filtering.solve_rate_field] >= config.difficulty_filtering.min_solve_rate
            and x[config.difficulty_filtering.solve_rate_field] <= config.difficulty_filtering.max_solve_rate
        )

    max_samples = config.max_samples or len(dataset)

    model = llm.llm_engine.model_executor.driver_worker.model_runner.model

    if config.dtype == "fp32":
        config.toploc = False

    toploc_cache = TopLocCache(
        max_seqs=config.batch_size * config.sampling.n, max_len=32, hidden_size=model.config.hidden_size, disable=not config.toploc
    )

    def logits_processor_hook(module, input):
        hidden_states, sampling_metadata = input[1], input[2]
        assert isinstance(hidden_states, torch.Tensor)
        assert isinstance(sampling_metadata, SamplingMetadata)
        # This check is true only for prefills
        if max(sampling_metadata.selected_token_indices) > len(sampling_metadata.seq_groups):
            return
        # This pruning is required when cuda graph padding is enabled.
        hidden_states = _prune_hidden_states(hidden_states, sampling_metadata)
        if len(sampling_metadata.seq_groups) != hidden_states.shape[0]:
            raise ValueError(f"Lengths dont match: {len(sampling_metadata.seq_groups)} {hidden_states.shape}")

        index = [i.seq_ids[0] for i in sampling_metadata.seq_groups]
        toploc_cache.add(index, hidden_states)

    if not toploc_cache.disable:
        model.logits_processor.register_forward_pre_hook(logits_processor_hook)

    if config.ckpt_start_path is not None:
        path = Path(config.ckpt_start_path)
        path_file = path / "model.safetensors"
        if not path_file.exists():
            raise FileNotFoundError(f"Checkpoint file {path_file} does not exist")
        ckpt_step = int(path.name.split("_")[-1])
        logger.info(f"Resuming from step {ckpt_step} at {path_file}")
        llm = reload_model_weights(llm, path_file)
        real_step = ckpt_step
    else:
        ckpt_step = 0
        real_step = 0

    # This is used by the seeding logic to make sure we dont generate the same samples twice if we do multiple batches for a step
    current_step_batch_counter = 1
    total_problems = 0
    total_tokens = 0

    for i in range(0, min(len(dataset), max_samples), config.batch_size):
        if config.step_endpoint is not None:
            # We get the step from the endpoint at the start of each batch to know what to work on
            new_real_step = requests.get(config.step_endpoint).json()
            if new_real_step != real_step:
                real_step = new_real_step
                current_step_batch_counter = 1
            else:
                current_step_batch_counter += 1

        logger.info(
            f"real_step: {real_step}, ckpt_step: {ckpt_step}, real_step - ckpt_step: {real_step - ckpt_step}, config.async_level: {config.async_level}"
        )
        if config.rollout_path is not None and real_step - ckpt_step > config.async_level:
            ckpt_step = real_step - config.async_level
            attempt_count = 0
            while True:
                stable_file = Path(config.rollout_path) / f"step_{ckpt_step}/stable"
                if stable_file.exists():
                    logger.info(f"Reloading model weights from {config.rollout_path} ckpt {ckpt_step}")
                    llm = reload_model_weights(llm, Path(config.rollout_path) / f"step_{ckpt_step}/model.safetensors")
                    total_problems = 0
                    total_tokens = 0
                    logger.info(f"Reloaded model weights from {config.rollout_path} ckpt {ckpt_step}")
                    break
                if attempt_count % 30 == 0:
                    logger.info(f"No stable file found at {stable_file}, waiting for new checkpoint")
                time.sleep(1)
                attempt_count += 1

        # Get batch
        if node_address_int is not None:
            # TODO: What if we have multiple sample per real step?
            # Its impossible right now but we need to fix this if accept counter is used.

            # We reseed the generator here to make the sampling reproducible at each step.
            # This would work even if the node restarts and resumes from the current step.
            generator = np.random.default_rng(node_address_int * current_step_batch_counter + real_step)
            indexes = generator.integers(0, len(dataset), config.batch_size)
            batch = dataset.select(indexes)
        else:
            batch = dataset.select(range(i, min(i + config.batch_size, len(dataset))))
        messages = [[{"role": "user", "content": item["prompt"]}, {"role": "assistant", "content": "<think>\n"}] for item in batch]

        length_prompt_additions, target_lengths = generate_target_length_prompts(config, len(batch))

        if config.len_reward:
            if config.len_reward.length_prompt_location == "system_prompt":
                messages = [
                    [
                        {"role": "system", "content": length_prompt},
                        {"role": "user", "content": item["prompt"]},
                        {"role": "assistant", "content": "<think>\n"},
                    ]
                    for item, length_prompt in zip(batch, length_prompt_additions)
                ]
            else:
                messages = [
                    [{"role": "user", "content": item["prompt"] + length_prompt}, {"role": "assistant", "content": "<think>\n"}]
                    for item, length_prompt in zip(batch, length_prompt_additions)
                ]
        else:
            messages = [
                [{"role": "user", "content": item["prompt"]}, {"role": "assistant", "content": "<think>\n"}]
                for item, length_prompt in zip(batch, length_prompt_additions)
            ]

        # Assume verification_info is stored as a JSON string in the dataset.
        verification_infos = [item["verification_info"] for item in batch]
        task_types = [item["task_type"] for item in batch]

        if tokenizer.chat_template:
            prompts = tokenizer.apply_chat_template(messages, tokenize=False, continue_final_message=True)
            for i, p in enumerate(prompts):
                prompts[i] = p.replace("<｜begin▁of▁sentence｜>", "")
        else:
            prompts = fake_chat_template(messages)

        start_time = time.time()
        generated_tokens = llm.generate(prompts, sampling_params, use_tqdm=False)
        end_time = time.time()

        # Dropping like this isnt ideal. But in practice, we shouldnt have any prompts that are too long.
        generated_tokens = [req for req in generated_tokens if len(req.outputs[0].token_ids) > 0]
        if len(generated_tokens) != len(prompts):
            logger.warning(f"{len(prompts) - len(generated_tokens)} prompts were filtered out because they were too long")

        # This generates proofs for the remaining sequences that haven't reached max_len.
        # We call here to give time for the proofs to be generated non-blocking in the background.
        toploc_cache.maybe_generate_proofs_in_background(force_generate=True)

        # Calculate tokens and throughput
        batch_input_tokens = sum(len(req.prompt_token_ids) for req in generated_tokens)
        batch_output_tokens = sum(sum(len(output.token_ids) for output in req.outputs) for req in generated_tokens)
        batch_total_tokens = batch_input_tokens + batch_output_tokens
        total_tokens += batch_total_tokens

        avg_seq_length = batch_total_tokens / (len(generated_tokens) * config.sampling.n) if generated_tokens else 0

        elapsed_time = end_time - start_time
        tokens_per_second = batch_total_tokens / elapsed_time if elapsed_time > 0 else 0

        logger.info(
            f"Batch throughput: {tokens_per_second:.2f} tok/sec ({batch_total_tokens} tokens in {elapsed_time:.2f}s, avg seq len: {avg_seq_length:.1f})"
        )

        # Compute proofs
        # Note (Jack): Currently, vllm guarantees that seq ids are in the same order as prompts passed to generate.
        # Generate always adds requests to the engine in the order of the prompts.
        # And returns them in the sequence they were added.
        toploc_cache.wait_for_proofs()
        proofs = [b"".join(proofs) for _, proofs in sorted(toploc_cache.proofs.items(), key=lambda x: x[0])]
        toploc_cache.reset_cache()

        start_reward_advantages = time.time()
        # Compute rewards asynchronously, grouped as a dictionary.
<<<<<<< HEAD
        grouped_rewards, grouped_task_rewards, grouped_length_penalties, grouped_length_differences = asyncio.run(
            compute_rewards_async(generated_tokens, verification_infos, target_lengths, config)
=======
        grouped_rewards, grouped_task_rewards, grouped_length_penalties = asyncio.run(
            compute_rewards_async(generated_tokens, verification_infos, target_lengths, task_types, config)
>>>>>>> ed5a53c5
        )
        # Compute normalized advantages per prompt.
        grouped_advantages = compute_advantages_grpo(grouped_rewards)
        end_reward_advantages = time.time()

        elapsed_time = end_reward_advantages - start_reward_advantages
        logger.info(f"Computed rewards and advantages in in {elapsed_time:.2f}s")

        table = get_parquet_table(
            generated_tokens,
            grouped_advantages,
            grouped_rewards,
            grouped_task_rewards,
            grouped_length_penalties,
            grouped_length_differences,
            proofs,
            ckpt_step,
            target_lengths,
        )

        step_path = Path(config.output_path) / f"step_{real_step}"
        os.makedirs(step_path, exist_ok=True)
        pq_save_path = f"{step_path}/{uuid.uuid4()}.parquet"
        pq.write_table(table, pq_save_path)
        file_sha = sha256sum(pq_save_path)
        prime_metric.log_prime({"file_sha": file_sha, "file_name": pq_save_path})
        logger.info(f"✨ Saved {len(proofs)} samples to {pq_save_path} with sha {file_sha or 'NA'}")

        total_problems += len(prompts)
        metric = {"dashbord-progress/total": total_problems, f"dashbord-progress/{config.dataset}": total_tokens}
        prime_metric.log_prime(metric)

        logger.info(f"Generated {total_problems} problems for step {real_step}")
        real_step += 1

        if config.total_step is not None and real_step > config.total_step:
            logger.info(f"Reached total step {config.total_step}, stopping inference")
            break

    get_process_executor().shutdown(wait=True)


def inference_sub_process(config: Config, gpus_ids: list[int], rank: int) -> list[mp.Process]:
    """
    This function is used to run inference by creating a sub process.
    """
    os.environ["CUDA_VISIBLE_DEVICES"] = cuda_available_devices(gpus_ids)
    # this is a hack that work with spawn, basically allow the env var to be overridden when spawn read the env var a second time

    envs = {"CUDA_VISIBLE_DEVICES": cuda_available_devices(gpus_ids), "RANK": str(rank)}
    print(f"start inference on {gpus_ids} with rank {rank}")
    fn_env = EnvWrapper(inference, envs)
    process = mp.Process(target=fn_env, args=(config,))
    process.start()

    return process


def inference_run(config: Config) -> list[mp.Process]:
    if config.dp > 1:
        processes = []

        gpus_ids = config.gpus_ids if config.gpus_ids is not None else list(range(torch.cuda.device_count()))

        assert len(gpus_ids) % (config.dp * config.tp) == 0, "Number of GPUs must be divisible by dp * tp"

        num_process = len(gpus_ids) // config.tp
        sub_process_ids = [gpus_ids[i * config.tp : (i + 1) * config.tp] for i in range(num_process)]

        for rank, sub_process_id in enumerate(sub_process_ids):
            processes.append(inference_sub_process(config, sub_process_id, rank))

        return processes

    else:
        inference(config)
        return []


def main(config: Config) -> list[mp.Process]:
    processes = inference_run(config)
    for process in processes:
        process.join()


if __name__ == "__main__":
    # Set spawn method before any other multiprocessing code
    mp.set_start_method("spawn")
    config = Config(**parse_argv())  # type: ignore

    if config.step_endpoint is not None:
        current_step = requests.get(config.step_endpoint).json()
        logger = get_logger("PRE-INFERENCE")
        logger.info(f"Current step: {current_step}")
        assert isinstance(current_step, int), "Current step must be an integer"

    # Maybe start shardcast downloader
    from zeroband.inferencing import envs as inference_envs

    if inference_envs.SHARDCAST_SERVERS is not None:
        from zeroband.inferencing.shardcast_downloader import run_main_bg

        shardcast_process = run_main_bg(
            inference_envs.SHARDCAST_SERVERS,
            config.rollout_path,
            config.async_level + 1,
            # TODO: maybe +1 because we most likely wont download the current step in time?
            # We could deadlock though.
            max(current_step - config.async_level, 1),
        )
    else:
        shardcast_process = None

    try:
        main(config)

    finally:
        if shardcast_process is not None:
            import os
            import signal

            # SIGTERM is not working, so we use SIGKILL
            os.kill(shardcast_process.pid, signal.SIGKILL)
            shardcast_process.join()<|MERGE_RESOLUTION|>--- conflicted
+++ resolved
@@ -300,11 +300,7 @@
             if length_penalty == 1:
                 total_reward = 0
 
-<<<<<<< HEAD
     return dict(total_reward=total_reward, task_reward=math_reward, length_penalty=length_penalty, length_difference=length_difference)
-=======
-    return dict(total_reward=total_reward, task_reward=task_reward, length_penalty=length_penalty)
->>>>>>> ed5a53c5
 
 
 async def compute_rewards_async(
@@ -563,13 +559,8 @@
 
         start_reward_advantages = time.time()
         # Compute rewards asynchronously, grouped as a dictionary.
-<<<<<<< HEAD
         grouped_rewards, grouped_task_rewards, grouped_length_penalties, grouped_length_differences = asyncio.run(
             compute_rewards_async(generated_tokens, verification_infos, target_lengths, config)
-=======
-        grouped_rewards, grouped_task_rewards, grouped_length_penalties = asyncio.run(
-            compute_rewards_async(generated_tokens, verification_infos, target_lengths, task_types, config)
->>>>>>> ed5a53c5
         )
         # Compute normalized advantages per prompt.
         grouped_advantages = compute_advantages_grpo(grouped_rewards)
