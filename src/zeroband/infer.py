import json
import multiprocessing as mp
import os
import shutil
import time
import uuid
from pathlib import Path

import numpy as np
import pyarrow.parquet as pq
import requests
import torch
import torch.distributed as dist
from datasets import load_dataset
from pydantic_config import parse_argv
from toploc.utils import sha256sum
from vllm import LLM, SamplingParams

from zeroband.inference import envs
from zeroband.inference.config import Config
from zeroband.inference.parquet import get_parquet_table
from zeroband.inference.pipeline import setup_pipeline
from zeroband.inference.rewards import compute_rewards
from zeroband.inference.toploc import setup_toploc_cache
from zeroband.inference.utils import fake_chat_template, generate_target_length_prompts, reload_model_weights
from zeroband.training.mp import EnvWrapper
from zeroband.utils.logger import get_logger
from zeroband.utils.metrics import PrimeMetric

# Global logger
logger = get_logger("INFER")


def inference(config: Config):
    # Initialize the logger
    logger.info("Starting inference")
    logger.info(f"TP={config.tp}, DP={config.dp}, PP={config.pp.world_size}")

<<<<<<< HEAD
    if config.clean_output_path_start and config.output_path is not None:
=======
    if config.clean_output_path and config.output_path is not None:
>>>>>>> c433a1b0
        logger.info(f"Cleaning output path {config.output_path}")
        shutil.rmtree(config.output_path, ignore_errors=True)

    # Initialize prime metrics
    prime_metric = PrimeMetric(disable=config.prime_log_freq is None, period=config.prime_log_freq)

    # Initialize vLLM and get tokenizer
    logger.info("Initializing vLLM")
    llm = LLM(
        model=config.model_name,
        tensor_parallel_size=config.tp,
        max_seq_len_to_capture=config.max_model_len,
        max_model_len=config.max_model_len,
        quantization=config.quant,
        enforce_eager=config.enforce_eager,
        disable_async_output_proc=True,  # We have an off by 1 error in toploc without this flag when cuda graph padding is enabled.
        download_dir=config.download_dir,
        dtype="bfloat16" if config.dtype == "bf16" else torch.float32,
    )
    tokenizer = llm.get_tokenizer()
    sampling_params = SamplingParams(**config.sampling.model_dump())

    # Create communication for pipeline
    if config.pp.world_size > 1:
        setup_pipeline(
            llm=llm,
            rank=config.pp.rank,
            world_size=config.pp.world_size,
            iroh_seed=config.pp.iroh_seed,
            iroh_peer_id=config.pp.iroh_peer_id,
        )

    # Load  dataset
    logger.info(f"Loading dataset {config.dataset}")

    if config.dataset == "agentlans/wikipedia-paragraphs":
        dataset = load_dataset(config.dataset, split="train").map(
            lambda x: {
                "prompt": f"Reverse the given text.{x['text']}",
                "verification_info": json.dumps({"ground_truth": x["text"][::-1]}),
                "task_type": "reverse_text",
            }
        )
    else:
        dataset = load_dataset(config.dataset, split="train")

    # Optionally shuffle dataset
    if envs.NODE_ADDRESS is not None:
        # We dont shuffle here because we shuffle reproducibly in the sampling loop.
        assert config.seed is None, "Seed is not supported when NODE_ADDRESS is set"
        assert envs.RANK == 0, "DP is not supported when NODE_ADDRESS is set"
        node_address_int = int(envs.NODE_ADDRESS, 16)
        logger.info(f"Seeding with {node_address_int} ({envs.NODE_ADDRESS})")
    else:
        # Seed the dataset with a random number
        seed = config.seed + envs.RANK if config.seed is not None else None
        generator = np.random.default_rng(seed)
        dataset = dataset.shuffle(generator=generator)
        node_address_int = None

    # Optionally filter dataset
    if config.difficulty_filtering:
        dataset = dataset.filter(
            lambda x: x[config.difficulty_filtering.solve_rate_field] >= config.difficulty_filtering.min_solve_rate
            and x[config.difficulty_filtering.solve_rate_field] <= config.difficulty_filtering.max_solve_rate
        )

    # Setup TOPLOC
    toploc_cache, _ = setup_toploc_cache(
        llm,
        disable=not config.toploc,
        max_seqs=config.batch_size * config.sampling.n,
        hidden_size=llm.llm_engine.model_executor.driver_worker.model_runner.model.config.hidden_size,
    )

    if config.ckpt_start_path is not None:
        path = Path(config.ckpt_start_path)
        path_file = path / "model.safetensors"
        if not path_file.exists():
            raise FileNotFoundError(f"Checkpoint file {path_file} does not exist")
        ckpt_step = int(path.name.split("_")[-1])
        logger.info(f"Resuming from step {ckpt_step} at {path_file}")
        llm = reload_model_weights(llm, path_file)
        real_step = ckpt_step
    else:
        ckpt_step = 0
        real_step = 0

    # This is used by the seeding logic to make sure we dont generate the same samples twice if we do multiple batches for a step
    current_step_batch_counter = 1
    total_problems = 0
    total_tokens = 0
    max_samples = config.max_samples or len(dataset)

    for i in range(0, min(len(dataset), max_samples), config.batch_size):
        if config.step_endpoint is not None:
            # We get the step from the endpoint at the start of each batch to know what to work on
            try:
                new_real_step = requests.get(config.step_endpoint).json()
            except Exception as e:
                logger.warning(f"Failed to get step from endpoint {config.step_endpoint}: {e}")
                time.sleep(10)
                continue

            if new_real_step != real_step:
                real_step = new_real_step
                current_step_batch_counter = 1
            else:
                current_step_batch_counter += 1

        logger.info(
            f"real_step: {real_step}, ckpt_step: {ckpt_step}, real_step - ckpt_step: {real_step - ckpt_step}, config.async_level: {config.async_level}"
        )
        if config.rollout_path is not None and real_step - ckpt_step > config.async_level:
            ckpt_step = real_step - config.async_level
            attempt_count = 0
            while True:
                stable_file = Path(config.rollout_path) / f"step_{ckpt_step}/stable"
                if stable_file.exists():
                    logger.info(f"Reloading model weights from {config.rollout_path} ckpt {ckpt_step}")
                    llm = reload_model_weights(llm, Path(config.rollout_path) / f"step_{ckpt_step}/model.safetensors")
                    total_problems = 0
                    total_tokens = 0
                    logger.info(f"Reloaded model weights from {config.rollout_path} ckpt {ckpt_step}")
                    break
                if attempt_count % 30 == 0:
                    logger.info(f"No stable file found at {stable_file}, waiting for new checkpoint")
                time.sleep(1)
                attempt_count += 1

        # Get batch
        if node_address_int is not None:
            # TODO: What if we have multiple sample per real step?
            # Its impossible right now but we need to fix this if accept counter is used.

            # We reseed the generator here to make the sampling reproducible at each step.
            # This would work even if the node restarts and resumes from the current step.
            generator = np.random.default_rng(node_address_int * current_step_batch_counter + real_step)
            indexes = generator.integers(0, len(dataset), config.batch_size)
            batch = dataset.select(indexes)
        else:
            batch = dataset.select(range(i, min(i + config.batch_size, len(dataset))))
        messages = [[{"role": "user", "content": item["prompt"]}, {"role": "assistant", "content": "<think>\n"}] for item in batch]

        length_prompt_additions, target_lengths = generate_target_length_prompts(config.len_reward, len(batch))
        # Assume verification_info is stored as a JSON string in the dataset.
        verification_infos = [json.loads(item["verification_info"]) for item in batch]
        for target_length, verification_info in zip(target_lengths, verification_infos):
            verification_info["target_length"] = target_length
        task_types = [item["task_type"] for item in batch]

        if config.len_reward:
            if config.len_reward.length_prompt_location == "system_prompt":
                messages = [
                    [
                        {"role": "system", "content": length_prompt},
                        {"role": "user", "content": item["prompt"]},
                        {"role": "assistant", "content": "<think>\n"},
                    ]
                    for item, length_prompt in zip(batch, length_prompt_additions)
                ]
            else:
                messages = [
                    [{"role": "user", "content": item["prompt"] + length_prompt}, {"role": "assistant", "content": "<think>\n"}]
                    for item, length_prompt in zip(batch, length_prompt_additions)
                ]
        else:
            messages = [
                [{"role": "user", "content": item["prompt"]}, {"role": "assistant", "content": "<think>\n"}]
                for item, length_prompt in zip(batch, length_prompt_additions)
            ]

        if tokenizer.chat_template:
            prompts = tokenizer.apply_chat_template(messages, tokenize=False, continue_final_message=True)
            if config.model_name != "Qwen/QwQ-32B":
                for i, p in enumerate(prompts):
                    prompts[i] = p.replace("<｜begin▁of▁sentence｜>", "")
        else:
            prompts = fake_chat_template(messages)

        start_time = time.time()
        request_outputs = llm.generate(prompts, sampling_params, use_tqdm=False)
        end_time = time.time()

        # Dropping like this isnt ideal. But in practice, we shouldnt have any prompts that are too long.
        request_outputs = [req for req in request_outputs if len(req.outputs[0].token_ids) > 0]
        if len(request_outputs) != len(prompts):
            logger.warning(f"{len(prompts) - len(request_outputs)} prompts were filtered out because they were too long")

        # This generates proofs for the remaining sequences that haven't reached max_len.
        # We call here to give time for the proofs to be generated non-blocking in the background.
        toploc_cache.maybe_generate_proofs_in_background(force_generate=True)

        # Calculate tokens and throughput
        batch_input_tokens = sum(len(req.prompt_token_ids) for req in request_outputs)
        batch_output_tokens = sum(sum(len(output.token_ids) for output in req.outputs) for req in request_outputs)
        batch_total_tokens = batch_input_tokens + batch_output_tokens
        total_tokens += batch_total_tokens

        avg_seq_length = batch_total_tokens / (len(request_outputs) * config.sampling.n) if request_outputs else 0

        elapsed_time = end_time - start_time
        tokens_per_second = batch_total_tokens / elapsed_time if elapsed_time > 0 else 0

        logger.info(
            f"Batch throughput: {tokens_per_second:.2f} tok/sec ({batch_total_tokens} tokens in {elapsed_time:.2f}s, avg seq len: {avg_seq_length:.1f})"
        )

        # Compute proofs
        # Note (Jack): Currently, vllm guarantees that seq ids are in the same order as prompts passed to generate.
        # Generate always adds requests to the engine in the order of the prompts.
        # And returns them in the sequence they were added.
        toploc_cache.wait_for_proofs()
        proofs = [b"".join(proofs) for _, proofs in sorted(toploc_cache.proofs.items(), key=lambda x: x[0])]
        toploc_cache.reset_cache()

        # Compute rewards and advantages
        start = time.time()
        request_rewards = compute_rewards(request_outputs, verification_infos, task_types, config.len_reward)
        logger.info(f"Computed rewards and advantages in in {time.time() - start:.2f}s")

        table = get_parquet_table(
            request_outputs,
            request_rewards,
            proofs,
            ckpt_step,
            target_lengths,
        )

        step_path = Path(config.output_path) / f"step_{real_step}"
        os.makedirs(step_path, exist_ok=True)
        pq_save_path = f"{step_path}/{uuid.uuid4()}.parquet"
        pq.write_table(table, pq_save_path)
        file_sha = sha256sum(pq_save_path)
        prime_metric.log_prime({"file_sha": file_sha, "file_name": pq_save_path})
        logger.info(f"✨ Saved {len(proofs)} samples to {pq_save_path} with sha {file_sha or 'NA'}")

        total_problems += len(prompts)
        metric = {"dashbord-progress/total": total_problems, f"dashbord-progress/{config.dataset}": total_tokens}
        prime_metric.log_prime(metric)

        logger.info(f"Generated {total_problems} problems for step {real_step}")
        real_step += 1

        if config.total_step is not None and real_step > config.total_step:
            logger.info(f"Reached total step {config.total_step}, stopping inference")
            break

    # Manually destroy vLLM process group to avoid warnings
    dist.destroy_process_group()


def main(config: Config) -> list[mp.Process]:
    processes = []
    from zeroband.inference import envs as inference_envs

    if config.dp > 1:
        if config.tp == "auto":
            assert torch.cuda.device_count() % config.dp == 0, "Number of GPUs must be divisible by DP"
            config.tp = torch.cuda.device_count() // config.dp
        gpu_ids = inference_envs.CUDA_VISIBLE_DEVICES
        gpu_ids_per_rank = [gpu_ids[i : i + config.tp] for i in range(0, len(gpu_ids), config.tp)]
        for rank, gpu_ids in enumerate(gpu_ids_per_rank):
            envs = {"CUDA_VISIBLE_DEVICES": ",".join(map(str, gpu_ids)), "RANK": str(rank), "LOCAL_RANK": str(rank)}
            process = mp.Process(target=EnvWrapper(inference, envs), args=(config,))
            processes.append(process)
    else:
        if config.tp == "auto":
            config.tp = torch.cuda.device_count()
        inference(config)

    # Start all processes
    for process in processes:
        process.start()

    # Wait for all processes to finish
    for process in processes:
        process.join()


if __name__ == "__main__":
    # Set spawn method before any other multiprocessing code
    mp.set_start_method("spawn")
    config = Config(**parse_argv())  # type: ignore

    if config.step_endpoint is not None:
        current_step = requests.get(config.step_endpoint).json()
        assert isinstance(current_step, int), "Current step must be an integer"

    # Maybe start shardcast downloader
    from zeroband.inference import envs as inference_envs

    if inference_envs.SHARDCAST_SERVERS is not None:
        from zeroband.inference.shardcast_downloader import run_main_bg

        shardcast_process = run_main_bg(
            inference_envs.SHARDCAST_SERVERS,
            config.rollout_path,
            config.async_level + 1,
            # TODO: maybe +1 because we most likely wont download the current step in time?
            # We could deadlock though.
            max(current_step - config.async_level, 1),
        )
    else:
        shardcast_process = None

    try:
        main(config)

    finally:
        if shardcast_process is not None:
            import os
            import signal

            # SIGTERM is not working, so we use SIGKILL
            os.kill(shardcast_process.pid, signal.SIGKILL)
            shardcast_process.join()<|MERGE_RESOLUTION|>--- conflicted
+++ resolved
@@ -36,11 +36,7 @@
     logger.info("Starting inference")
     logger.info(f"TP={config.tp}, DP={config.dp}, PP={config.pp.world_size}")
 
-<<<<<<< HEAD
-    if config.clean_output_path_start and config.output_path is not None:
-=======
     if config.clean_output_path and config.output_path is not None:
->>>>>>> c433a1b0
         logger.info(f"Cleaning output path {config.output_path}")
         shutil.rmtree(config.output_path, ignore_errors=True)
 
