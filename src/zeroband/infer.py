--- conflicted
+++ resolved
@@ -20,13 +20,8 @@
 from zeroband.utils.logger import get_logger
 
 from zeroband.inference.toploc import setup_toploc_cache
-<<<<<<< HEAD
 from zeroband.inference.pipeline import PipelineConfig, setup_pipeline
-from zeroband.inference.rewards import RewardsConfig, compute_vllm_rewards
-=======
-from zeroband.inference.pipeline import setup_pipeline
-from zeroband.inference.rewards import compute_rewards
->>>>>>> a092a540
+from zeroband.inference.rewards import compute_vllm_rewards
 from zeroband.inference.parquet import get_parquet_table
 
 
@@ -43,80 +38,6 @@
 logger = get_logger("INFER")
 
 
-<<<<<<< HEAD
-class SamplingParamConfig(BaseConfig):
-    temperature: float = 0.6
-    max_tokens: int | None = None
-    ignore_eos: bool = False
-    top_p: float = 1
-    n: int = 8
-    top_k: int = -1
-
-
-class DifficultyFilteringConfig(BaseConfig):
-    solve_rate_field: str = "solve_rate_qwen_r1_distill_7b"
-    min_solve_rate: float = 0.0
-    max_solve_rate: float = 0.5
-
-
-class Config(BaseConfig):
-    model_name: ModelName
-    dataset: str
-    batch_size: int = 32
-    max_samples: int | None = None
-    output_path: str = "outputs"
-    total_step: int | None = None
-    rollout_path: str | None = None
-    step_endpoint: str | None = None
-    download_dir: str | None = None
-
-    quant: Literal["fp8"] | None = None
-
-    sampling: SamplingParamConfig = SamplingParamConfig()
-    enforce_eager: bool = False
-    max_model_len: int | None = None
-
-    async_level: int = 2  # the amount of step for which we can be in advance
-
-    # Parallelism
-    tp: int | Literal["auto"] = 1
-    dp: int = 1
-    pp: PipelineConfig = PipelineConfig()
-
-    gpus_ids: list[int] | None = None
-    prime_log_freq: int | None = None
-
-    seed: int | None = None  # THIS ARG FOR TESTING PURPOSES ONLY
-
-    dtype: Literal["fp32", "bf16"] = "bf16"
-
-    ckpt_start_path: str | None = None
-
-    toploc: bool = False
-
-    rewards: RewardsConfig = RewardsConfig()
-    difficulty_filtering: DifficultyFilteringConfig | None = None
-
-    @model_validator(mode="after")
-    def disable_toploc_for_fp32(self):
-        if self.dtype == "fp32":
-            self.toploc = False
-        return self
-
-    @model_validator(mode="after")
-    def enforce_eager_for_tp(self):
-        if self.pp.world_size > 1:
-            self.enforce_eager = True
-        return self
-
-    @model_validator(mode="after")
-    def assert_valid_parallelism(self):
-        assert not (self.dp > 1 and self.pp.world_size > 1), "Cannot use PP and DP together"
-        return self
-
-
-=======
->>>>>>> a092a540
 def fake_chat_template(messages):
     formatted_prompts = []
 
