--- conflicted
+++ resolved
@@ -23,20 +23,15 @@
 from zeroband.inference.config import Config
 from zeroband.inference.parquet import get_parquet_table
 from zeroband.inference.pipeline import setup_pipeline
-<<<<<<< HEAD
 from zeroband.inference.rewards import compute_vllm_rewards
 from zeroband.inference.parquet import get_parquet_table
-
+from zeroband.inference.toploc import setup_toploc_cache
+from zeroband.inference.utils import fake_chat_template, filter_data_by_prompt_length, generate_target_length_prompts, reload_model_weights
 
 from datasets import load_dataset
 import pyarrow.parquet as pq
 import multiprocessing as mp
 
-=======
-from zeroband.inference.rewards import compute_rewards
-from zeroband.inference.toploc import setup_toploc_cache
-from zeroband.inference.utils import fake_chat_template, filter_data_by_prompt_length, generate_target_length_prompts, reload_model_weights
->>>>>>> 9fb2989c
 from zeroband.training.mp import EnvWrapper
 from zeroband.utils.logger import get_logger
 from zeroband.utils.metrics import PrimeMetric
@@ -45,71 +40,6 @@
 logger = get_logger("INFER")
 
 
-<<<<<<< HEAD
-def fake_chat_template(messages):
-    formatted_prompts = []
-
-    for conversation in messages:
-        prompt = ""
-        for message in conversation:
-            if message["role"] == "user":
-                prompt += f"Human: {message['content']}\n\n"
-            elif message["role"] == "assistant":
-                prompt += f"Assistant: {message['content']}\n\n"
-        formatted_prompts.append(prompt.strip())
-
-    return formatted_prompts
-
-
-def reload_model_weights(llm: LLM, ckpt_path: str):
-    # Access the internal model from vLLM
-    model = llm.llm_engine.model_executor.driver_worker.model_runner.model
-    # Load state dict
-    with safe_open(ckpt_path, framework="pt", device="cpu") as f:
-        # Create a better weight iterator that filters out empty keys and handles prefixes
-        def weights_iterator():
-            for key in f.keys():
-                # Skip empty keys
-                if not key:
-                    continue
-                yield key, f.get_tensor(key)
-
-        # Load weights
-        model.load_weights(weights_iterator())
-
-    # Process weights after loading (important for some models)
-    model_config = llm.llm_engine.model_config
-    device = next(model.parameters()).device
-    _process_weights_after_loading(model, model_config, device)
-
-    return llm
-
-
-def generate_target_length_prompts(config: Config, batch_size: int):
-    len_reward = config.rewards.len_reward
-    if len_reward is None:
-        return [""] * batch_size, [-1] * batch_size
-
-    if len_reward.target_length_sampling == "discrete":
-        indices = torch.randint(low=0, high=len(len_reward.target_lengths), size=(batch_size,), device="cpu")
-        target_lengths = [int(len_reward.target_lengths[i]) for i in indices]
-
-    elif len_reward.target_length_sampling == "range":
-        target_lengths = torch.randint(
-            low=len_reward.min_length, high=len_reward.max_length + 1, size=(batch_size,), device="cpu"
-        ).tolist()
-
-    else:
-        raise ValueError("'length_target_sampling' has to be 'discrete' or 'range'")
-
-    prompt_prefix = " " if len_reward.length_prompt_location == "instruction" else " "
-    max_word = " maximally " if len_reward.reward_type == "clip" else ""
-
-    return [f"{prompt_prefix}Think for{max_word}{target} tokens before giving a response." for target in target_lengths], target_lengths
-
-
-=======
->>>>>>> 9fb2989c
 def inference(config: Config):
     # Initialize the logger
     logger.info("Starting inference")
@@ -348,13 +278,8 @@
 
         # Compute rewards and advantages
         start = time.time()
-<<<<<<< HEAD
         request_rewards = compute_vllm_rewards(request_outputs, verification_infos, task_types, config.rewards)
-        logger.info(f"Computed rewards and advantages in in {time.time() - start:.2f}s")
-=======
-        request_rewards = compute_rewards(request_outputs, verification_infos, task_types, config.len_reward)
         logger.info(f"Computed rewards and advantages in {time.time() - start:.2f}s")
->>>>>>> 9fb2989c
 
         table = get_parquet_table(
             request_outputs,
