import pyarrow as pa
from datasets import Dataset
from vllm import RequestOutput
from vllm.sequence import SampleLogprobs

from zeroband.inference.rewards import RequestRewards
from zeroband.utils.parquet import pa_schema


def extract_logprobs(sample_logprobs: SampleLogprobs | None) -> list[float] | None:
    """Extract logprobs from vllm output at the sequence level.

    Takes logprobs for an entire sequence and extracts only the top logprob for each token.

    Args:
        sample_logprobs: Logprobs for the entire sequence from vllm. Each element is a dict
                        mapping token_id to logprob info, with only the top token per position.

    Returns:
        List of floats representing the top logprob for each token in the sequence,
        or None if logprobs are not available.
    """
    if sample_logprobs is None:
        return None

    logprobs = []
    for logprob in sample_logprobs:
        assert isinstance(logprob, dict), "Logprobs should be a dict"
        assert len(logprob) == 1, "Logprobs should be a dict with 1 key"

        _token_id, logprob_p = list(logprob.items())[0]
        logprobs.append(logprob_p.logprob)

    return logprobs


def get_parquet_table(
    request_outputs: list[RequestOutput],
    request_rewards: list[RequestRewards],
    prompts: list[str],
    proofs: list[bytes],
    step: int,
<<<<<<< HEAD
=======
    target_lengths: list[int],
    problems: Dataset,
    enable_logprobs: bool,
>>>>>>> 7afbf458
) -> pa.Table:
    # Iterator over proofs
    proof_iter = iter(proofs)

    # Create flattened list of records for PyArrow table
    records = []
<<<<<<< HEAD
    for request_output, request_rewards, prompt in zip(request_outputs, request_rewards, prompts):
=======
    for request_output, request_rewards, prompt, target_length, problem in zip(
        request_outputs,
        request_rewards,
        prompts,
        target_lengths,
        problems,
    ):
>>>>>>> 7afbf458
        assert request_output.request_id == request_rewards.request_id
        for output, reward in zip(request_output.outputs, request_rewards.rewards):
            assert output.index == reward.completion_id

            # Extract logprobs if enabled and available
            output_logprobs = extract_logprobs(output.logprobs) if enable_logprobs else None
            # For input logprobs, we don't need them for training as the input logprobs are masked, so set to None or zeros
            input_logprobs = [0.0] * len(request_output.prompt_token_ids) if output_logprobs is not None else None

            records.append(
                {
                    "problem_id": str(problem.get("problem_id", request_output.request_id)),
                    "input_tokens": request_output.prompt_token_ids,
                    "output_tokens": output.token_ids,
                    "input_logprobs": input_logprobs,
                    "output_logprobs": output_logprobs,
                    "prompt": prompt,
                    "completion": output.text,
                    "advantages": reward.advantage,
                    "rewards": reward.reward,
                    "task_rewards": reward.task_reward,
                    "length_penalties": reward.length_penalty,
                    "proofs": next(proof_iter) if len(output.token_ids) > 1 else b"",
                    "step": step,
                    "task_type": request_rewards.task_type,
                }
            )

    return pa.Table.from_pylist(records, schema=pa_schema)<|MERGE_RESOLUTION|>--- conflicted
+++ resolved
@@ -40,21 +40,14 @@
     prompts: list[str],
     proofs: list[bytes],
     step: int,
-<<<<<<< HEAD
-=======
-    target_lengths: list[int],
     problems: Dataset,
     enable_logprobs: bool,
->>>>>>> 7afbf458
 ) -> pa.Table:
     # Iterator over proofs
     proof_iter = iter(proofs)
 
     # Create flattened list of records for PyArrow table
     records = []
-<<<<<<< HEAD
-    for request_output, request_rewards, prompt in zip(request_outputs, request_rewards, prompts):
-=======
     for request_output, request_rewards, prompt, target_length, problem in zip(
         request_outputs,
         request_rewards,
@@ -62,7 +55,6 @@
         target_lengths,
         problems,
     ):
->>>>>>> 7afbf458
         assert request_output.request_id == request_rewards.request_id
         for output, reward in zip(request_output.outputs, request_rewards.rewards):
             assert output.index == reward.completion_id
