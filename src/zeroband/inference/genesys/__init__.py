--- conflicted
+++ resolved
@@ -4,11 +4,8 @@
 from zeroband.inference.genesys.code import evaluate_code
 from zeroband.inference.genesys.code_output_prediction import verify_code_output_prediction
 from zeroband.inference.genesys.complex_json_output import verify_complex_json_formatting
-<<<<<<< HEAD
+from zeroband.inference.genesys.formatask import compute_reward as compute_formatask_reward
 from zeroband.inference.genesys.git_diff import compute_git_diff_reward
-=======
-from zeroband.inference.genesys.formatask import compute_reward as compute_formatask_reward
->>>>>>> cdb3e25d
 from zeroband.inference.genesys.ifeval import verify_ifeval
 from zeroband.inference.genesys.kernelbench.verify_kernel import assign_kernel_reward
 from zeroband.inference.genesys.math import compute_math_reward
@@ -33,13 +30,10 @@
     "pydantic_adherance",
     "ifeval",
     "complex_json_output",
-<<<<<<< HEAD
     "git_diff",
-=======
     "formatask",
     "kernelbench",
     "null_reward",
->>>>>>> cdb3e25d
 ]
 
 
@@ -61,11 +55,8 @@
     "pydantic_adherance": validate_pydantic_json,
     "ifeval": verify_ifeval,
     "complex_json_output": verify_complex_json_formatting,
-<<<<<<< HEAD
     "git_diff": compute_git_diff_reward,
-=======
     "formatask": compute_formatask_reward,
     "kernelbench": assign_kernel_reward,
     "null_reward": null_reward,
->>>>>>> cdb3e25d
 }