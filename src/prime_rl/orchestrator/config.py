--- conflicted
+++ resolved
@@ -570,15 +570,14 @@
     def validate_batch_size(self):
         if self.batch_size % self.rollouts_per_example != 0:
             raise ValueError("Batch size must be divisible by the number of samples per problem")
-<<<<<<< HEAD
+
         if self.batch_size % self.micro_batch_size != 0:
             raise ValueError("Batch size must be divisible by micro batch size")
         if self.batch_size < self.micro_batch_size:
             raise ValueError("Batch size must be greater than or equal to micro batch size")
         if self.packing_seq_len is not None and self.packing_seq_len < self.seq_len:
             raise ValueError("packing_seq_len must be >= seq_len when configured")
-=======
->>>>>>> 04a32f74
+
         return self
 
     @model_validator(mode="after")
