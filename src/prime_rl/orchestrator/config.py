from pathlib import Path
from typing import Annotated, Literal, TypeAlias

from pydantic import BaseModel, Field, model_validator

from prime_rl.utils.config import ClientConfig, LogConfig, ModelConfig, WandbMonitorConfig
from prime_rl.utils.pydantic_config import BaseConfig, BaseSettings


class SamplingConfig(BaseConfig):
    """Configures how tokens are sampled from the model for training. Largely follows the vLLM sampling parameters."""

    temperature: Annotated[
        float,
        Field(
            ge=0,
            description="Scales the output probability distribution. Lower values => more deterministic, higher values => more random. If 0, will sample greedily.",
        ),
    ] = 1.0

    repetition_penalty: Annotated[
        float,
        Field(
            ge=0,
            description="Penalty for repeating tokens. Values > 1.0 discourage repetition, values < 1.0 encourage repetition, and 1.0 means no penalty.",
        ),
    ] = 1.0

    max_tokens: Annotated[
        int | None,
        Field(
            description="Maximum number of output tokens to generate per turn. If None, will generate until maximum context length or EOS token is hit.",
        ),
    ] = None

    min_tokens: Annotated[
        int,
        Field(
            ge=0,
            description="Minimum number of output tokens to generate per sequence.",
        ),
    ] = 0

    seed: Annotated[
        int | None,
        Field(
            description="Random seed to use for sampling. If None, no seeding is used.",
        ),
    ] = None


class EvalSamplingConfig(BaseConfig):
    """Configures how tokens are sampled from the model for evaluation. Largely follows the vLLM sampling parameters."""

    temperature: Annotated[
        float | None,
        Field(
            ge=0,
            description="Scales the output probability distribution. Lower values => more deterministic, higher values => more random. If 0, will sample greedily. Defaults to None, which means we fall back to the inference server's default value.",
        ),
    ] = None

    repetition_penalty: Annotated[
        float | None,
        Field(
            ge=0,
            description="Penalty for repeating tokens. Values > 1.0 discourage repetition, values < 1.0 encourage repetition, and 1.0 means no penalty. Defaults to None, which means we fall back to the inference server's default value.",
        ),
    ] = None

    top_p: Annotated[
        float | None,
        Field(
            description="Cumulative probability of the top tokens to consider. If 1, all tokens are considered. Defaults to None, which means we fall back to the inference server's default value.",
        ),
    ] = None

    top_k: Annotated[
        int | None,
        Field(
            description="Number of top tokens to consider. If -1, all tokens are considered. Defaults to None, which means we fall back to the inference server's default value.",
        ),
    ] = None

    min_p: Annotated[
        float | None,
        Field(
            description="Minimum probability for a token to be considered, relative to the probability of the most likely token. If 0, all tokens are considered. Defaults to None, which means we fall back to the inference server's default value.",
        ),
    ] = None

    max_tokens: Annotated[
        int | None,
        Field(
            description="Maximum number of output tokens to generate per turn. If None, will generate until maximum context length or EOS token is hit.",
        ),
    ] = None

    min_tokens: Annotated[
        int | None,
        Field(
            description="Minimum number of output tokens to generate per sequence. Defaults to None, which means we fall back to the inference server's default value.",
        ),
    ] = None

    reasoning_effort: Annotated[
        Literal["minimal", "low", "medium", "high"] | None,
        Field(
            description="Constrains effort on reasoning for reasoning models. Currently supported values are minimal, low, medium, and high. Defaults to None, which means we fall back to the inference server's default value.",
        ),
    ] = None

    seed: Annotated[
        int | None,
        Field(
            description="Random seed to use for sampling. If None, no seeding is used. Defaults to None, which means we fall back to the inference server's default value.",
        ),
    ] = None


class EvalSaveDiskConfig(BaseConfig):
    """Configures how to save the eval results to disk."""

    path: Annotated[
        Path | None,
        Field(
            description="The path to save the eval results to. If None, will default to <output_dir>/evals/<step_path>/<env_id> for online evals and the verifiers default for offline evals."
        ),
    ] = None


class EvalSaveHFConfig(BaseConfig):
    """Configures how to save the eval results to HF."""

    dataset_name: Annotated[
        str | None,
        Field(
            description="The name of the HF dataset to save the eval results to. If None, will auto-generate a name."
        ),
    ] = None

    dataset_subset: Annotated[
        str | None,
        Field(
            description="The subset name of the HF dataset to save the evaluation results. If None, will default to the environment ID.",
        ),
    ] = None

    dataset_split: Annotated[
        str | None,
        Field(
            description="The split name of the HF dataset to save the evaluation results. If None, will default to 'evals'.",
        ),
    ] = None

    private: Annotated[
        bool,
        Field(description="Whether to save the eval results to a private HF dataset."),
    ] = False


class EvalSaveConfig(BaseConfig):
    disk: EvalSaveDiskConfig | None = None
    hf: EvalSaveHFConfig | None = None
    env_hub: Annotated[
        bool,
        Field(
            description="Whether to push eval results to Prime Environment Hub. Automatically pushes all evaluated environments. Requires PRIME_API_KEY and authorization for the environments."
        ),
    ] = False


class EnvConfig(BaseModel):
    """Configures an environment for training."""

    id: Annotated[str, Field(description="ID of the environment to use.")] = "reverse-text"
    args: Annotated[dict, Field(description="Arguments to pass to the environment.")] = {}
<<<<<<< HEAD
    num_examples: Annotated[
        int, Field(description="Number of examples to use for training. If -1, will use all examples.")
    ] = -1
    seed: Annotated[
        int | None,
        Field(
            description="Random seed for the environment. If a seed is provided, the dataset will be deterministically shuffled. If no seed is provided, the data will not be shuffled."
        ),
    ] = 42


class ValidationConfig(BaseConfig):
    """Configures validation of the environment."""

    num_examples: Annotated[
        int, Field(description="Number of examples to use for validation. If -1, will use all examples.")
    ] = -1
    rollouts_per_example: Annotated[
        int, Field(description="Number of samples to generate per example for validation.")
    ] = 1
    interval: Annotated[int, Field(description="Interval at which to validate the model.")] = 10
    eval_base_model: Annotated[
        bool,
        Field(
            description="Whether to evaluate the base model.",
        ),
    ] = True
=======
    name: Annotated[str | None, Field(description="Name of the environment to use.")] = None
>>>>>>> a10072d9


class EvalEnvConfig(EnvConfig):
    """Configures an environment for evaluation."""

    num_examples: Annotated[
        int | None,
        Field(
            description="Number of examples to evaluate per environment. If not set, will use 'num_examples' from main config."
        ),
    ] = None
    rollouts_per_example: Annotated[
        int | None,
        Field(
            description="Number of samples to generate per example for each environment. If not set, will use 'rollouts_per_example' from main config."
        ),
    ] = None


class EvalConfig(BaseConfig):
    """Configures evaluation using verifiers environments."""

    env: list[EvalEnvConfig] = [EvalEnvConfig()]
    sampling: EvalSamplingConfig = Field(
        default_factory=EvalSamplingConfig,
        description="Shared sampling configuration for evals; can differ from training sampling.",
    )
    save: EvalSaveConfig = Field(
        default_factory=EvalSaveConfig,
        description="Configures how to save the eval results.",
    )
    num_examples: Annotated[int, Field(description="Number of examples to evaluate per environment.")] = -1
    rollouts_per_example: Annotated[
        int, Field(ge=1, description="Number of samples to generate per example for each environment.")
    ] = 1


class OnlineEvalConfig(EvalConfig):
    """Configures online evaluation."""

    interval: Annotated[
        int,
        Field(
            ge=1,
            description="Interval at which to evaluate the model.",
        ),
    ] = 100

    eval_base_model: Annotated[
        bool,
        Field(
            description="Whether to evaluate the base model we are training on.",
        ),
    ] = True


class CheckpointConfig(BaseConfig):
    """Configures checkpointing the orchestrator."""

    interval: Annotated[int | None, Field(ge=1, description="Interval at which to save the checkpoint.")] = None

    resume_step: Annotated[
        int | None,
        Field(
            ge=-1,
            description="Step to resume orchestrator from. If None, will start from scratch. If -1, will restart from latest checkpoint available.",
        ),
    ] = None

    keep: Annotated[
        int | None,
        Field(
            ge=1,
            description="Keep at most this many recent step checkpoints on disk. If None, never clean old checkpoints.",
        ),
    ] = None


class BufferConfig(BaseModel):
    """Base config for all buffer types."""

    from_scratch: Annotated[
        bool,
        Field(
            description="Whether to initialize the metadata and rollout buffer from scratch. Defaults to True, which means we will initialize empty metadata and rollout buffers. If False, we expect columns `metadata` and `rollouts` to be present in the environment dataset to initialize the buffer from.",
        ),
    ] = True

    seed: Annotated[
        int | None,
        Field(
            description="Random seed to use for the buffer. If set, the sampling from the buffer will be deterministic.",
        ),
    ] = None


class SimpleBufferConfig(BufferConfig):
    type: Literal["simple"] = "simple"


class DifficultyPoolBufferConfig(BufferConfig):
    type: Literal["difficulty-pool"] = "difficulty-pool"

    easy_border: Annotated[
        float,
        Field(
            ge=0,
            le=1,
            description="If a problem has more than `easy_border` average reward across rollouts, it will be moved to the easy pool.",
        ),
    ] = 0.8

    hard_border: Annotated[
        float,
        Field(
            ge=0,
            le=1,
            description="If a problem has less than `hard_border` average reward across rollouts, it will be moved to the hard pool.",
        ),
    ] = 0.2

    # TODO: Maybe make this float | int to allow for specific numbers of easy/hard samples?
    easy_fraction: Annotated[
        float,
        Field(
            ge=0,
            le=1,
            description="Fraction of the batch that should consist of easy samples.",
        ),
    ] = 0.1

    hard_fraction: Annotated[
        float,
        Field(
            ge=0,
            le=1,
            description="Fraction of the batch that should consist of hard samples.",
        ),
    ] = 0.1


class OnlineDifficultyBufferConfig(BufferConfig):
    type: Literal["online-difficulty"] = "online-difficulty"

    min_reward: Annotated[
        float | None,
        Field(
            ge=0,
            le=1,
            description="Minimum reward to include the sample in a batch.",
        ),
    ] = 0.01

    max_reward: Annotated[
        float | None,
        Field(
            ge=0,
            le=1,
            description="Maximum reward to include the sample in a batch.",
        ),
    ] = 0.99

    oversampling_factor: Annotated[
        float,
        Field(
            gt=0,
            description="Factor by which to oversample during filtering to ensure sufficient samples.",
        ),
    ] = 1.0


DataBufferConfigType: TypeAlias = SimpleBufferConfig | DifficultyPoolBufferConfig | OnlineDifficultyBufferConfig


class AdvantageConfig(BaseConfig):
    std_norm: Literal["local", "global"] | None = None
    length_weighted_mean: bool = False
    leave_one_out: bool = False
    neg_clipped: bool = False


class OrchestratorConfig(BaseSettings):
    """Configures the orchestrator for RL training."""

    # The OAI client configuration
    client: ClientConfig = ClientConfig()

    # The model configuration
    model: ModelConfig = ModelConfig()

    # The sampling configuration
    sampling: SamplingConfig = SamplingConfig()

    # The environment configuration
    env: list[EnvConfig] = [EnvConfig()]

    # The evaluation configuration
    eval: OnlineEvalConfig | None = None

    # Data buffer configuration
    buffer: Annotated[DataBufferConfigType, Field(discriminator="type")] = SimpleBufferConfig()

    # The advantage configuration
    advantage: AdvantageConfig | None = AdvantageConfig()

    # The logging configuration
    log: LogConfig = LogConfig()

    # The wandb configuration
    wandb: WandbMonitorConfig | None = None

    # The checkpoint configuration
    ckpt: CheckpointConfig | None = None

    val: ValidationConfig | None = None

    output_dir: Annotated[
        Path,
        Field(
            description="Directory to write outputs to. Will be populated with checkpoints, weights, rollouts and logs as subdirectories. Should be set to a persistent directory with enough disk space. This value should be distinct across experiments running on a single node. See the README for more details."
        ),
    ] = Path("outputs")

    max_concurrent: Annotated[
        int | None,
        Field(
            description="Maximum number of concurrent rollouts to generate and score. Will create a global semaphore and pass to verifiers Environment. If None, will not limit concurrency.",
        ),
    ] = 1024

    batch_size: Annotated[int, Field(ge=1, description="Number of samples to train on per step.")] = 128

    rollouts_per_example: Annotated[
        int,
        Field(
            ge=1,
            description="Number of output sequences to return per example during training.",
        ),
    ] = 1

    seq_len: Annotated[
        int,
        Field(
            description="Sequence length to use for training. If a sample is shorter than this, it will be padded. If a sequence is longer than this, it will be truncated.",
        ),
    ] = 2048

    mask_env_responses: Annotated[
        bool,
        Field(
            description="Whether to mask environment responses from the loss.",
        ),
    ] = True

    mask_truncated_completions: Annotated[
        bool,
        Field(
            description="Whether to mask truncated completions from the loss.",
        ),
    ] = False

    zero_truncated_completions: Annotated[
        bool,
        Field(
            description="Whether to override reward scores with 0 for truncated completions.",
        ),
    ] = False

    # TODO(Mika): This should be automatic from the number of ZMQ connections
    num_train_workers: Annotated[
        int,
        Field(default=1, ge=1, description="Number of training workers to use for training."),
    ] = 1

    max_steps: Annotated[
        int | None,
        Field(
            description="Maximum number of training steps to run. If None, will run indefinitely.",
        ),
    ] = None

    async_level: Annotated[
        int,
        Field(
            ge=0,
            description="Maximum number of async levels to use. If 0, will do synchronous RL. Else, it will allow to go `async_level` steps ahead of training.",
        ),
    ] = 2

    bench: Annotated[
        bool,
        Field(
            description="Whether to run in benchmark mode. It will automatically set the maximum number of steps to run to 5, max async level to ~infinity and disable W&B.",
        ),
    ] = False

    @model_validator(mode="after")
    def validate_batch_size(self):
        if self.batch_size % self.rollouts_per_example != 0:
            raise ValueError("Batch size must be divisible by the number of samples per problem")
        return self

    @model_validator(mode="after")
    def auto_setup_bench(self):
        if self.bench:
            self.max_steps = 4  # Run for 1 warmup step + 3 evaluation steps
            self.async_level = int(1e9)  # Never wait for RL weight checkpoints

            # Disable evaluation
            self.eval = None
            if self.wandb:
                self.wandb.log_extras = None

        return self<|MERGE_RESOLUTION|>--- conflicted
+++ resolved
@@ -175,16 +175,24 @@
 
     id: Annotated[str, Field(description="ID of the environment to use.")] = "reverse-text"
     args: Annotated[dict, Field(description="Arguments to pass to the environment.")] = {}
-<<<<<<< HEAD
+    name: Annotated[str | None, Field(description="Name of the environment to use.")] = None
+
+
+class EvalEnvConfig(EnvConfig):
+    """Configures an environment for evaluation."""
+
     num_examples: Annotated[
-        int, Field(description="Number of examples to use for training. If -1, will use all examples.")
-    ] = -1
-    seed: Annotated[
-        int | None,
-        Field(
-            description="Random seed for the environment. If a seed is provided, the dataset will be deterministically shuffled. If no seed is provided, the data will not be shuffled."
-        ),
-    ] = 42
+        int | None,
+        Field(
+            description="Number of examples to evaluate per environment. If not set, will use 'num_examples' from main config."
+        ),
+    ] = None
+    rollouts_per_example: Annotated[
+        int | None,
+        Field(
+            description="Number of samples to generate per example for each environment. If not set, will use 'rollouts_per_example' from main config."
+        ),
+    ] = None
 
 
 class ValidationConfig(BaseConfig):
@@ -203,26 +211,6 @@
             description="Whether to evaluate the base model.",
         ),
     ] = True
-=======
-    name: Annotated[str | None, Field(description="Name of the environment to use.")] = None
->>>>>>> a10072d9
-
-
-class EvalEnvConfig(EnvConfig):
-    """Configures an environment for evaluation."""
-
-    num_examples: Annotated[
-        int | None,
-        Field(
-            description="Number of examples to evaluate per environment. If not set, will use 'num_examples' from main config."
-        ),
-    ] = None
-    rollouts_per_example: Annotated[
-        int | None,
-        Field(
-            description="Number of samples to generate per example for each environment. If not set, will use 'rollouts_per_example' from main config."
-        ),
-    ] = None
 
 
 class EvalConfig(BaseConfig):
@@ -495,6 +483,13 @@
         ),
     ] = 2
 
+    seed: Annotated[
+        int | None,
+        Field(
+            description="Random seed to use for the orchestrator. If set, the sampling from the buffer will be deterministic.",
+        ),
+    ] = None
+
     bench: Annotated[
         bool,
         Field(
