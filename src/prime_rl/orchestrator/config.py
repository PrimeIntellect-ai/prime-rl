--- conflicted
+++ resolved
@@ -421,13 +421,12 @@
     # The checkpoint configuration
     ckpt: CheckpointConfig | None = None
 
-<<<<<<< HEAD
+    # The validation configuration
+    val: ValConfig | None = None
+
     weight_broadcast: Annotated[WeightBroadcastConfigType, Field(discriminator="type")] = (
         FileSystemWeightBroadcastConfig()
     )
-=======
-    val: ValConfig | None = None
->>>>>>> 4756fa6e
 
     output_dir: Annotated[
         Path,
