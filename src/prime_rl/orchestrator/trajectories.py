--- conflicted
+++ resolved
@@ -2,11 +2,7 @@
 
 import verifiers as vf
 
-<<<<<<< HEAD
-from prime_rl.transport import TrainingExample
-=======
 from prime_rl.transport import TrainingSample
->>>>>>> b8697b0f
 from prime_rl.utils.logger import get_logger
 
 
@@ -25,15 +21,9 @@
     first_step = trajectory[0]
     interleaved_rollout = TrainingSample(
         prompt_ids=deepcopy(first_step["tokens"]["prompt_ids"]),
-<<<<<<< HEAD
-        prompt_mask=[i != 0 for i in first_step["tokens"]["prompt_mask"]],
-        completion_ids=deepcopy(first_step["tokens"]["completion_ids"]),
-        completion_mask=[i != 0 for i in first_step["tokens"]["completion_mask"]],
-=======
         prompt_mask=[bool(i) for i in first_step["tokens"]["prompt_mask"]],
         completion_ids=deepcopy(first_step["tokens"]["completion_ids"]),
         completion_mask=[bool(i) for i in first_step["tokens"]["completion_mask"]],
->>>>>>> b8697b0f
         completion_logprobs=deepcopy(first_step["tokens"]["completion_logprobs"]),
         advantage=None,
     )
@@ -78,15 +68,9 @@
         tokens = step["tokens"]
         rollout = TrainingSample(
             prompt_ids=deepcopy(tokens["prompt_ids"]),
-<<<<<<< HEAD
-            prompt_mask=[i != 0 for i in tokens["prompt_mask"]],
-            completion_ids=deepcopy(tokens["completion_ids"]),
-            completion_mask=[i != 0 for i in tokens["completion_mask"]],
-=======
             prompt_mask=[bool(i) for i in tokens["prompt_mask"]],
             completion_ids=deepcopy(tokens["completion_ids"]),
             completion_mask=[bool(i) for i in tokens["completion_mask"]],
->>>>>>> b8697b0f
             completion_logprobs=deepcopy(tokens["completion_logprobs"]),
             advantage=None,
         )
