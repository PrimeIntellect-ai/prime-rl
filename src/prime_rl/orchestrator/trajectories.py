from collections import defaultdict
from copy import deepcopy

import verifiers as vf

from prime_rl.transport import TrainingSample
from prime_rl.utils.logger import get_logger


def _interleave_steps(steps: list[dict], has_error: bool) -> TrainingSample | None:
    """Interleave a list of trajectory steps into a single training sample."""
    if not steps:
        return None

    logger = get_logger()

    first_step = steps[0]
    if has_error:
        completion_mask = [False] * len(first_step["tokens"]["completion_mask"])
    else:
        completion_mask = [bool(i) for i in first_step["tokens"]["completion_mask"]]

    rollout = TrainingSample(
        prompt_ids=deepcopy(first_step["tokens"]["prompt_ids"]),
        prompt_mask=[bool(i) for i in first_step["tokens"]["prompt_mask"]],
        completion_ids=deepcopy(first_step["tokens"]["completion_ids"]),
        completion_mask=completion_mask,
        completion_logprobs=deepcopy(first_step["tokens"]["completion_logprobs"]),
        teacher_logprobs=None,  # Populated at the end after full sequence length is known if teacher model is configured
        advantage=None,
    )

    prefix_tokens = first_step["tokens"]["prompt_ids"] + first_step["tokens"]["completion_ids"]
    for step_idx, step in enumerate(steps[1:], start=2):
        tokens = step["tokens"]
        assert tokens is not None
        prev_trajectory_and_new_prompt_ids = tokens["prompt_ids"]

        if not prefix_tokens == prev_trajectory_and_new_prompt_ids[: len(prefix_tokens)]:
            trajectory_id = step.get("trajectory_id", "unknown")
            logger.warning(f"Found mismatch in prefix tokens for trajectory {trajectory_id} at step {step_idx}")

        prompt_ids = deepcopy(prev_trajectory_and_new_prompt_ids[len(prefix_tokens) :])
        rollout.completion_ids.extend(prompt_ids)
        rollout.completion_mask.extend([False] * len(prompt_ids))
        rollout.completion_logprobs.extend([0.0] * len(prompt_ids))

        completion_ids = deepcopy(tokens["completion_ids"])
        completion_logprobs = deepcopy(tokens["completion_logprobs"])
        rollout.completion_ids.extend(completion_ids)
        if has_error:
            rollout.completion_mask.extend([False] * len(tokens["completion_mask"]))
        else:
            rollout.completion_mask.extend([bool(i) for i in tokens["completion_mask"]])
        rollout.completion_logprobs.extend(completion_logprobs)

        prefix_tokens = tokens["prompt_ids"] + tokens["completion_ids"]

<<<<<<< HEAD
    return rollout


def grouped_interleave_rollout(state: vf.State) -> list[TrainingSample] | None:
    """
    Convert vf.State to trainable rollouts using grouped interleaving.

    Steps with the same trajectory_id are interleaved into one training sample.
    Different trajectory_ids become separate training samples.
    """
    logger = get_logger()

    trajectory = state["trajectory"]
    if len(trajectory) == 0:
        logger.warning(f"No trajectory steps for example {state['example_id']}. Skipping rollout.")
        return None

    has_error = state["error"] is not None

    # Group steps by trajectory_id, preserving order within groups
    groups: dict[str, list[dict]] = defaultdict(list)
    for step in trajectory:
        trajectory_id = step.get("trajectory_id", "main")
        groups[trajectory_id].append(step)

    # Interleave within each group
    rollouts: list[TrainingSample] = []
    for trajectory_id, steps in groups.items():
        rollout = _interleave_steps(steps, has_error)
        if rollout:
            rollouts.append(rollout)

    return rollouts if rollouts else None
=======

    return [interleaved_rollout]
>>>>>>> f731eb9d


def branch_rollout(state: vf.State) -> list[TrainingSample] | None:
    """Convert vf.State to separate training samples for each trajectory step."""
    logger = get_logger()

    rollouts = []
    trajectory = state["trajectory"]
    if len(trajectory) == 0:
        logger.warning(f"No trajectory steps for example {state['example_id']}. Skipping rollout.")
        return None

    has_error = state["error"] is not None
    for step in trajectory:
        tokens = step["tokens"]
        if has_error:
            completion_mask = [False] * len(tokens["completion_mask"])
        else:
            completion_mask = [bool(i) for i in tokens["completion_mask"]]
        rollout = TrainingSample(
            prompt_ids=deepcopy(tokens["prompt_ids"]),
            prompt_mask=[bool(i) for i in tokens["prompt_mask"]],
            completion_ids=deepcopy(tokens["completion_ids"]),
            completion_mask=completion_mask,
            completion_logprobs=deepcopy(tokens["completion_logprobs"]),
            advantage=None,
            teacher_logprobs=None,
        )
        rollouts.append(rollout)
    return rollouts


# Legacy alias for backward compatibility
interleave_rollout = grouped_interleave_rollout<|MERGE_RESOLUTION|>--- conflicted
+++ resolved
@@ -56,7 +56,6 @@
 
         prefix_tokens = tokens["prompt_ids"] + tokens["completion_ids"]
 
-<<<<<<< HEAD
     return rollout
 
 
@@ -90,10 +89,6 @@
             rollouts.append(rollout)
 
     return rollouts if rollouts else None
-=======
-
-    return [interleaved_rollout]
->>>>>>> f731eb9d
 
 
 def branch_rollout(state: vf.State) -> list[TrainingSample] | None:
