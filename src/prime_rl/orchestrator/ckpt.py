import shutil
import time
import shutil
from dataclasses import asdict, dataclass
from pathlib import Path

import torch

from prime_rl.orchestrator.buffer import Buffer
from prime_rl.orchestrator.config import CheckpointConfig
from prime_rl.utils.logger import get_logger
from prime_rl.utils.utils import get_ckpt_dir


@dataclass
class Progress:
    step: int = 0
    total_tokens: int = 0
    total_samples: int = 0
    total_problems: int = 0


class CheckpointManager:
    """Utility class to save and load orchestrator checkpoints to resume orchestrator."""

    def __init__(self, output_dir: Path, config: CheckpointConfig):
        self.config = config
        self.ckpt_dir = get_ckpt_dir(output_dir)
        self._logger = get_logger()
        self.ckpt_steps: list[int] = []

    def get_step_path(self, step: int) -> Path:
        return self.ckpt_dir / f"step_{step}"

    def get_ckpt_path(self, step: int) -> Path:
        return self.get_step_path(step) / "orchestrator"

    def _save_to_path(
        self,
        ckpt_path: Path,
        ckpt_step: int,
        progress: Progress,
        buffer: Buffer,
    ):
        self._logger.debug(f"Saving orchestrator checkpoint to {ckpt_path}")
        start_time = time.time()

        # Save progress
        with open(ckpt_path / "progress.pt", "wb") as f:
            torch.save({"progress": progress}, f)

        # Save buffer
        buffer.save(ckpt_path / "buffer")

        # Append to list of saved steps
        self.ckpt_steps.append(ckpt_step)

        self._logger.debug(f"Orchestrator checkpoint saved in {time.time() - start_time:.2f} seconds")

    def _load_from_path(self, ckpt_path: Path, progress: Progress, buffer: Buffer) -> None:
        """Loads a checkpoint from a given path in-place."""
        self._logger.debug(f"Loading checkpoint from {ckpt_path}")
        start_time = time.time()

        # Load progress
        with open(ckpt_path / "progress.pt", "rb") as f:
            state = torch.load(f, weights_only=False)

        # Set progress in-place
        for key, value in asdict(state["progress"]).items():
            setattr(progress, key, value)

        # Load buffer
        buffer.load(ckpt_path / "buffer")

        self._logger.debug(f"Orchestrator checkpoint loaded in {time.time() - start_time:.2f} seconds")

    def load(self, progress: Progress, buffer: Buffer, step: int) -> None:
        """Loads a checkpoint from a given path."""
        ckpt_path = self.get_ckpt_path(step)
        if not ckpt_path.exists():
            raise FileNotFoundError(f"Checkpoint not found at {ckpt_path}")
        self._load_from_path(ckpt_path, progress, buffer)

    def save(
        self,
        progress: Progress,
        buffer: Buffer,
        step: int,
    ) -> None:
        """Saves the full checkpoint state for a specified step."""
        ckpt_path = self.get_ckpt_path(step)
        ckpt_path.mkdir(parents=True, exist_ok=True)
        self._save_to_path(ckpt_path, step, progress, buffer)

    def maybe_clean(self) -> None:
        """Deletes past orchestrator checkpoints beyond the most recent `keep` steps. No-op if `keep` is None."""
        if self.config.keep is None:
            return

        # Get all the checkpoint steps to delete
        assert list(self.ckpt_steps) == sorted(self.ckpt_steps)
        ckpt_steps_to_keep = self.ckpt_steps[-self.config.keep :]
        ckpt_steps_to_delete = self.ckpt_steps[: -self.config.keep]
        for ckpt_step in ckpt_steps_to_delete:
            ckpt_path = self.get_ckpt_path(ckpt_step)
            if ckpt_path.exists():
                self._logger.debug(
                    f"Removing past orchestrator checkpoint for step {ckpt_step} ({ckpt_path}), because got checkpoints for {ckpt_steps_to_keep} ({len(self.ckpt_steps)} > {self.config.keep})"
                )
<<<<<<< HEAD

                assert ckpt_path.is_dir()
                shutil.rmtree(ckpt_path)
=======
                if ckpt_path.is_dir():
                    shutil.rmtree(ckpt_path)
                else:
                    ckpt_path.unlink(missing_ok=True)
>>>>>>> fc599218

        # Update checkpoint steps
        self.ckpt_steps = self.ckpt_steps[-self.config.keep :]


def setup_ckpt_manager(output_dir: Path, config: CheckpointConfig | None) -> CheckpointManager | None:
    if config is None:
        return None
    return CheckpointManager(output_dir, config)<|MERGE_RESOLUTION|>--- conflicted
+++ resolved
@@ -108,16 +108,11 @@
                 self._logger.debug(
                     f"Removing past orchestrator checkpoint for step {ckpt_step} ({ckpt_path}), because got checkpoints for {ckpt_steps_to_keep} ({len(self.ckpt_steps)} > {self.config.keep})"
                 )
-<<<<<<< HEAD
 
-                assert ckpt_path.is_dir()
-                shutil.rmtree(ckpt_path)
-=======
                 if ckpt_path.is_dir():
                     shutil.rmtree(ckpt_path)
                 else:
                     ckpt_path.unlink(missing_ok=True)
->>>>>>> fc599218
 
         # Update checkpoint steps
         self.ckpt_steps = self.ckpt_steps[-self.config.keep :]
