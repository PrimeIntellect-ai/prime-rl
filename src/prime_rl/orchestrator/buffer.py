--- conflicted
+++ resolved
@@ -101,11 +101,6 @@
 
         for problem_id, example_rollouts in rollouts_by_example.items():
             avg_reward = sum(rollout["reward"] for rollout in example_rollouts) / len(example_rollouts)
-<<<<<<< HEAD
-
-=======
-            
->>>>>>> bddb020a
             if self.config.easy_threshold is not None and avg_reward >= self.config.easy_threshold:
                 new_difficulty = "easy"
             elif self.config.hard_threshold is not None and avg_reward <= self.config.hard_threshold:
@@ -114,18 +109,11 @@
                 new_difficulty = "normal"
 
             self.metadata[problem_id]["difficulty"] = new_difficulty
-<<<<<<< HEAD
             self.num_sampled_rollouts_per_pool[new_difficulty] += 1
 
             if (self.config.filter_min_threshold is not None and avg_reward <= self.config.filter_min_threshold) or (
                 self.config.filter_max_threshold is not None and avg_reward >= self.config.filter_max_threshold
             ):
-=======
-            self.rollout_metrics[new_difficulty] += 1
-            
-            if ((self.config.filter_min_threshold is not None and avg_reward <= self.config.filter_min_threshold)
-                or (self.config.filter_max_threshold is not None and avg_reward >= self.config.filter_max_threshold)):
->>>>>>> bddb020a
                 continue
 
             self.rollout_buffer.extend(example_rollouts)
