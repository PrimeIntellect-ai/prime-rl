--- conflicted
+++ resolved
@@ -303,11 +303,7 @@
             examples=train_examples,
             temperature=config.sampling.temperature,
             seq_len=config.seq_len,
-<<<<<<< HEAD
-            pad_to_multiple_of=config.pad_to_multiple_of,
-=======
             step=progress.step,
->>>>>>> c68257f3
         )
         training_batch_sender.send(training_batch)
 
