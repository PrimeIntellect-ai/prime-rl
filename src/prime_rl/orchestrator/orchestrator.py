--- conflicted
+++ resolved
@@ -232,7 +232,6 @@
         problems_to_sample = problems_per_batch
         filtered = 0
 
-<<<<<<< HEAD
         async def areal_loop():
             nonlocal filtered
 
@@ -296,26 +295,8 @@
 
         async def default_loop():
             problems = buffer.sample_problems(problems_to_sample)
+            semaphore = asyncio.Semaphore(config.max_concurrent) if config.max_concurrent is not None else None
             generate_outputs = await generate_batch(
-=======
-            # Convert SamplingConfig to vLLM OAI sampling args
-            # https://docs.vllm.ai/en/latest/serving/openai_compatible_server.html#extra-parameters_2
-            sampling_args = dict(config.sampling)
-            sampling_args["top_p"] = 1.0
-            sampling_args["logprobs"] = True
-            sampling_args["extra_body"] = {
-                "return_tokens_as_token_ids": True,
-                "top_k": -1,
-                "min_p": 0.0,
-            }
-            sampling_args["extra_body"]["min_tokens"] = sampling_args.pop("min_tokens")
-            sampling_args["extra_body"]["repetition_penalty"] = sampling_args.pop("repetition_penalty")
-
-            # Generate completions + rewards with verifiers
-            generate_completions_start_time = time.time()
-            semaphore = asyncio.Semaphore(config.max_concurrent) if config.max_concurrent is not None else None
-            generate_outputs: GenerateOutputs = await generate_batch(
->>>>>>> ec4c4cce
                 clients=clients,
                 env=vf_env,
                 model_name=config.model.name,
