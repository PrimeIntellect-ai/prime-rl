import asyncio
import time
from loguru import logger

# Import environment before any other imports
# ruff: noqa: I001,F401
from prime_rl.orchestrator import envs
from prime_rl.orchestrator.utils import get_train_sampling_args, monkey_patch_chat_completion_logprobs

# This monkey patch is necessary to avoid heavy CPU overhead from constructing the OAI ChatCompletion Pydantic model with logprobs
monkey_patch_chat_completion_logprobs()

import lovely_tensors as lt
import torch
from verifiers import load_environment, EnvGroup
from verifiers.types import GenerateOutputs, ProcessedOutputs
from transformers import AutoTokenizer

from prime_rl.orchestrator.ckpt import Progress, setup_ckpt_manager
from prime_rl.eval.utils import run_evals
from prime_rl.utils.vf import generate_batch
from prime_rl.utils.client import (
    check_has_model,
    check_health,
    reload_weights,
    setup_admin_clients,
    setup_clients,
    setup_evals_client,
    update_weights,
)
from prime_rl.orchestrator.config import OrchestratorConfig
from prime_rl.orchestrator.buffer import setup_buffer, make_rollouts, Rollout
from prime_rl.orchestrator.batch import prepare_batch
from prime_rl.utils.logger import setup_logger
from prime_rl.orchestrator.advantage import compute_advantages
from prime_rl.orchestrator.utils import (
    monkey_patch_chat_completion_logprobs,
    print_benchmark,
    parse_is_truncated_completions,
)
from prime_rl.utils.monitor import setup_monitor
from prime_rl.utils.pydantic_config import parse_argv
from prime_rl.utils.utils import (
    clean_exit,
    format_num,
    get_rollout_dir,
    get_step_path,
    get_weights_dir,
    to_col_format,
    wait_for_path,
)
import numpy as np


@clean_exit
@logger.catch(reraise=True)
async def orchestrate(config: OrchestratorConfig):
    # Initialize the logger
    logger = setup_logger(
        config.log.level, log_file=config.output_dir / "logs" / "orchestrator.log" if config.log.file else None
    )
    logger.info("Starting orchestrator")

    # Print warning if running in benchmark mode
    if config.bench:
        logger.warning(
            f"Running in benchmark mode (max_steps={config.max_steps}, async_level={format_num(config.async_level, precision=0)})"
        )

    # Setup client
    assert config.client.server_type == "vllm", "Orchestrator only supports vLLM server type."
    logger.info(
        f"Initializing clients (base_url={config.client.base_url}, api_key_var={config.client.api_key_var}, server_type={config.client.server_type})"
    )
    clients = setup_clients(config.client)
    admin_clients = setup_admin_clients(config.client)
    evals_client = setup_evals_client()

    # Load tokenizer
    logger.info(f"Initializing tokenizer for {config.model.name}")
    tokenizer = AutoTokenizer.from_pretrained(config.model.name, trust_remote_code=config.model.trust_remote_code)

    # Setup monitor
    logger.info(f"Initializing monitor ({config.wandb})")
    monitor = setup_monitor(
        config.wandb,
        output_dir=config.output_dir,
        tokenizer=tokenizer,
        run_config=config,
    )

    # Load environment and extract dataset
<<<<<<< HEAD
    logger.info(f"Loading environment {config.environment.id} with args {config.environment.args}")
    env = load_environment(config.environment.id, **config.environment.args)
    dataset = env.get_dataset(config.environment.num_examples, seed=config.environment.seed)
    val_dataset = env.get_eval_dataset(config.val.num_examples, seed=config.environment.seed) if config.val else None
=======
    logger.info(
        f"Loading {len(config.env)} training environment(s) ({' '.join(env.name or env.id for env in config.env)})"
    )
    env = EnvGroup(
        envs=[load_environment(env.id, **env.args) for env in config.env],
        env_names=[env.name or env.id for env in config.env],
    )
    dataset = env.get_dataset(seed=config.seed)
>>>>>>> a10072d9

    # Setup buffer
    logger.info(f"Setting up buffer ({config.buffer})")
    buffer = setup_buffer(dataset, config.buffer)

    # Check health of the client
    logger.info("Waiting for inference pool to be ready")
    await check_health(admin_clients)
    await check_has_model(clients, config.model.name)
    logger.success("Inference pool ready")

    # Get checkpoint manager
    logger.info(f"Initializing checkpoint manager ({config.ckpt})")
    ckpt_manager = setup_ckpt_manager(config.output_dir, config.ckpt)

    # Reset weights to base model if starting from scratch
    progress = Progress()
    ckpt_step = 0
    if config.ckpt and ckpt_manager and config.ckpt.resume_step:
        logger.info(f"Resuming training from checkpoint step `{config.ckpt.resume_step}`")
        ckpt_manager.load(progress, buffer, step=config.ckpt.resume_step)
        ckpt_step = max(progress.step - config.async_level, 0)
        await update_weights(admin_clients, get_step_path(get_weights_dir(config.output_dir), ckpt_step))
    else:
        logger.info("Training from scratch. Resetting weights to base model")
        await reload_weights(admin_clients)

    # Iterate over dataset in batches
    max_steps = config.max_steps or int(1e9)
    logger.info(f"Starting orchestrator loop ({max_steps=}")
    ckpt_step = 0
    last_eval_step = -1
    is_first_step = True
    semaphore = asyncio.Semaphore(config.max_concurrent) if config.max_concurrent is not None else None

    while True:
        # Save checkpoint (if we are at an interval step and not at the first or last step)
        is_last_step = config.max_steps is not None and progress.step == config.max_steps - 1
        save_ckpt_time = 0
        if (
            ckpt_manager is not None
            and (config.ckpt and config.ckpt.interval)
            and not (is_first_step or is_last_step)
            and progress.step % config.ckpt.interval == 0
        ):
            logger.info(f"Saving checkpoint at step {progress.step}")
            save_ckpt_start_time = time.time()
            ckpt_manager.save(progress, buffer, step=progress.step)
            save_ckpt_time = time.time() - save_ckpt_start_time

            # Maybe clean up old orchestrator checkpoints
            ckpt_manager.maybe_clean()

        # Break if we have reached the maximum number of steps
        if config.max_steps and progress.step >= config.max_steps:
            break

        logger.info(f"Starting orchestrator step {progress.step} ({ckpt_step=})")
        step_start_time = time.time()

        # Optionally, wait for the next checkpoint to be available
        wait_for_weight_ckpt_time, update_weights_time = 0, 0
        if progress.step - ckpt_step > config.async_level:
            logger.debug(
                f"Hit async barrier because step {progress.step} is {progress.step - ckpt_step} (>{config.async_level}) steps ahead of checkpoint step {ckpt_step}."
            )

            # Wait for the checkpoint to be available
            ckpt_step = progress.step - config.async_level
            logger.info(f"Waiting for weight checkpoint {ckpt_step}")
            wait_for_weight_ckpt_start_time = time.time()
            await wait_for_path(get_step_path(get_weights_dir(config.output_dir), ckpt_step) / "STABLE")
            wait_for_weight_ckpt_time = time.time() - wait_for_weight_ckpt_start_time
            logger.debug(f"Waited {wait_for_weight_ckpt_time:.2f}s for weight checkpoint")

            # Update the weights
            logger.info(f"Updating weights to weight checkpoint {ckpt_step}")
            update_weights_start_time = time.time()
            await update_weights(admin_clients, get_step_path(get_weights_dir(config.output_dir), ckpt_step))
            update_weights_time = time.time() - update_weights_start_time
            logger.debug(f"Updated weights in {update_weights_time:.2f}s")

        # Optionally, run online evals at the specified interval
        if (
            config.eval
            and ckpt_step % config.eval.interval == 0
            and ckpt_step > last_eval_step
            and ((ckpt_step == 0 and config.eval.eval_base_model) or ckpt_step > 0)
        ):
            last_eval_step = ckpt_step
            logger.info(f"Running evals for checkpoint step {ckpt_step}")
<<<<<<< HEAD
            run_eval_task = asyncio.create_task(
                run_evals(
                    clients=clients,
                    eval_config=config.eval,
                    model_config=config.model,
                    sampling_config=config.eval.sampling,
                    client_config=config.client,
                    evals_client=evals_client,
                    output_dir=config.output_dir,
                    ckpt_step=ckpt_step,
                    step=progress.step,
                )
            )
        else:
            run_eval_task = asyncio.create_task(asyncio.sleep(0))  # Dummy task

        # Get training sampling args
        sampling_args = get_train_sampling_args(config.sampling)

        if val_dataset and config.val and ckpt_step % config.val.interval == 0:
            logger.info(f"Running validation for checkpoint step {ckpt_step}")
            run_val_task = asyncio.create_task(
                generate_batch(
                    clients=clients,
                    env=env,
                    model_name=config.model.name,
                    problems=val_dataset.to_list(),
                    rollouts_per_example=config.val.rollouts_per_example,
                    sampling_args=sampling_args,
                    semaphore=semaphore,
                )
=======
            eval_start_time = time.time()
            await run_evals(
                clients=clients,
                eval_config=config.eval,
                model_config=config.model,
                sampling_config=config.eval.sampling,
                client_config=config.client,
                evals_client=evals_client,
                output_dir=config.output_dir,
                ckpt_step=ckpt_step,
                step=progress.step,
                semaphore=semaphore,
>>>>>>> a10072d9
            )
        else:
            run_val_task = asyncio.create_task(asyncio.sleep(0))  # Dummy task

        accepted_rollouts: list[Rollout] = []
        problem_requests, completion_requests, calls_to_generate = 0, 0, 0
        problems_per_batch = config.batch_size // config.rollouts_per_example
        problems_to_sample = problems_per_batch
        while True:
            # Get the batch
            problems = buffer.sample_problems(problems_to_sample)

            # Generate completions + rewards with verifiers
            generate_completions_start_time = time.time()
            generate_outputs: GenerateOutputs = await generate_batch(
                clients=clients,
                env=env,
                model_name=config.model.name,
                problems=problems,
                rollouts_per_example=config.rollouts_per_example,
                sampling_args=sampling_args,
                semaphore=semaphore,
            )
            generate_completions_time = time.time() - generate_completions_start_time
            problem_requests += problems_to_sample
            completion_requests += problems_to_sample * config.rollouts_per_example
            calls_to_generate += 1

            processed_outputs: ProcessedOutputs = env.process_env_results_vllm(
                prompts=generate_outputs.prompt,
                completions=generate_outputs.completion,
                states=generate_outputs.state,
                rewards=generate_outputs.reward,
                processing_class=tokenizer,
                max_seq_len=config.seq_len,
                mask_env_responses=config.mask_env_responses,
                zero_truncated_completions=config.zero_truncated_completions,
                mask_truncated_completions=config.mask_truncated_completions,
            )

            # Extract individual reward function metrics from generate_outputs
            individual_reward_outputs = {}
            logger.debug(f"Found {len(generate_outputs.metrics)} individual reward functions")
            for func_name, func_rewards in generate_outputs.metrics.items():
                individual_reward_outputs[func_name] = torch.tensor(func_rewards)
                logger.debug(f"Collected {len(func_rewards)} rewards for {func_name}")

            # Compute advantages
            advantages = compute_advantages(
                rewards=processed_outputs.rewards,
                completion_lengths=list(map(len, processed_outputs.completion_ids)),
                samples_per_problem=config.rollouts_per_example,
                advantage_config=config.advantage,
            )

            # Parse whether the completions were truncated
            responses = [state["responses"] for state in generate_outputs.state]
            is_truncated = parse_is_truncated_completions(responses=responses)

            # Update pool
            rollouts = make_rollouts(
                problem_ids=[problem["id"] for problem in problems for _ in range(config.rollouts_per_example)],
                prompt_tokens=processed_outputs.prompt_ids,
                prompt_masks=processed_outputs.prompt_mask,
                completion_tokens=processed_outputs.completion_ids,
                completion_masks=processed_outputs.completion_mask,
                completion_logprobs=processed_outputs.completion_logprobs,
                is_truncated=is_truncated,
                rewards=processed_outputs.rewards,
                advantages=advantages,
            )
            buffer.update(rollouts)
            accepted_rollouts.extend(buffer.sample_rollouts(problems_to_sample))

            # Break if we have enough rollouts to fill the batch
            if len(accepted_rollouts) >= config.batch_size:
                accepted_rollouts = accepted_rollouts[: config.batch_size]
                break

            # On next iteration, sample the remaining problems to fill the batch
            problems_sampled = len(accepted_rollouts) // config.rollouts_per_example
            problems_to_sample = problems_per_batch - problems_sampled

        # Process validation results
        await run_val_task
        val_outputs = run_val_task.result()
        val_rewards = torch.tensor(val_outputs.reward).float() if val_outputs is not None else None

        # Process evaluation results
        await run_eval_task
        run_eval_task.result()

        # Process training results
        rewards = (
            torch.tensor([rollout.reward for rollout in accepted_rollouts])
            .reshape(-1, config.rollouts_per_example)
            .float()
        )
        advantages = (
            torch.tensor([rollout.advantage for rollout in accepted_rollouts])
            .reshape(-1, config.rollouts_per_example)
            .float()
        )
        is_truncated = (
            torch.tensor([rollout.is_truncated for rollout in accepted_rollouts])
            .reshape(-1, config.rollouts_per_example)
            .float()
        )
        assert (
            rewards.shape == advantages.shape == is_truncated.shape == (problems_per_batch, config.rollouts_per_example)
        )
        assert rewards.numel() == advantages.numel() == is_truncated.numel() == config.batch_size
        prompt_tokens = [rollout.prompt_tokens for rollout in accepted_rollouts]
        completion_tokens = [rollout.completion_tokens for rollout in accepted_rollouts]
        prompt_lens = torch.tensor([len(p) for p in prompt_tokens]).float().reshape(-1, config.rollouts_per_example)
        completion_lens = (
            torch.tensor([len(c) for c in completion_tokens]).float().reshape(-1, config.rollouts_per_example)
        )
        seq_lens = prompt_lens + completion_lens
        assert (
            seq_lens.shape
            == prompt_lens.shape
            == completion_lens.shape
            == (problems_per_batch, config.rollouts_per_example)
        )
        assert seq_lens.numel() == prompt_lens.numel() == completion_lens.numel() == config.batch_size
        assert is_truncated.shape == (problems_per_batch, config.rollouts_per_example)
        assert is_truncated.numel() == config.batch_size

        logger.debug(f"Got rewards: {lt.lovely(rewards)}")
        logger.debug(f"Got advantages: {lt.lovely(advantages)}")

        # Compute progress metrics and throughput
        num_tokens = int(seq_lens.sum().item())
        progress.total_tokens += num_tokens
        progress.total_samples += config.batch_size
        progress.total_problems += config.batch_size // config.rollouts_per_example
        throughput = num_tokens / (generate_completions_time)

        # Compute solve all and none tensors
        solve_all = rewards.sum(-1).eq(config.rollouts_per_example).float().mean().item()
        solve_none = rewards.sum(-1).eq(0).float().mean().item()
        effective_batch_size = 1 - solve_none - solve_all

        # Write serialized batch to disk for trainer workers to consume
        all_data_ranks_batches = prepare_batch(
            rollouts=rollouts,
            temperature=config.sampling.temperature,
            tokenizer=tokenizer,
            num_train_workers=config.num_train_workers,
            seq_len=config.seq_len,
        )

        step_path = get_rollout_dir(config.output_dir) / f"step_{progress.step}"
        step_path.mkdir(parents=True, exist_ok=True)
        for i, batches in enumerate(all_data_ranks_batches):
            batch_path = step_path / f"rank_{i}.pt"
            tmp_path = batch_path.with_suffix(".tmp")
            logger.debug(f"Saving rollouts for step {progress.step} for rank {i} to {batch_path}")
            torch.save(batches, tmp_path)
            tmp_path.rename(batch_path)

        # Log step metrics
        step_time = time.time() - step_start_time
        step_message = f"Step {progress.step} | Ckpt Step: {ckpt_step} | Time: {step_time:.2f}s | Reward: {rewards.mean().item():.4f} | Val. Reward: {f'{val_rewards.mean().item():.4f}' if val_rewards is not None else 'N/A'} | Throughput: {throughput:.1f} tokens/s | Seq. Length: {seq_lens.mean().item():.1f} tokens/sample"
        logger.success(step_message)

        # Log progress metrics to monitor
        progress_metrics = {
            "progress/tokens": num_tokens,
            "progress/samples": config.batch_size,
            "progress/problems": config.batch_size // config.rollouts_per_example,
            "progress/total_tokens": progress.total_tokens,
            "progress/total_samples": progress.total_samples,
            "progress/total_problems": progress.total_problems,
            "progress/ckpt_step": ckpt_step,  # Shared W&B axis
            "step": progress.step,
        }
        monitor.log(progress_metrics)

        # Log sequence lengths to monitor (first reduce over group dimension, then over problem dimension)
        seq_len_metrics = {
            "seq_len/mean": seq_lens.mean(-1).mean().item(),
            "seq_len/max": seq_lens.mean(-1).max().item(),
            "seq_len/min": seq_lens.mean(-1).min().item(),
            "step": progress.step,
        }
        monitor.log(seq_len_metrics)

        prompt_len_metrics = {
            "prompt_len/mean": prompt_lens.mean(-1).mean().item(),
            "prompt_len/max": prompt_lens.mean(-1).max().item(),
            "prompt_len/min": prompt_lens.mean(-1).min().item(),
            "step": progress.step,
        }
        monitor.log(prompt_len_metrics)

        completion_len_metrics = {
            "completion_len/mean": completion_lens.mean(-1).mean().item(),
            "completion_len/max": completion_lens.mean(-1).max().item(),
            "completion_len/min": completion_lens.mean(-1).min().item(),
            "step": progress.step,
        }
        monitor.log(completion_len_metrics)

        truncated_metrics = {
            "is_truncated/mean": is_truncated.mean(-1).mean().item(),
            "is_truncated/max": is_truncated.mean(-1).max().item(),
            "is_truncated/min": is_truncated.mean(-1).min().item(),
            "step": progress.step,
        }
        monitor.log(truncated_metrics)

        # Log performance metrics to monitor
        perf_metrics = {
            "perf/throughput": throughput,
            "perf/problem_requests": problem_requests,
            "perf/completion_requests": completion_requests,
            "perf/calls_to_generate": calls_to_generate,
            "step": progress.step,
        }
        monitor.log(perf_metrics)

        # Log reward metrics to monitor (composite + individual)
        reward_metrics = {
            "reward/train": rewards.mean().item(),
            "step": progress.step,
        }
        if val_rewards is not None:
            reward_metrics["reward/val"] = val_rewards.mean().item()

        # Add individual reward function metrics
        for func_name, func_rewards in individual_reward_outputs.items():
            reward_metrics[f"reward/{func_name}/mean"] = func_rewards.mean().item()

        monitor.log(reward_metrics)

        # Log rewards metrics to monitor
        solve_metrics = {
            "batch/solve_none": solve_none,
            "batch/solve_all": solve_all,
            "batch/effective_batch_size": effective_batch_size,
            "step": progress.step,
        }
        monitor.log(solve_metrics)

        # Log time metrics to monitor
        time_metrics = {
            "time/step": step_time,
            "time/wait_for_weight_ckpt": wait_for_weight_ckpt_time,
            "time/generate_completions": generate_completions_time,
            "time/update_weights": update_weights_time,
            "time/save_ckpt": save_ckpt_time,
            "step": progress.step,
        }
        monitor.log(time_metrics)

        # Log samples and distributions to W&B table if enabled
        monitor.log_samples(
            input_tokens=prompt_tokens,
            output_tokens=completion_tokens,
            rewards=rewards.flatten().tolist(),
            advantages=advantages.flatten().tolist(),
            rollouts_per_problem=config.rollouts_per_example,
            step=progress.step,
        )

        distributions = {
            "rewards": rewards.flatten().tolist(),
            "advantages": advantages.flatten().tolist(),
            "problem_rewards": rewards.mean(-1).tolist(),
            "problem_advantages": advantages.mean(-1).tolist(),
        }

        for func_name, func_rewards in individual_reward_outputs.items():
            distributions[f"{func_name}_rewards"] = func_rewards.tolist()

        monitor.log_distributions(distributions=distributions, step=progress.step)

        # Increment progress
        progress.step += 1
        is_first_step = False

    if config.eval:
        logger.info("Running final evals")
        await run_evals(
            clients=clients,
            eval_config=config.eval,
            model_config=config.model,
            sampling_config=config.eval.sampling,
            client_config=config.client,
            evals_client=evals_client,
            output_dir=config.output_dir,
            ckpt_step=ckpt_step,
            step=progress.step,
        )

    # Log final (immutable) samples and distributions to W&B table
    monitor.log_final_samples()
    monitor.log_final_distributions()
    monitor.save_final_summary()

    # Write final checkpoint
    if ckpt_manager is not None:
        logger.info("Writing final checkpoint")
        ckpt_manager.save(progress, buffer, step=progress.step)

    logger.success("Orchestrator finished.")

    # Optionally, print benchmark table
    if config.bench:
        print_benchmark(to_col_format(monitor.history))


def main():
    """Main entry-point for orchestrator. Run using `uv run orchestrator`"""

    asyncio.run(orchestrate(parse_argv(OrchestratorConfig)))


if __name__ == "__main__":
    main()<|MERGE_RESOLUTION|>--- conflicted
+++ resolved
@@ -90,12 +90,6 @@
     )
 
     # Load environment and extract dataset
-<<<<<<< HEAD
-    logger.info(f"Loading environment {config.environment.id} with args {config.environment.args}")
-    env = load_environment(config.environment.id, **config.environment.args)
-    dataset = env.get_dataset(config.environment.num_examples, seed=config.environment.seed)
-    val_dataset = env.get_eval_dataset(config.val.num_examples, seed=config.environment.seed) if config.val else None
-=======
     logger.info(
         f"Loading {len(config.env)} training environment(s) ({' '.join(env.name or env.id for env in config.env)})"
     )
@@ -104,7 +98,7 @@
         env_names=[env.name or env.id for env in config.env],
     )
     dataset = env.get_dataset(seed=config.seed)
->>>>>>> a10072d9
+    val_dataset = env.get_eval_dataset(config.val.num_examples, seed=config.seed) if config.val else None
 
     # Setup buffer
     logger.info(f"Setting up buffer ({config.buffer})")
@@ -196,7 +190,6 @@
         ):
             last_eval_step = ckpt_step
             logger.info(f"Running evals for checkpoint step {ckpt_step}")
-<<<<<<< HEAD
             run_eval_task = asyncio.create_task(
                 run_evals(
                     clients=clients,
@@ -208,6 +201,7 @@
                     output_dir=config.output_dir,
                     ckpt_step=ckpt_step,
                     step=progress.step,
+                    semaphore=semaphore,
                 )
             )
         else:
@@ -228,20 +222,6 @@
                     sampling_args=sampling_args,
                     semaphore=semaphore,
                 )
-=======
-            eval_start_time = time.time()
-            await run_evals(
-                clients=clients,
-                eval_config=config.eval,
-                model_config=config.model,
-                sampling_config=config.eval.sampling,
-                client_config=config.client,
-                evals_client=evals_client,
-                output_dir=config.output_dir,
-                ckpt_step=ckpt_step,
-                step=progress.step,
-                semaphore=semaphore,
->>>>>>> a10072d9
             )
         else:
             run_val_task = asyncio.create_task(asyncio.sleep(0))  # Dummy task
