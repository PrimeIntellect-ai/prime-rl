--- conflicted
+++ resolved
@@ -149,17 +149,13 @@
         ckpt_manager.load(progress, buffer, step=config.ckpt.resume_step)
         logger.info(f"Resuming training from checkpoint step {config.ckpt.resume_step}")
         scheduler.ckpt_step = progress.step  # Always resume from the latest checkpoint
-<<<<<<< HEAD
         await update_weights(
             admin_clients,
-            get_step_path(get_weights_dir(config.output_dir), scheduler.ckpt_step),
+            get_step_path(get_broadcast_dir(config.output_dir), scheduler.ckpt_step),
             lora_name=config.lora_name,
         )
         if config.lora_name is not None:
             scheduler.model_name = config.lora_name
-=======
-        await update_weights(admin_clients, get_step_path(get_broadcast_dir(config.output_dir), scheduler.ckpt_step))
->>>>>>> 6edca61a
     else:
         logger.info("Training from scratch. Resetting weights to base model")
         if config.lora_name is None:
