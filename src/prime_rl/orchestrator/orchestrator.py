import asyncio
import time
from loguru import logger

# Import environment before any other imports
# ruff: noqa: I001,F401
from prime_rl.orchestrator import envs

import lovely_tensors as lt
import torch
from verifiers import load_environment
from verifiers.types import GenerateOutputs, ProcessedOutputs
from transformers import AutoTokenizer

from prime_rl.orchestrator.ckpt import RLProgress as Progress, setup_ckpt_manager
from prime_rl.eval.utils import run_eval
from prime_rl.orchestrator.client import (
    check_has_model,
    check_health,
    reload_weights,
    update_weights,
    setup_client,
)
from prime_rl.orchestrator.config import OrchestratorConfig
from prime_rl.orchestrator.buffer import setup_buffer, make_rollouts, Rollout, load_buffer
from prime_rl.orchestrator.batch import prepare_batch
from prime_rl.orchestrator.logger import setup_logger
from prime_rl.orchestrator.advantage import compute_advantages
from prime_rl.orchestrator.utils import (
    wait_for_weight_checkpoint,
    print_benchmark,
    parse_truncated_completions,
    process_rewards,
)
from prime_rl.utils.monitor import setup_monitor
from prime_rl.utils.pydantic_config import parse_argv
from prime_rl.utils.utils import (
    clean_exit,
    format_num,
    get_rollout_dir,
    get_weights_dir,
    to_col_format,
)
import numpy as np


@clean_exit
@logger.catch(reraise=True)
async def orchestrate(config: OrchestratorConfig):
    # Initialize the logger
    logger = setup_logger(config.log)
    logger.info("Starting orchestrator")

    # Print warning if running in benchmark mode
    if config.bench:
        logger.warning(
            f"Running in benchmark mode (max_steps={config.max_steps}, async_level={format_num(config.async_level, precision=0)})"
        )

    # Setup client
    logger.info(f"Initializing OpenAI client ({config.client.host}:{config.client.port})")
    client = setup_client(config.client)

    # Load tokenizer
    logger.info(f"Initializing tokenizer for {config.model.name}")
    tokenizer = AutoTokenizer.from_pretrained(config.model.name, trust_remote_code=config.model.trust_remote_code)

    # Setup monitor
    logger.info(f"Initializing monitor ({config.monitor})")
    monitor = setup_monitor(
        config.monitor,
        output_dir=config.output_dir,
        tokenizer=tokenizer,
        run_config=config,
    )

    # Check health of the client
    logger.info("Waiting for inference pool to be ready")
    await check_health(client)
    await check_has_model(client, config.model.name)
    logger.success("Inference pool ready")

    # Get checkpoint manager
    logger.info(f"Initializing checkpoint manager ({config.ckpt})")
    ckpt_manager = setup_ckpt_manager(config.output_dir, config.ckpt)

    logger.info(f"Loading environment {config.environment.id} with args {config.environment.args}")
    vf_env = load_environment(config.environment.id, **config.environment.args)
    dataset = vf_env.get_dataset(seed=config.seed)

    # Reset weights to base model if starting from scratch
    progress = Progress()
    ckpt_step = 0
    if config.ckpt and ckpt_manager and config.ckpt.resume_step:
        logger.info(f"Resuming training from checkpoint step `{config.ckpt.resume_step}`")
        ckpt_manager.load(progress, step=config.ckpt.resume_step)
        ckpt_step = max(progress.step - config.async_level, 0)
<<<<<<< HEAD
        await update_weights(client, get_weights_dir(config.outputs_dir), ckpt_step)
        
        # Load buffer from checkpoint
        if config.ckpt.resume_buffer_from_checkpoint:
            logger.info("Resuming buffer from checkpoint")
            buffer_path = ckpt_manager.get_ckpt_path(config.ckpt.resume_step) / "buffer"
            buffer = load_buffer(str(buffer_path), config.buffer)
        else:
            logger.info("Initializing buffer from scratch")
            buffer = setup_buffer(dataset, config.buffer)
=======
        await update_weights(client, get_weights_dir(config.output_dir), ckpt_step)
>>>>>>> 9fe9f2e2
    else:
        logger.info("Training from scratch. Resetting weights to base model")
        await reload_weights(client)
        
        # Setup buffer for fresh training
        logger.info(f"Setting up buffer ({config.buffer})")
        buffer = setup_buffer(dataset, config.buffer)

    # Iterate over dataset in batches
    max_steps = config.max_steps or int(1e9)
    logger.info(f"Starting orchestrator loop ({max_steps=}")
    ckpt_step = 0
    last_eval_step = -1
    is_first_step = True
    while True:
        # Save checkpoint (if we are at an interval step and not at the first or last step)
        is_last_step = config.max_steps is not None and progress.step == config.max_steps - 1
        save_ckpt_time = 0
        if (
            ckpt_manager is not None
            and (config.ckpt and config.ckpt.interval)
            and not (is_first_step or is_last_step)
            and progress.step % config.ckpt.interval == 0
        ):
            logger.info(f"Saving checkpoint at step {progress.step}")
            save_ckpt_start_time = time.time()
            
            ckpt_manager.save(progress, step=progress.step, buffer=buffer)
            save_ckpt_time = time.time() - save_ckpt_start_time

            # Maybe clean up old orchestrator checkpoints
            ckpt_manager.maybe_clean()

        # Break if we have reached the maximum number of steps
        if config.max_steps and progress.step >= config.max_steps:
            break

        logger.info(f"Starting orchestrator step {progress.step} ({ckpt_step=})")
        step_start_time = time.time()

        # Optionally, wait for the next checkpoint to be available
        wait_for_weight_ckpt_time, update_weights_time = 0, 0
        if progress.step - ckpt_step > config.async_level:
            logger.debug(
                f"Hit async barrier because step {progress.step} is {progress.step - ckpt_step} (>{config.async_level}) steps ahead of checkpoint step {ckpt_step}."
            )

            # Wait for the checkpoint to be available
            ckpt_step = progress.step - config.async_level
            logger.info(f"Waiting for weight checkpoint {ckpt_step}")
            wait_for_weight_ckpt_start_time = time.time()
            wait_for_weight_checkpoint(get_weights_dir(config.output_dir), ckpt_step)
            wait_for_weight_ckpt_time = time.time() - wait_for_weight_ckpt_start_time
            logger.debug(f"Waited {wait_for_weight_ckpt_time:.2f}s for weight checkpoint")

            # Update the weights
            logger.info(f"Updating weights to weight checkpoint {ckpt_step}")
            update_weights_start_time = time.time()
            await update_weights(client, get_weights_dir(config.output_dir), ckpt_step)
            update_weights_time = time.time() - update_weights_start_time
            logger.debug(f"Updated weights in {update_weights_time:.2f}s")

        # Optionally, run online evals at the specified interval
        eval_time = 0
        if (
            config.eval
            and config.eval.interval
            and ckpt_step % config.eval.interval == 0
            and ckpt_step > last_eval_step
            and ((ckpt_step == 0 and config.eval.eval_base_model) or ckpt_step > 0)
        ):
            last_eval_step = ckpt_step
            logger.info(f"Running evals for checkpoint step {ckpt_step}")
            eval_start_time = time.time()
            await asyncio.gather(
                *[
                    run_eval(
                        client=client,
                        eval_id=eval_id,
                        env_args=config.eval.environment_args.get(eval_id, {}),
                        model_config=config.model,
                        sampling_config=config.eval.sampling,
                        num_examples=num_examples,
                        rollouts_per_example=rollouts_per_example,
                        ckpt_step=ckpt_step,
                        output_dir=config.output_dir,
                        save=config.eval.save,
                        step=progress.step,
                    )
                    for eval_id, num_examples, rollouts_per_example in zip(
                        config.eval.environment_ids,
                        config.eval.num_examples,
                        config.eval.rollouts_per_example,
                    )
                ]
            )
            eval_time = time.time() - eval_start_time
            logger.info(f"Evaluated in {eval_time:.2f}s")

        accepted_rollouts: list[Rollout] = []
        problem_requests, completion_requests, calls_to_generate = 0, 0, 0
        problems_per_batch = config.batch_size // config.rollouts_per_example
        problems_to_sample = problems_per_batch
        while True:
            # Get the batch
            problem_ids, problems = buffer.sample_problems(problems_to_sample)

            # Duplicate problems `rollouts_per_example` times
            problem_ids = [problem_id for problem_id in problem_ids for _ in range(config.rollouts_per_example)]
            problems = [problem for problem in problems for _ in range(config.rollouts_per_example)]

            # Prepare inputs for verifiers generation
            # TODO: Can we use `prime_rl.utils.utils.to_col_format` here?
            inputs = {
                "prompt": [problem["prompt"] for problem in problems],
                "info": [problem.get("info", {}) for problem in problems],
                "task": [problem["task"] for problem in problems],
                "answer": [problem.get("answer", "") for problem in problems],
            }

            # Convert SamplingConfig to vLLM OAI sampling args
            # https://docs.vllm.ai/en/latest/serving/openai_compatible_server.html#extra-parameters_2
            sampling_args = dict(config.sampling)
            sampling_args["top_p"] = 1.0
            sampling_args["logprobs"] = True
            sampling_args["extra_body"] = {
                "return_tokens_as_token_ids": True,
                "top_k": -1,
                "min_p": 0.0,
            }
            sampling_args["extra_body"]["min_tokens"] = sampling_args.pop("min_tokens")

            # Generate completions + rewards with verifiers
            logger.info(f"Sending {len(problems)} requests to environments")
            generate_completions_start_time = time.time()
            generate_outputs: GenerateOutputs = await vf_env.a_generate(
                inputs=inputs,
                client=client,
                model=config.model.name,
                sampling_args=sampling_args,
            )
            generate_completions_time = time.time() - generate_completions_start_time
            problem_requests += problems_to_sample
            completion_requests += problems_to_sample * config.rollouts_per_example
            calls_to_generate += 1

            processed_outputs: ProcessedOutputs = vf_env.process_env_results_vllm(
                prompts=generate_outputs.prompt,
                completions=generate_outputs.completion,
                states=generate_outputs.state,
                rewards=generate_outputs.reward,
                processing_class=tokenizer,
                max_seq_len=config.seq_len,
                mask_env_responses=config.mask_env_responses,
                zero_truncated_completions=config.zero_truncated_completions,
                mask_truncated_completions=config.mask_truncated_completions,
            )

            rewards = process_rewards(
                rewards=processed_outputs.rewards,
                completion_lengths=list(map(len, processed_outputs.completion_ids)),
                rollouts_per_prompt=config.rollouts_per_example,
                length_bonus=config.length_bonus,
            )
            # Compute advantages
            advantages = compute_advantages(
                rewards=rewards,
                completion_lengths=list(map(len, processed_outputs.completion_ids)),
                samples_per_problem=config.rollouts_per_example,
                advantage_type=config.advantage_type,
            )

            # Parse whether the completions were truncated
            is_truncated = parse_truncated_completions(states=generate_outputs.state)

            # Update pool
            rollouts = make_rollouts(
                problem_ids=problem_ids,
                prompt_tokens=processed_outputs.prompt_ids,
                prompt_masks=processed_outputs.prompt_mask,
                completion_tokens=processed_outputs.completion_ids,
                completion_masks=processed_outputs.completion_mask,
                completion_logprobs=processed_outputs.completion_logprobs,
                is_truncated=is_truncated,
                rewards=processed_outputs.rewards,
                advantages=advantages,
            )
            buffer.update(rollouts)
            accepted_rollouts.extend(buffer.sample_rollouts(problems_to_sample))

            # Break if we have enough rollouts to fill the batch
            if len(accepted_rollouts) >= config.batch_size:
                accepted_rollouts = accepted_rollouts[: config.batch_size]
                break

            # On next iteration, sample the remaining problems to fill the batch
            problems_sampled = len(accepted_rollouts) // config.rollouts_per_example
            problems_to_sample = problems_per_batch - problems_sampled

        # Unpack accepted rollouts
        rewards = (
            torch.tensor([rollout.reward for rollout in accepted_rollouts])
            .reshape(-1, config.rollouts_per_example)
            .float()
        )
        advantages = (
            torch.tensor([rollout.advantage for rollout in accepted_rollouts])
            .reshape(-1, config.rollouts_per_example)
            .float()
        )
        is_truncated = (
            torch.tensor([rollout.is_truncated for rollout in accepted_rollouts])
            .reshape(-1, config.rollouts_per_example)
            .float()
        )
        assert (
            rewards.shape == advantages.shape == is_truncated.shape == (problems_per_batch, config.rollouts_per_example)
        )
        assert rewards.numel() == advantages.numel() == is_truncated.numel() == config.batch_size
        prompt_tokens = [rollout.prompt_tokens for rollout in accepted_rollouts]
        completion_tokens = [rollout.completion_tokens for rollout in accepted_rollouts]
        prompt_lens = torch.tensor([len(p) for p in prompt_tokens]).float().reshape(-1, config.rollouts_per_example)
        completion_lens = (
            torch.tensor([len(c) for c in completion_tokens]).float().reshape(-1, config.rollouts_per_example)
        )
        seq_lens = prompt_lens + completion_lens
        assert (
            seq_lens.shape
            == prompt_lens.shape
            == completion_lens.shape
            == (problems_per_batch, config.rollouts_per_example)
        )
        assert seq_lens.numel() == prompt_lens.numel() == completion_lens.numel() == config.batch_size
        assert is_truncated.shape == (problems_per_batch, config.rollouts_per_example)
        assert is_truncated.numel() == config.batch_size

        logger.debug(f"Got rewards: {lt.lovely(rewards)}")
        logger.debug(f"Got advantages ({config.advantage_type}): {lt.lovely(advantages)}")

        # Compute progress metrics and throughput
        num_tokens = int(seq_lens.sum().item())
        progress.total_tokens += num_tokens
        progress.total_samples += config.batch_size
        progress.total_problems += config.batch_size // config.rollouts_per_example
        throughput = num_tokens / (generate_completions_time)

        # Compute solve all and none tensors
        solve_all = rewards.sum(-1).eq(config.rollouts_per_example).float().mean().item()
        solve_none = rewards.sum(-1).eq(0).float().mean().item()
        effective_batch_size = 1 - solve_none - solve_all

        # Write serialized batch to disk for trainer workers to consume
        all_data_ranks_batches = prepare_batch(
            rollouts=rollouts,
            temperature=config.sampling.temperature,
            tokenizer=tokenizer,
            batch_size=config.batch_size,
            micro_batch_size=config.micro_batch_size,
            num_train_workers=config.num_train_workers,
            seq_len=config.seq_len,
        )

        step_path = get_rollout_dir(config.output_dir) / f"step_{progress.step}"
        step_path.mkdir(parents=True, exist_ok=True)
        for i, batches in enumerate(all_data_ranks_batches):
            batch_path = step_path / f"rank_{i}.pt"
            tmp_path = batch_path.with_suffix(".tmp")
            logger.debug(f"Saving rollouts for step {progress.step} for rank {i} to {batch_path}")
            torch.save(batches, tmp_path)
            tmp_path.rename(batch_path)

        # Log step metrics
        step_time = time.time() - step_start_time
        step_message = f"Step {progress.step} | Time: {step_time:.2f}s | Reward: {rewards.mean().item():.4f} | Throughput: {throughput:.1f} tokens/s | Seq. Length: {seq_lens.mean().item():.1f} tokens/sample"
        logger.success(step_message)

        # Log progress metrics to monitor
        progress_metrics = {
            "progress/tokens": num_tokens,
            "progress/samples": config.batch_size,
            "progress/problems": config.batch_size // config.rollouts_per_example,
            "progress/total_tokens": progress.total_tokens,
            "progress/total_samples": progress.total_samples,
            "progress/total_problems": progress.total_problems,
            "progress/ckpt_step": ckpt_step,  # Shared W&B axis
            "step": progress.step,
        }
        monitor.log(progress_metrics)

        # Log sequence lengths to monitor (first reduce over group dimension, then over problem dimension)
        seq_len_metrics = {
            "seq_len/mean": seq_lens.mean(-1).mean().item(),
            "seq_len/max": seq_lens.mean(-1).max().item(),
            "seq_len/min": seq_lens.mean(-1).min().item(),
            "step": progress.step,
        }
        monitor.log(seq_len_metrics)

        prompt_len_metrics = {
            "prompt_len/mean": prompt_lens.mean(-1).mean().item(),
            "prompt_len/max": prompt_lens.mean(-1).max().item(),
            "prompt_len/min": prompt_lens.mean(-1).min().item(),
            "step": progress.step,
        }
        monitor.log(prompt_len_metrics)

        completion_len_metrics = {
            "completion_len/mean": completion_lens.mean(-1).mean().item(),
            "completion_len/max": completion_lens.mean(-1).max().item(),
            "completion_len/min": completion_lens.mean(-1).min().item(),
            "step": progress.step,
        }
        monitor.log(completion_len_metrics)

        truncated_metrics = {
            "is_truncated/mean": is_truncated.mean(-1).mean().item(),
            "is_truncated/max": is_truncated.mean(-1).max().item(),
            "is_truncated/min": is_truncated.mean(-1).min().item(),
            "step": progress.step,
        }
        monitor.log(truncated_metrics)

        # Log performance metrics to monitor
        perf_metrics = {
            "perf/throughput": throughput,
            "perf/problem_requests": problem_requests,
            "perf/completion_requests": completion_requests,
            "perf/calls_to_generate": calls_to_generate,
            "step": progress.step,
        }
        monitor.log(perf_metrics)

        # Log reward metrics to monitor
        reward_metrics = {
            "reward/mean": rewards.mean().item(),
            "step": progress.step,
        }
        monitor.log(reward_metrics)

        # Log rewards metrics to monitor
        solve_metrics = {
            "batch/solve_none": solve_none,
            "batch/solve_all": solve_all,
            "batch/effective_batch_size": effective_batch_size,
            "step": progress.step,
        }
        monitor.log(solve_metrics)

        # Log time metrics to monitor
        time_metrics = {
            "time/step": step_time,
            "time/wait_for_weight_ckpt": wait_for_weight_ckpt_time,
            "time/generate_completions": generate_completions_time,
            "time/update_weights": update_weights_time,
            "time/save_ckpt": save_ckpt_time,
            "time/eval": eval_time,
            "step": progress.step,
        }
        monitor.log(time_metrics)

        # Log samples and distributions to W&B table if enabled
        if monitor.wandb:
            monitor.wandb.log_samples(
                input_tokens=prompt_tokens,
                output_tokens=completion_tokens,
                rewards=rewards.flatten().tolist(),
                advantages=advantages.flatten().tolist(),
                rollouts_per_problem=config.rollouts_per_example,
                step=progress.step,
            )
            monitor.wandb.log_distributions(
                distributions={
                    "rewards": rewards.flatten().tolist(),
                    "advantages": advantages.flatten().tolist(),
                    "problem_rewards": rewards.mean(-1).tolist(),
                    "problem_advantages": advantages.mean(-1).tolist(),
                },
                step=progress.step,
            )

        # Increment progress
        progress.step += 1
        is_first_step = False

    # Log final (immutable) samples and distributions to W&B table
    if monitor.wandb:
        logger.info("Logging final samples and distributions as W&B table")
        monitor.wandb.log_final_samples()
        monitor.wandb.log_final_distributions()

    # Write final checkpoint
    if ckpt_manager is not None:
        logger.info("Writing final checkpoint")
        ckpt_manager.save(progress, step=progress.step, buffer=buffer)

    logger.success("Orchestrator finished.")

    # Optionally, print benchmark table
    if config.bench:
        print_benchmark(to_col_format(monitor.history))


def main():
    """Main entry-point for orchestrator. Run using `uv run orchestrator`"""
    import asyncio

    asyncio.run(orchestrate(parse_argv(OrchestratorConfig)))


if __name__ == "__main__":
    main()<|MERGE_RESOLUTION|>--- conflicted
+++ resolved
@@ -95,8 +95,7 @@
         logger.info(f"Resuming training from checkpoint step `{config.ckpt.resume_step}`")
         ckpt_manager.load(progress, step=config.ckpt.resume_step)
         ckpt_step = max(progress.step - config.async_level, 0)
-<<<<<<< HEAD
-        await update_weights(client, get_weights_dir(config.outputs_dir), ckpt_step)
+        await update_weights(client, get_weights_dir(config.output_dir), ckpt_step)
         
         # Load buffer from checkpoint
         if config.ckpt.resume_buffer_from_checkpoint:
@@ -106,9 +105,6 @@
         else:
             logger.info("Initializing buffer from scratch")
             buffer = setup_buffer(dataset, config.buffer)
-=======
-        await update_weights(client, get_weights_dir(config.output_dir), ckpt_step)
->>>>>>> 9fe9f2e2
     else:
         logger.info("Training from scratch. Resetting weights to base model")
         await reload_weights(client)
