--- conflicted
+++ resolved
@@ -7,11 +7,7 @@
 from prime_rl.orchestrator.advantage import compute_advantages
 from prime_rl.orchestrator.patches import monkey_patch_chat_completion_logprobs, monkey_patch_oai_iterable_types
 from prime_rl.orchestrator.trajectories import branch_rollout, interleave_rollout
-<<<<<<< HEAD
-from prime_rl.transport import TrainingBatch, TrainingExample, setup_training_batch_sender
-=======
 from prime_rl.transport import TrainingBatch, TrainingSample, setup_training_batch_sender
->>>>>>> b8697b0f
 
 # This monkey patch is necessary to avoid Pydantic validating fields using typing.Iterable (e.g. in multimodal or tool call messages) lazily which leads to tokenization errors, for more info see https://github.com/PrimeIntellect-ai/prime-rl/pull/1249
 monkey_patch_oai_iterable_types()
@@ -306,10 +302,6 @@
         training_batch = TrainingBatch(
             examples=train_examples,
             temperature=config.sampling.temperature,
-<<<<<<< HEAD
-            seq_len=config.seq_len,
-=======
->>>>>>> b8697b0f
             step=progress.step,
         )
         training_batch_sender.send(training_batch)
