--- conflicted
+++ resolved
@@ -295,11 +295,10 @@
             temperature=config.sampling.temperature,
             num_train_workers=config.num_train_workers,
             seq_len=config.seq_len,
-<<<<<<< HEAD
+
             collate_mode=config.collate_mode,
             packing_seq_len=config.packing_seq_len,
-=======
->>>>>>> 04a32f74
+
         )
 
         step_path = get_rollout_dir(config.output_dir) / f"step_{progress.step}"
