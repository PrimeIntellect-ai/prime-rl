--- conflicted
+++ resolved
@@ -13,11 +13,7 @@
 
 import lovely_tensors as lt
 import torch
-<<<<<<< HEAD
-from verifiers import load_environment, EnvGroup
-=======
 import verifiers as vf
->>>>>>> c53fa7fe
 from verifiers.types import GenerateOutputs, ProcessedOutputs
 from transformers import AutoTokenizer
 
@@ -34,13 +30,8 @@
     setup_evals_client,
     update_weights,
 )
-<<<<<<< HEAD
-from prime_rl.orchestrator.config import BufferConfig, OrchestratorConfig, SimpleBufferConfig
-from prime_rl.orchestrator.buffer import setup_buffer, make_rollouts, Rollout
-=======
-from prime_rl.orchestrator.config import OrchestratorConfig
+from prime_rl.orchestrator.config import OrchestratorConfig, SimpleBufferConfig
 from prime_rl.orchestrator.buffer import setup_buffer, Rollout
->>>>>>> c53fa7fe
 from prime_rl.orchestrator.batch import prepare_batch
 from prime_rl.utils.logger import setup_logger
 from prime_rl.orchestrator.advantage import compute_advantages
@@ -103,16 +94,6 @@
 
     # Load environment and extract dataset
     logger.info(
-<<<<<<< HEAD
-        f"Loading {len(config.env)} training environment(s) ({' '.join(env.name or env.id for env in config.env)})"
-    )
-    env = EnvGroup(
-        envs=[load_environment(env.id, **env.args) for env in config.env],
-        env_names=[env.name or env.id for env in config.env],
-    )
-    dataset = env.get_dataset(seed=config.seed)
-    val_dataset = env.get_eval_dataset(config.val.num_examples, seed=config.seed) if config.val else None
-=======
         f"Loading {len(config.env)} training environment(s) ({', '.join(env.name or env.id for env in config.env)})"
     )
     env = vf.EnvGroup(
@@ -120,7 +101,7 @@
         env_names=[env.name or env.id for env in config.env],
     )
     dataset = env.get_dataset(seed=config.seed)
->>>>>>> c53fa7fe
+    val_dataset = env.get_eval_dataset(config.val.num_examples, seed=config.seed) if config.val else None
 
     # Setup buffer
     logger.info(f"Setting up buffer ({config.buffer})")
@@ -212,9 +193,8 @@
         ):
             last_eval_step = ckpt_step
             logger.info(f"Running evals for checkpoint step {ckpt_step}")
-<<<<<<< HEAD
             run_eval_task = asyncio.create_task(
-                run_evals(
+                await run_evals(
                     clients=clients,
                     eval_config=config.eval,
                     model_config=config.model,
@@ -253,20 +233,6 @@
                     semaphore=semaphore,
                     pbar_description="Generating rollouts (val)",
                 )
-=======
-            eval_start_time = time.time()
-            await run_evals(
-                clients=clients,
-                eval_config=config.eval,
-                model_config=config.model,
-                sampling_config=config.eval.sampling,
-                client_config=config.client,
-                evals_client=evals_client,
-                output_dir=config.output_dir,
-                ckpt_step=ckpt_step,
-                step=progress.step,
-                semaphore=semaphore,
->>>>>>> c53fa7fe
             )
         else:
             run_val_task = asyncio.create_task(asyncio.sleep(0))  # Dummy task
@@ -308,17 +274,6 @@
                 mask_truncated_completions=config.mask_truncated_completions,
             )
 
-<<<<<<< HEAD
-            # Extract individual reward function metrics from generate_outputs
-            # TODO: This should move outside of this loop and be computed on the accepted rollouts -- will fix this with the AReal scheduler PR
-            individual_reward_outputs = {}
-            logger.debug(f"Found {len(generate_outputs.metrics)} individual reward functions")
-            for func_name, func_rewards in generate_outputs.metrics.items():
-                individual_reward_outputs[func_name] = torch.tensor(func_rewards)
-                logger.debug(f"Collected {len(func_rewards)} rewards for {func_name}")
-
-=======
->>>>>>> c53fa7fe
             # Compute advantages
             advantages = compute_advantages(
                 rewards=processed_outputs.rewards,
@@ -353,11 +308,7 @@
 
         # Write serialized batch to disk for trainer workers to consume
         all_data_ranks_batches = prepare_batch(
-<<<<<<< HEAD
             rollouts=accepted_rollouts,
-=======
-            rollouts=rollouts,
->>>>>>> c53fa7fe
             temperature=config.sampling.temperature,
             tokenizer=tokenizer,
             num_train_workers=config.num_train_workers,
@@ -373,59 +324,25 @@
             torch.save(batches, tmp_path)
             tmp_path.rename(batch_path)
 
-<<<<<<< HEAD
         # Process validation results
         await run_val_task
         val_outputs = run_val_task.result()
-        val_rewards = torch.tensor(val_outputs.reward).float() if val_outputs is not None else None
+        val_results_df = (
+            pd.DataFrame(
+                {
+                    "example_id": val_outputs.example_id,
+                    "task": val_outputs.task,
+                    "reward": val_outputs.reward,
+                }
+            )
+            if val_outputs is not None
+            else None
+        )
 
         # Process evaluation results
         await run_eval_task
         run_eval_task.result()
 
-        # Process training results
-        rewards = (
-            torch.tensor([rollout.reward for rollout in accepted_rollouts])
-            .reshape(-1, config.rollouts_per_example)
-            .float()
-        )
-        advantages = (
-            torch.tensor([rollout.advantage for rollout in accepted_rollouts])
-            .reshape(-1, config.rollouts_per_example)
-            .float()
-        )
-        is_truncated = (
-            torch.tensor([rollout.is_truncated for rollout in accepted_rollouts])
-            .reshape(-1, config.rollouts_per_example)
-            .float()
-        )
-        assert (
-            rewards.shape == advantages.shape == is_truncated.shape == (problems_per_batch, config.rollouts_per_example)
-        )
-        assert rewards.numel() == advantages.numel() == is_truncated.numel() == config.batch_size
-        prompt_tokens = [rollout.prompt_tokens for rollout in accepted_rollouts]
-        completion_tokens = [rollout.completion_tokens for rollout in accepted_rollouts]
-        prompt_lens = torch.tensor([len(p) for p in prompt_tokens]).float().reshape(-1, config.rollouts_per_example)
-        completion_lens = (
-            torch.tensor([len(c) for c in completion_tokens]).float().reshape(-1, config.rollouts_per_example)
-        )
-        seq_lens = prompt_lens + completion_lens
-        assert (
-            seq_lens.shape
-            == prompt_lens.shape
-            == completion_lens.shape
-            == (problems_per_batch, config.rollouts_per_example)
-        )
-        assert seq_lens.numel() == prompt_lens.numel() == completion_lens.numel() == config.batch_size
-        assert is_truncated.shape == (problems_per_batch, config.rollouts_per_example)
-        assert is_truncated.numel() == config.batch_size
-
-        logger.debug(f"Got rewards: {lt.lovely(rewards)}")
-        logger.debug(f"Got advantages: {lt.lovely(advantages)}")
-
-        # Compute progress metrics and throughput
-        num_tokens = int(seq_lens.sum().item())
-=======
         # Gather train results in a dataframe
         results_df = pd.DataFrame(
             {
@@ -444,23 +361,12 @@
 
         # Update progress metrics and throughput
         num_tokens = int(results_df.seq_len.sum())
->>>>>>> c53fa7fe
         progress.total_tokens += num_tokens
         progress.total_samples += config.batch_size
         progress.total_problems += config.batch_size // config.rollouts_per_example
         throughput = num_tokens / (generate_completions_time)
 
         # Compute solve all and none tensors
-<<<<<<< HEAD
-        solve_all = rewards.sum(-1).eq(config.rollouts_per_example).float().mean().item()
-        solve_none = rewards.sum(-1).eq(0).float().mean().item()
-        effective_batch_size = 1 - solve_none - solve_all
-
-        # Log step metrics
-        step_time = time.time() - step_start_time
-        step_message = f"Step {progress.step} | Ckpt Step {ckpt_step} | Time: {step_time:.2f}s | Reward: {rewards.mean().item():.4f} | Val. Reward: {f'{val_rewards.mean().item():.4f}' if val_rewards is not None else 'N/A'} | Throughput: {throughput:.1f} tokens/s | Seq. Length: {seq_lens.mean().item():.1f} tokens/sample"
-        logger.success(step_message)
-=======
         solve_all = (
             results_df.groupby("example_id")
             .apply(lambda x: x.reward.sum() == config.rollouts_per_example, include_groups=False)
@@ -468,7 +374,6 @@
         )
         solve_none = results_df.groupby("example_id").apply(lambda x: x.reward.sum() == 0, include_groups=False).mean()
         effective_batch_size = 1 - solve_none - solve_all
->>>>>>> c53fa7fe
 
         # Compute per-env reuslts
         num_envs_in_batch = results_df.task.nunique()
@@ -503,31 +408,9 @@
             "perf/problem_requests": problem_requests,
             "perf/completion_requests": completion_requests,
             "perf/calls_to_generate": calls_to_generate,
-<<<<<<< HEAD
-            "step": progress.step,
-        }
-        monitor.log(perf_metrics)
-
-        # Log reward metrics to monitor (composite + individual)
-        reward_metrics = {
-            "reward/train": rewards.mean().item(),
-            "step": progress.step,
-        }
-        if val_rewards is not None:
-            reward_metrics["reward/val"] = val_rewards.mean().item()
-
-        # Add individual reward function metrics
-        for func_name, func_rewards in individual_reward_outputs.items():
-            reward_metrics[f"reward/{func_name}/mean"] = func_rewards.mean().item()
-
-        monitor.log(reward_metrics)
-
-        # Log rewards metrics to monitor
-        solve_metrics = {
-=======
-            "reward/mean": results_df.reward.mean(),
+            # Train reward
+            "train_reward": results_df.reward.mean(),
             # Batch metrics
->>>>>>> c53fa7fe
             "batch/solve_none": solve_none,
             "batch/solve_all": solve_all,
             "batch/effective_batch_size": effective_batch_size,
@@ -537,12 +420,8 @@
             "time/generate_completions": generate_completions_time,
             "time/update_weights": update_weights_time,
             "time/save_ckpt": save_ckpt_time,
-<<<<<<< HEAD
-=======
-            "time/eval": eval_time,
             # W&B axis
             "ckpt_step": ckpt_step,
->>>>>>> c53fa7fe
             "step": progress.step,
         }
 
@@ -553,6 +432,17 @@
 
             per_env_count = results_df.task.value_counts().to_dict()
             metrics.update({f"batch/{env}": count for env, count in per_env_count.items()})
+
+        # Optionally, add validation reward
+        if val_results_df is not None:
+            metrics.update({"val_reward": val_results_df.reward.mean()})
+
+            if val_results_df.task.nunique() > 1:
+                per_env_reward = val_results_df.groupby("task").reward.mean().to_dict()
+                metrics.update({f"val_reward/{env}": reward for env, reward in per_env_reward.items()})
+
+                per_env_count = val_results_df.task.value_counts().to_dict()
+                metrics.update({f"val_batch/{env}": count for env, count in per_env_count.items()})
 
         # Log metrics to W&B
         monitor.log(metrics)
