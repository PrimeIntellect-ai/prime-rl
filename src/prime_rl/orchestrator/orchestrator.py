--- conflicted
+++ resolved
@@ -179,14 +179,9 @@
         ):
             logger.info(f"Saving checkpoint at step {progress.step}")
             save_ckpt_start_time = time.perf_counter()
+            save_ckpt_start_time = time.perf_counter()
             ckpt_manager.save(progress, buffer, step=progress.step)
             save_ckpt_time = time.perf_counter() - save_ckpt_start_time
-<<<<<<< HEAD
-=======
-
-            # Maybe clean up old orchestrator checkpoints
-            ckpt_manager.maybe_clean()
->>>>>>> 55a3b6e8
 
         # Break if we have reached the maximum number of steps
         if config.max_steps and progress.step >= config.max_steps:
@@ -194,8 +189,10 @@
 
         logger.info(f"Starting orchestrator step {progress.step}")
         step_start_time = time.perf_counter()
+        step_start_time = time.perf_counter()
 
         # Schedule generating the training batch
+        generate_completions_start_time = time.perf_counter()
         generate_completions_start_time = time.perf_counter()
         train_task = asyncio.create_task(scheduler.generate_batch(step=progress.step))
 
@@ -245,6 +242,7 @@
         # Await train rollouts, process results and write batch to disk to consume by trainer
         await train_task
         generate_completions_time = time.perf_counter() - generate_completions_start_time
+        generate_completions_time = time.perf_counter() - generate_completions_start_time
         train_rollouts = train_task.result()
         all_data_ranks_batches = prepare_batch(
             rollouts=train_rollouts,
@@ -320,6 +318,7 @@
         per_env_reward = results_df.groupby("task").reward.mean().to_dict() if num_envs_in_batch > 1 else None
         per_env_count = results_df.task.value_counts().to_dict() if num_envs_in_batch > 1 else None
 
+        step_time = time.perf_counter() - step_start_time
         step_time = time.perf_counter() - step_start_time
         to_log = {
             # Progress metrics
