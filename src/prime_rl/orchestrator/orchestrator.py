import asyncio
import time
from loguru import logger

# Import environment before any other imports
# ruff: noqa: I001,F401
from prime_rl.orchestrator import envs

import lovely_tensors as lt
import torch
from verifiers import load_environment
from verifiers.types import GenerateOutputs, ProcessedOutputs
from transformers import AutoTokenizer

from prime_rl.orchestrator.ckpt import Progress, setup_ckpt_manager
from prime_rl.eval.utils import run_evals
from prime_rl.utils.vf import generate_batch
from prime_rl.utils.client import (
    check_has_model,
    check_health,
    reload_weights,
    setup_admin_clients,
    setup_clients,
    update_weights,
)
from prime_rl.orchestrator.config import OrchestratorConfig
from prime_rl.orchestrator.buffer import setup_buffer, make_rollouts, Rollout
from prime_rl.orchestrator.batch import prepare_batch
from prime_rl.utils.logger import setup_logger
from prime_rl.orchestrator.advantage import compute_advantages
from prime_rl.orchestrator.utils import (
    print_benchmark,
    parse_is_truncated_completions,
)
from prime_rl.utils.monitor import setup_monitor
from prime_rl.utils.pydantic_config import parse_argv
from prime_rl.utils.utils import (
    wait_for_path,
    clean_exit,
    format_num,
    get_rollout_dir,
    get_step_path,
    get_weights_dir,
    to_col_format,
)
import numpy as np


@clean_exit
@logger.catch(reraise=True)
async def orchestrate(config: OrchestratorConfig):
    # Initialize the logger
    logger = setup_logger(
        config.log.level, log_file=config.output_dir / "logs" / "orchestrator.log" if config.log.file else None
    )
    logger.info("Starting orchestrator")

    # Print warning if running in benchmark mode
    if config.bench:
        logger.warning(
            f"Running in benchmark mode (max_steps={config.max_steps}, async_level={format_num(config.async_level, precision=0)})"
        )

    # Setup client
    assert config.client.server_type == "vllm", "Orchestrator only supports vLLM server type."
    logger.info(
        f"Initializing clients (base_url={config.client.base_url}, api_key_var={config.client.api_key_var}, server_type={config.client.server_type})"
    )
    clients = setup_clients(config.client)
    admin_clients = setup_admin_clients(config.client)

    # Load tokenizer
    logger.info(f"Initializing tokenizer for {config.model.name}")
    tokenizer = AutoTokenizer.from_pretrained(config.model.name, trust_remote_code=config.model.trust_remote_code)

    # Setup monitor
    logger.info(f"Initializing monitor ({config.wandb})")
    monitor = setup_monitor(
        config.wandb,
        output_dir=config.output_dir,
        tokenizer=tokenizer,
        run_config=config,
    )

    # Load environment and extract dataset
    logger.info(f"Loading environment {config.environment.id} with args {config.environment.args}")
    vf_env = load_environment(config.environment.id, **config.environment.args)
    dataset = vf_env.get_dataset(seed=config.seed)

    # Setup buffer
    logger.info(f"Setting up buffer ({config.buffer})")
    buffer = setup_buffer(dataset, config.buffer)

    # Check health of the client
    logger.info("Waiting for inference pool to be ready")
    await check_health(admin_clients)
    await check_has_model(clients, config.model.name)
    logger.success("Inference pool ready")

    # Get checkpoint manager
    logger.info(f"Initializing checkpoint manager ({config.ckpt})")
    ckpt_manager = setup_ckpt_manager(config.output_dir, config.ckpt)

    # Reset weights to base model if starting from scratch
    progress = Progress()
    ckpt_step = 0
    if config.ckpt and ckpt_manager and config.ckpt.resume_step:
        logger.info(f"Resuming training from checkpoint step `{config.ckpt.resume_step}`")
        ckpt_manager.load(progress, buffer, step=config.ckpt.resume_step)
        ckpt_step = max(progress.step - config.async_level, 0)
        await update_weights(admin_clients, get_step_path(get_weights_dir(config.output_dir), ckpt_step))
    else:
        logger.info("Training from scratch. Resetting weights to base model")
        await reload_weights(admin_clients)

    # Iterate over dataset in batches
    max_steps = config.max_steps or int(1e9)
    logger.info(f"Starting orchestrator loop ({max_steps=}")
    ckpt_step = 0
    last_eval_step = -1
    is_first_step = True

    problems_per_batch = config.batch_size // config.rollouts_per_example
    MAX_INFLIGHT_PROBLEMS = int(problems_per_batch * 1.5)
    inflight_tasks: list[asyncio.Task] = []
    task_to_problem_id: dict[asyncio.Task, int] = {}

    logger.info(f"Max inflight problems: {MAX_INFLIGHT_PROBLEMS}")
    logger.info(f"Problems per batch: {problems_per_batch}")
    logger.info(f"Batch size: {config.batch_size}")
    logger.info(f"Rollouts per example: {config.rollouts_per_example}")

    def generate_call():
        problem_ids, problems = buffer.sample_problem()

        # Duplicate problems `rollouts_per_example` times
        problem_ids = [problem_id for problem_id in problem_ids for _ in range(config.rollouts_per_example)]
        problems = [problem for problem in problems for _ in range(config.rollouts_per_example)]

        # Prepare inputs for verifiers generation
        # TODO: Can we use `prime_rl.utils.utils.to_col_format` here?
        inputs = {
            "prompt": [problem["prompt"] for problem in problems],
            "info": [problem.get("info", {}) for problem in problems],
            "task": [problem.get("task", config.environment.id) for problem in problems],
            "answer": [problem.get("answer", "") for problem in problems],
        }

        # Convert SamplingConfig to vLLM OAI sampling args
        # https://docs.vllm.ai/en/latest/serving/openai_compatible_server.html#extra-parameters_2
        sampling_args = dict(config.sampling)
        sampling_args["top_p"] = 1.0
        sampling_args["logprobs"] = True
        sampling_args["extra_body"] = {
            "return_tokens_as_token_ids": True,
            "top_k": -1,
            "min_p": 0.0,
        }
        sampling_args["extra_body"]["min_tokens"] = sampling_args.pop("min_tokens")
        sampling_args["extra_body"]["repetition_penalty"] = sampling_args.pop("repetition_penalty")

        # Generate completions + rewards with verifiers
        logger.info(f"Sending {len(problems)} requests to environments")
        task = vf_env.a_generate(
            inputs=inputs,
            client=client,
            model=config.model.name,
            sampling_args=sampling_args,
            use_tqdm=False,
        )
        return problem_ids, task
    
    while True:
        # Save checkpoint (if we are at an interval step and not at the first or last step)
        is_last_step = config.max_steps is not None and progress.step == config.max_steps - 1
        save_ckpt_time = 0
        if (
            ckpt_manager is not None
            and (config.ckpt and config.ckpt.interval)
            and not (is_first_step or is_last_step)
            and progress.step % config.ckpt.interval == 0
        ):
            logger.info(f"Saving checkpoint at step {progress.step}")
            save_ckpt_start_time = time.time()
            ckpt_manager.save(progress, buffer, step=progress.step)
            save_ckpt_time = time.time() - save_ckpt_start_time

            # Maybe clean up old orchestrator checkpoints
            ckpt_manager.maybe_clean()

        # Break if we have reached the maximum number of steps
        if config.max_steps and progress.step >= config.max_steps:
            break

        logger.info(f"Starting orchestrator step {progress.step} ({ckpt_step=})")
        step_start_time = time.time()

        # Optionally, wait for the next checkpoint to be available
        wait_for_weight_ckpt_time, update_weights_time = 0, 0
        if progress.step - ckpt_step > config.async_level:
            logger.debug(
                f"Hit async barrier because step {progress.step} is {progress.step - ckpt_step} (>{config.async_level}) steps ahead of checkpoint step {ckpt_step}."
            )

            # Wait for the checkpoint to be available
            ckpt_step = progress.step - config.async_level
            logger.info(f"Waiting for weight checkpoint {ckpt_step}")
            wait_for_weight_ckpt_start_time = time.time()
            await wait_for_path(get_step_path(get_weights_dir(config.output_dir), ckpt_step) / "STABLE")
            wait_for_weight_ckpt_time = time.time() - wait_for_weight_ckpt_start_time
            logger.debug(f"Waited {wait_for_weight_ckpt_time:.2f}s for weight checkpoint")

            # Update the weights
            logger.info(f"Updating weights to weight checkpoint {ckpt_step}")
            update_weights_start_time = time.time()
            await update_weights(admin_clients, get_step_path(get_weights_dir(config.output_dir), ckpt_step))
            update_weights_time = time.time() - update_weights_start_time
            logger.debug(f"Updated weights in {update_weights_time:.2f}s")

        # Optionally, run online evals at the specified interval
        eval_time = 0
        if (
            config.eval
            and config.eval.interval
            and ckpt_step % config.eval.interval == 0
            and ckpt_step > last_eval_step
            and ((ckpt_step == 0 and config.eval.eval_base_model) or ckpt_step > 0)
        ):
            last_eval_step = ckpt_step
            logger.info(f"Running evals for checkpoint step {ckpt_step}")
            eval_start_time = time.time()
            await run_evals(
                clients=clients,
                eval_config=config.eval,
                model_config=config.model,
                sampling_config=config.eval.sampling,
                client_config=config.client,
                output_dir=config.output_dir,
                ckpt_step=ckpt_step,
                step=progress.step,
            )
            eval_time = time.time() - eval_start_time
            logger.info(f"Evaluated in {eval_time:.2f}s")

        accepted_rollouts: list[Rollout] = []
        problem_requests, completion_requests, calls_to_generate = 0, 0, 0
        problems_to_sample = problems_per_batch
<<<<<<< HEAD

        while True:
            generate_completions_start_time = time.time()
            while len(inflight_tasks) < MAX_INFLIGHT_PROBLEMS:
                problem_id, coro = generate_call()
                task = asyncio.create_task(coro)
                await asyncio.sleep(0)
                inflight_tasks.append(task)
                task_to_problem_id[task] = problem_id

            generate_outputs = GenerateOutputs(
                prompt=[],
                completion=[],
                answer=[],
                state=[],
                info=[],
                task=[],
                reward=[],
                metrics={},
=======
        while True:
            # Get the batch
            problems = buffer.sample_problems(problems_to_sample)

            # Convert SamplingConfig to vLLM OAI sampling args
            # https://docs.vllm.ai/en/latest/serving/openai_compatible_server.html#extra-parameters_2
            sampling_args = dict(config.sampling)
            sampling_args["top_p"] = 1.0
            sampling_args["logprobs"] = True
            sampling_args["extra_body"] = {
                "return_tokens_as_token_ids": True,
                "top_k": -1,
                "min_p": 0.0,
            }
            sampling_args["extra_body"]["min_tokens"] = sampling_args.pop("min_tokens")
            sampling_args["extra_body"]["repetition_penalty"] = sampling_args.pop("repetition_penalty")

            # Generate completions + rewards with verifiers
            generate_completions_start_time = time.time()
            generate_outputs: GenerateOutputs = await generate_batch(
                clients=clients,
                env=vf_env,
                model_name=config.model.name,
                problems=problems,
                rollouts_per_example=config.rollouts_per_example,
                sampling_args=sampling_args,
>>>>>>> 984053a5
            )

            problem_ids = []
            while len(problem_ids) < config.batch_size:
                done, _ = await asyncio.wait(inflight_tasks, return_when=asyncio.FIRST_COMPLETED)
                for task in done:
                    if len(problem_ids) == config.batch_size:
                        break
                    inflight_tasks.remove(task)
                    problem_ids.extend(task_to_problem_id[task])
                    del task_to_problem_id[task]
                    problem_id, coro = generate_call()
                    new_task = asyncio.create_task(coro)
                    await asyncio.sleep(0)
                    inflight_tasks.append(new_task)
                    task_to_problem_id[new_task] = problem_id

                    _generate_outputs: GenerateOutputs = task.result()
                    generate_outputs.prompt.extend(_generate_outputs.prompt)
                    generate_outputs.completion.extend(_generate_outputs.completion)
                    generate_outputs.answer.extend(_generate_outputs.answer)
                    generate_outputs.state.extend(_generate_outputs.state)
                    generate_outputs.info.extend(_generate_outputs.info)
                    generate_outputs.task.extend(_generate_outputs.task)
                    generate_outputs.reward.extend(_generate_outputs.reward)
                    generate_outputs.metrics.update(_generate_outputs.metrics)


            logger.info(f"Generated {len(problem_ids)} completions")
            generate_completions_time = time.time() - generate_completions_start_time
            problem_requests += problems_to_sample
            completion_requests += problems_to_sample * config.rollouts_per_example
            calls_to_generate += 1

            processed_outputs: ProcessedOutputs = vf_env.process_env_results_vllm(
                prompts=generate_outputs.prompt,
                completions=generate_outputs.completion,
                states=generate_outputs.state,
                rewards=generate_outputs.reward,
                processing_class=tokenizer,
                max_seq_len=config.seq_len,
                mask_env_responses=config.mask_env_responses,
                zero_truncated_completions=config.zero_truncated_completions,
                mask_truncated_completions=config.mask_truncated_completions,
            )

            # Extract individual reward function metrics from generate_outputs
            individual_reward_outputs = {}
            logger.debug(f"Found {len(generate_outputs.metrics)} individual reward functions")
            for func_name, func_rewards in generate_outputs.metrics.items():
                individual_reward_outputs[func_name] = torch.tensor(func_rewards)
                logger.debug(f"Collected {len(func_rewards)} rewards for {func_name}")

            # Compute advantages
            advantages = compute_advantages(
                rewards=processed_outputs.rewards,
                completion_lengths=list(map(len, processed_outputs.completion_ids)),
                samples_per_problem=config.rollouts_per_example,
                advantage_config=config.advantage,
            )

            # Parse whether the completions were truncated
            responses = [state["responses"] for state in generate_outputs.state]
            is_truncated = parse_is_truncated_completions(responses=responses)

            # Update pool
            rollouts = make_rollouts(
                problem_ids=[problem["id"] for problem in problems for _ in range(config.rollouts_per_example)],
                prompt_tokens=processed_outputs.prompt_ids,
                prompt_masks=processed_outputs.prompt_mask,
                completion_tokens=processed_outputs.completion_ids,
                completion_masks=processed_outputs.completion_mask,
                completion_logprobs=processed_outputs.completion_logprobs,
                is_truncated=is_truncated,
                rewards=processed_outputs.rewards,
                advantages=advantages,
            )
            buffer.update(rollouts)
            accepted_rollouts.extend(buffer.sample_rollouts(problems_to_sample))

            # Break if we have enough rollouts to fill the batch
            if len(accepted_rollouts) >= config.batch_size:
                accepted_rollouts = accepted_rollouts[: config.batch_size]
                break

            # On next iteration, sample the remaining problems to fill the batch
            problems_sampled = len(accepted_rollouts) // config.rollouts_per_example
            problems_to_sample = problems_per_batch - problems_sampled

        # Unpack accepted rollouts
        rewards = (
            torch.tensor([rollout.reward for rollout in accepted_rollouts])
            .reshape(-1, config.rollouts_per_example)
            .float()
        )
        advantages = (
            torch.tensor([rollout.advantage for rollout in accepted_rollouts])
            .reshape(-1, config.rollouts_per_example)
            .float()
        )
        is_truncated = (
            torch.tensor([rollout.is_truncated for rollout in accepted_rollouts])
            .reshape(-1, config.rollouts_per_example)
            .float()
        )
        assert (
            rewards.shape == advantages.shape == is_truncated.shape == (problems_per_batch, config.rollouts_per_example)
        )
        assert rewards.numel() == advantages.numel() == is_truncated.numel() == config.batch_size
        prompt_tokens = [rollout.prompt_tokens for rollout in accepted_rollouts]
        completion_tokens = [rollout.completion_tokens for rollout in accepted_rollouts]
        prompt_lens = torch.tensor([len(p) for p in prompt_tokens]).float().reshape(-1, config.rollouts_per_example)
        completion_lens = (
            torch.tensor([len(c) for c in completion_tokens]).float().reshape(-1, config.rollouts_per_example)
        )
        seq_lens = prompt_lens + completion_lens
        assert (
            seq_lens.shape
            == prompt_lens.shape
            == completion_lens.shape
            == (problems_per_batch, config.rollouts_per_example)
        )
        assert seq_lens.numel() == prompt_lens.numel() == completion_lens.numel() == config.batch_size
        assert is_truncated.shape == (problems_per_batch, config.rollouts_per_example)
        assert is_truncated.numel() == config.batch_size

        logger.debug(f"Got rewards: {lt.lovely(rewards)}")
        logger.debug(f"Got advantages: {lt.lovely(advantages)}")

        # Compute progress metrics and throughput
        num_tokens = int(seq_lens.sum().item())
        progress.total_tokens += num_tokens
        progress.total_samples += config.batch_size
        progress.total_problems += config.batch_size // config.rollouts_per_example
        throughput = num_tokens / (generate_completions_time)

        # Compute solve all and none tensors
        solve_all = rewards.sum(-1).eq(config.rollouts_per_example).float().mean().item()
        solve_none = rewards.sum(-1).eq(0).float().mean().item()
        effective_batch_size = 1 - solve_none - solve_all

        # Write serialized batch to disk for trainer workers to consume
        all_data_ranks_batches = prepare_batch(
            rollouts=rollouts,
            temperature=config.sampling.temperature,
            tokenizer=tokenizer,
            batch_size=config.batch_size,
            micro_batch_size=config.micro_batch_size,
            num_train_workers=config.num_train_workers,
            seq_len=config.seq_len,
        )

        step_path = get_rollout_dir(config.output_dir) / f"step_{progress.step}"
        step_path.mkdir(parents=True, exist_ok=True)
        for i, batches in enumerate(all_data_ranks_batches):
            batch_path = step_path / f"rank_{i}.pt"
            tmp_path = batch_path.with_suffix(".tmp")
            logger.debug(f"Saving rollouts for step {progress.step} for rank {i} to {batch_path}")
            torch.save(batches, tmp_path)
            tmp_path.rename(batch_path)

        # Log step metrics
        step_time = time.time() - step_start_time
        step_message = f"Step {progress.step} | Time: {step_time:.2f}s | Reward: {rewards.mean().item():.4f} | Throughput: {throughput:.1f} tokens/s | Seq. Length: {seq_lens.mean().item():.1f} tokens/sample"
        logger.success(step_message)

        # Log progress metrics to monitor
        progress_metrics = {
            "progress/tokens": num_tokens,
            "progress/samples": config.batch_size,
            "progress/problems": config.batch_size // config.rollouts_per_example,
            "progress/total_tokens": progress.total_tokens,
            "progress/total_samples": progress.total_samples,
            "progress/total_problems": progress.total_problems,
            "progress/ckpt_step": ckpt_step,  # Shared W&B axis
            "step": progress.step,
        }
        monitor.log(progress_metrics)

        # Log sequence lengths to monitor (first reduce over group dimension, then over problem dimension)
        seq_len_metrics = {
            "seq_len/mean": seq_lens.mean(-1).mean().item(),
            "seq_len/max": seq_lens.mean(-1).max().item(),
            "seq_len/min": seq_lens.mean(-1).min().item(),
            "step": progress.step,
        }
        monitor.log(seq_len_metrics)

        prompt_len_metrics = {
            "prompt_len/mean": prompt_lens.mean(-1).mean().item(),
            "prompt_len/max": prompt_lens.mean(-1).max().item(),
            "prompt_len/min": prompt_lens.mean(-1).min().item(),
            "step": progress.step,
        }
        monitor.log(prompt_len_metrics)

        completion_len_metrics = {
            "completion_len/mean": completion_lens.mean(-1).mean().item(),
            "completion_len/max": completion_lens.mean(-1).max().item(),
            "completion_len/min": completion_lens.mean(-1).min().item(),
            "step": progress.step,
        }
        monitor.log(completion_len_metrics)

        truncated_metrics = {
            "is_truncated/mean": is_truncated.mean(-1).mean().item(),
            "is_truncated/max": is_truncated.mean(-1).max().item(),
            "is_truncated/min": is_truncated.mean(-1).min().item(),
            "step": progress.step,
        }
        monitor.log(truncated_metrics)

        # Log performance metrics to monitor
        perf_metrics = {
            "perf/throughput": throughput,
            "perf/problem_requests": problem_requests,
            "perf/completion_requests": completion_requests,
            "perf/calls_to_generate": calls_to_generate,
            "step": progress.step,
        }
        monitor.log(perf_metrics)

        # Log reward metrics to monitor (composite + individual)
        reward_metrics = {
            "reward/mean": rewards.mean().item(),
            "step": progress.step,
        }

        # Add individual reward function metrics
        for func_name, func_rewards in individual_reward_outputs.items():
            reward_metrics[f"reward/{func_name}/mean"] = func_rewards.mean().item()

        monitor.log(reward_metrics)

        # Log rewards metrics to monitor
        solve_metrics = {
            "batch/solve_none": solve_none,
            "batch/solve_all": solve_all,
            "batch/effective_batch_size": effective_batch_size,
            "step": progress.step,
        }
        monitor.log(solve_metrics)

        # Log time metrics to monitor
        time_metrics = {
            "time/step": step_time,
            "time/wait_for_weight_ckpt": wait_for_weight_ckpt_time,
            "time/generate_completions": generate_completions_time,
            "time/update_weights": update_weights_time,
            "time/save_ckpt": save_ckpt_time,
            "time/eval": eval_time,
            "step": progress.step,
        }
        monitor.log(time_metrics)

        # Log samples and distributions to W&B table if enabled
        monitor.log_samples(
            input_tokens=prompt_tokens,
            output_tokens=completion_tokens,
            rewards=rewards.flatten().tolist(),
            advantages=advantages.flatten().tolist(),
            rollouts_per_problem=config.rollouts_per_example,
            step=progress.step,
        )

        distributions = {
            "rewards": rewards.flatten().tolist(),
            "advantages": advantages.flatten().tolist(),
            "problem_rewards": rewards.mean(-1).tolist(),
            "problem_advantages": advantages.mean(-1).tolist(),
        }

        for func_name, func_rewards in individual_reward_outputs.items():
            distributions[f"{func_name}_rewards"] = func_rewards.tolist()

        monitor.log_distributions(distributions=distributions, step=progress.step)

        # Increment progress
        progress.step += 1
        is_first_step = False

    if config.eval:
        logger.info("Running final evals")
        await run_evals(
            clients=clients,
            eval_config=config.eval,
            model_config=config.model,
            sampling_config=config.eval.sampling,
            client_config=config.client,
            output_dir=config.output_dir,
            ckpt_step=ckpt_step,
            step=progress.step,
        )

    # Log final (immutable) samples and distributions to W&B table
    monitor.log_final_samples()
    monitor.log_final_distributions()
    monitor.save_final_summary()

    # Write final checkpoint
    if ckpt_manager is not None:
        logger.info("Writing final checkpoint")
        ckpt_manager.save(progress, buffer, step=progress.step)

    logger.success("Orchestrator finished.")

    # Optionally, print benchmark table
    if config.bench:
        print_benchmark(to_col_format(monitor.history))


def main():
    """Main entry-point for orchestrator. Run using `uv run orchestrator`"""

    asyncio.run(orchestrate(parse_argv(OrchestratorConfig)))


if __name__ == "__main__":
    main()<|MERGE_RESOLUTION|>--- conflicted
+++ resolved
@@ -245,27 +245,7 @@
         accepted_rollouts: list[Rollout] = []
         problem_requests, completion_requests, calls_to_generate = 0, 0, 0
         problems_to_sample = problems_per_batch
-<<<<<<< HEAD
-
-        while True:
-            generate_completions_start_time = time.time()
-            while len(inflight_tasks) < MAX_INFLIGHT_PROBLEMS:
-                problem_id, coro = generate_call()
-                task = asyncio.create_task(coro)
-                await asyncio.sleep(0)
-                inflight_tasks.append(task)
-                task_to_problem_id[task] = problem_id
-
-            generate_outputs = GenerateOutputs(
-                prompt=[],
-                completion=[],
-                answer=[],
-                state=[],
-                info=[],
-                task=[],
-                reward=[],
-                metrics={},
-=======
+
         while True:
             # Get the batch
             problems = buffer.sample_problems(problems_to_sample)
@@ -292,7 +272,6 @@
                 problems=problems,
                 rollouts_per_example=config.rollouts_per_example,
                 sampling_args=sampling_args,
->>>>>>> 984053a5
             )
 
             problem_ids = []
