import asyncio
import time
from itertools import cycle
from typing import NamedTuple

from httpx import AsyncClient
from openai import AsyncOpenAI
from tqdm import tqdm
from transformers.tokenization_utils_fast import PreTrainedTokenizerFast
from verifiers import Environment
from verifiers.types import GenerateOutputs, ProcessedOutputs

from prime_rl.orchestrator.advantage import compute_advantages
from prime_rl.orchestrator.buffer import Buffer
from prime_rl.orchestrator.config import OrchestratorConfig
from prime_rl.orchestrator.utils import get_sampling_args, parse_is_truncated_completions
from prime_rl.utils.client import update_weights
from prime_rl.utils.logger import get_logger
from prime_rl.utils.utils import (
    get_broadcast_dir,
    get_latest_ckpt_step,
    get_step_path,
    sync_wait_for_path,
)
from prime_rl.utils.vf import Rollout, generate_group, make_rollouts


class InflightRolloutInfo(NamedTuple):
    """Metadata for an in-flight group rollout request."""

    off_policy_steps: int
    client: AsyncOpenAI


class Scheduler:
    """Asynchronously schedules group rollout requests and re-schedules them as they complete (continuous batching). Updates policy in between group rollout requests.

    References:
    - AReal: https://arxiv.org/abs/2505.24298v1
    - PipelineRL: https://arxiv.org/abs/2509.19128v1
    """

    def __init__(
        self,
        clients: list[AsyncOpenAI],
        admin_clients: list[AsyncClient],
        env: Environment,
        buffer: Buffer,
        tokenizer: PreTrainedTokenizerFast,
        config: OrchestratorConfig,
        oversampling_factor: float,
        max_async_level: int,
        max_off_policy_steps: int,
        strict_async_level: bool,
    ):
        self.logger = get_logger()
        self.clients = clients
        self.admin_clients = admin_clients
        self.env = env
        self.buffer = buffer
        self.tokenizer = tokenizer
        self.config = config
        self.batch_size = config.batch_size
        self.rollouts_per_example = config.rollouts_per_example
        self.seq_len = config.seq_len
        self.problems_per_batch = int(oversampling_factor * self.batch_size // self.rollouts_per_example)
        self.max_async_level = max_async_level
        self.max_off_policy_steps = max_off_policy_steps
        self.strict_async_level = strict_async_level
        self.inflight_group_rollouts: dict[asyncio.Task, InflightRolloutInfo] = {}
        self.cycle_clients = cycle(self.clients)
        self.step, self.ckpt_step = 0, 0
        self.update_weights_time, self.wait_for_ckpt_time = 0, 0
        self.sampling_args = get_sampling_args(config.sampling)

    def process_generate_outputs(
        self,
        generate_outputs: GenerateOutputs,
    ) -> list[Rollout]:
        processed_outputs: ProcessedOutputs = self.env.process_env_results_vllm(
            prompts=generate_outputs.prompt,
            completions=generate_outputs.completion,
            states=generate_outputs.state,
            rewards=generate_outputs.reward,
            processing_class=self.tokenizer,
            max_seq_len=self.seq_len,
            mask_env_responses=self.config.mask_env_responses,
            zero_truncated_completions=self.config.zero_truncated_completions,
            mask_truncated_completions=self.config.mask_truncated_completions,
        )

        # Compute advantages
        advantages = compute_advantages(
            rewards=processed_outputs.rewards,
            completion_lengths=list(map(len, processed_outputs.completion_ids)),
            samples_per_problem=self.config.rollouts_per_example,
            advantage_config=self.config.advantage,
        )

        # Parse whether the completions were truncated
        responses = [state["responses"] for state in generate_outputs.state]
        is_truncated = parse_is_truncated_completions(responses=responses)

        # Make rollouts
        rollouts = make_rollouts(
            generate_outputs,
            processed_outputs,
            advantages,
            is_truncated,
        )

        # Update and sample rollouts from the buffer
        self.buffer.update(rollouts)
        num_problems = len(set(generate_outputs.example_id))
        accepted_rollouts = self.buffer.sample_rollouts(n=num_problems * self.config.rollouts_per_example)

        return accepted_rollouts

    async def schedule_group_rollout(self, client: AsyncOpenAI | None = None):
        """Asynchronously schedules a group rollout request."""
        problem = self.buffer.sample_problems(n=1)[0]
        if client is None:
            client = next(self.cycle_clients)
        group_rollout_request = asyncio.create_task(
            generate_group(
                client=client,
                env=self.env,
                model_name=self.config.model.name,
                problem=problem,
                rollouts_per_example=self.config.rollouts_per_example,
                sampling_args=self.sampling_args,
            )
        )
        await asyncio.sleep(0)
        self.inflight_group_rollouts[group_rollout_request] = InflightRolloutInfo(0, client)

    async def update_policy_loop(self):
        """Continuously checks for new policy checkpoints."""
        while True:
            await self.update_policy()
            await asyncio.sleep(1)

    async def update_policy(self):
        """Updates the policy to the latest available checkpoint. Aborts rollout requests that are older than the max retention steps."""
        latest_ckpt_step = get_latest_ckpt_step(get_broadcast_dir(self.config.output_dir)) or 0
        async_away_ckpt_step = max(self.step - self.max_async_level, 0)
        next_ckpt_step = (
            async_away_ckpt_step if self.strict_async_level else max(async_away_ckpt_step, latest_ckpt_step)
        )
        if next_ckpt_step > self.ckpt_step:
            if next_ckpt_step == async_away_ckpt_step:
                self.logger.info(
                    f"Hit async barrier because we are >{self.max_async_level} step(s) async. Waiting for checkpoint {next_ckpt_step}"
                )
                wait_for_ckpt_start_time = time.perf_counter()
<<<<<<< HEAD
                sync_wait_for_path(get_step_path(get_broadcast_dir(self.config.output_dir), next_ckpt_step) / "STABLE")
=======
                sync_wait_for_path(get_step_path(get_weights_dir(self.config.output_dir), next_ckpt_step) / "STABLE")
>>>>>>> 55a3b6e8
                self.wait_for_ckpt_time = time.perf_counter() - wait_for_ckpt_start_time
                self.logger.debug(f"Waited for checkpoint {next_ckpt_step} for {self.wait_for_ckpt_time:.2f}s")
            self.logger.debug(
                f"Got new policy with step {next_ckpt_step}. Updating weights and cancelling old rollout requests."
            )

            update_weights_start_time = time.perf_counter()
            await update_weights(
                self.admin_clients, get_step_path(get_broadcast_dir(self.config.output_dir), next_ckpt_step)
            )
            self.update_weights_time = time.perf_counter() - update_weights_start_time
            self.logger.debug(f"Updated weights to step {next_ckpt_step} in {self.update_weights_time:.2f}s")

            # Cancel old rollout requests
            tasks_to_remove = []
            tasks_to_update = []

            for task, (off_policy_steps, client) in self.inflight_group_rollouts.items():
                if off_policy_steps > self.max_off_policy_steps:
                    task.cancel()
                    tasks_to_remove.append((task, client))
                else:
                    tasks_to_update.append((task, off_policy_steps + 1, client))

            # Remove cancelled tasks
            for task, client in tasks_to_remove:
                self.inflight_group_rollouts.pop(task)
                await self.schedule_group_rollout(client)

            # Update retention steps for remaining tasks
            for task, off_policy_steps, client in tasks_to_update:
                self.inflight_group_rollouts[task] = InflightRolloutInfo(
                    off_policy_steps=off_policy_steps, client=client
                )
            if len(tasks_to_remove) > 0:
                self.logger.warning(f"Cancelled and re-scheduled {len(tasks_to_remove)} old rollout requests.")

            self.ckpt_step = next_ckpt_step

    async def generate_batch(self, step: int, semaphore: asyncio.Semaphore | None = None) -> list[Rollout]:
        """Continuously schedules group rollouts, allowing them to be in-flight across steps."""
        self.step = step

        # Schedule initial tasks
        self.logger.debug("Starting to generate batch rollouts")
        while len(self.inflight_group_rollouts) < self.problems_per_batch:
            await self.schedule_group_rollout()  # Schedule requests in round-robin fashion

        batch_rollouts: list[Rollout] = []
        pbar = tqdm(total=self.config.batch_size, desc="Generating rollouts (train)")
        while len(batch_rollouts) < self.config.batch_size:
            finished_group_rollouts, _ = await asyncio.wait(
                self.inflight_group_rollouts, return_when=asyncio.FIRST_COMPLETED
            )

            for finished_group_rollout in finished_group_rollouts:
                if len(batch_rollouts) >= self.config.batch_size:
                    batch_rollouts = batch_rollouts[: self.config.batch_size]
                    break

                _, client = self.inflight_group_rollouts.pop(finished_group_rollout)
                generate_outputs: GenerateOutputs = finished_group_rollout.result()

                accepted_rollouts = self.process_generate_outputs(generate_outputs=generate_outputs)
                batch_rollouts.extend(accepted_rollouts)
                pbar.update(len(accepted_rollouts))

                await self.schedule_group_rollout(client)

            self.logger.debug(
                f"Got {len(batch_rollouts)} rollout(s) in batch. Need {self.config.batch_size - len(batch_rollouts)} more."
            )

        return batch_rollouts

    @property
    def max_off_policy_level(self) -> int:
        if not self.inflight_group_rollouts:
            return 0
        return max(retention_step for retention_step, _ in self.inflight_group_rollouts.values())

    @property
    def min_off_policy_level(self) -> int:
        if not self.inflight_group_rollouts:
            return 0
        return min(retention_step for retention_step, _ in self.inflight_group_rollouts.values())

    @property
    def mean_off_policy_level(self) -> float:
        if not self.inflight_group_rollouts:
            return 0
        retention_steps = [retention_step for retention_step, _ in self.inflight_group_rollouts.values()]
        return sum(retention_steps) / len(retention_steps)

    @property
    def async_level(self) -> int:
        return self.step - self.ckpt_step

    def get_metrics(self) -> dict[str, float]:
        return {
            "time/wait_for_ckpt": self.wait_for_ckpt_time,
            "time/update_weights": self.update_weights_time,
            "batch/async_level": self.async_level,
            "batch/off_policy_level/max": self.max_off_policy_level,
            "batch/off_policy_level/mean": self.mean_off_policy_level,
            "batch/off_policy_level/min": self.min_off_policy_level,
        }<|MERGE_RESOLUTION|>--- conflicted
+++ resolved
@@ -153,11 +153,7 @@
                     f"Hit async barrier because we are >{self.max_async_level} step(s) async. Waiting for checkpoint {next_ckpt_step}"
                 )
                 wait_for_ckpt_start_time = time.perf_counter()
-<<<<<<< HEAD
                 sync_wait_for_path(get_step_path(get_broadcast_dir(self.config.output_dir), next_ckpt_step) / "STABLE")
-=======
-                sync_wait_for_path(get_step_path(get_weights_dir(self.config.output_dir), next_ckpt_step) / "STABLE")
->>>>>>> 55a3b6e8
                 self.wait_for_ckpt_time = time.perf_counter() - wait_for_ckpt_start_time
                 self.logger.debug(f"Waited for checkpoint {next_ckpt_step} for {self.wait_for_ckpt_time:.2f}s")
             self.logger.debug(
@@ -165,9 +161,11 @@
             )
 
             update_weights_start_time = time.perf_counter()
+            update_weights_start_time = time.perf_counter()
             await update_weights(
                 self.admin_clients, get_step_path(get_broadcast_dir(self.config.output_dir), next_ckpt_step)
             )
+            self.update_weights_time = time.perf_counter() - update_weights_start_time
             self.update_weights_time = time.perf_counter() - update_weights_start_time
             self.logger.debug(f"Updated weights to step {next_ckpt_step} in {self.update_weights_time:.2f}s")
 
