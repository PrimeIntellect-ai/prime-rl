import copy

import torch

from prime_rl.orchestrator.types import TensorTrainingExample, TrainingExample
from prime_rl.trainer.rl.data import MicroBatch


def prepare_sample(
    training_example: TrainingExample,
    seq_len: int,
) -> TensorTrainingExample:
    """
    Prepare a problem for sequence packing training.
    Tokenize and prepare tensors.
    """

    # Prepare prompt tokens
    prompt_token_ids = torch.tensor(training_example["prompt_ids"]).long()
    prompt_token_mask = torch.tensor(training_example["prompt_mask"]).long()

    # Prepare completion tokens
    completion_token_ids = torch.tensor(training_example["completion_ids"]).long()
    completion_token_mask = torch.tensor(training_example["completion_mask"]).long()

    # Prepare input_ids, loss_mask, position_ids, inference_logprobs, and advantages
    input_ids = torch.cat([prompt_token_ids, completion_token_ids]).long()
    loss_mask = torch.cat([prompt_token_mask, completion_token_mask]).bool()
    inference_logprobs = torch.cat(
        [torch.zeros(len(prompt_token_ids)), torch.tensor(training_example["completion_logprobs"])]
    ).float()
    advantages = torch.tensor(training_example["advantage"]).repeat(len(input_ids)).float()
    position_ids = torch.arange(len(input_ids)).long()

    if len(input_ids) > seq_len:
        input_ids = input_ids[:seq_len]
        loss_mask = loss_mask[:seq_len]
        inference_logprobs = inference_logprobs[:seq_len]
        position_ids = position_ids[:seq_len]
        advantages = advantages[:seq_len]

    assert len(input_ids) == len(advantages) == len(loss_mask) == len(position_ids) == len(inference_logprobs), (
        f"input_ids: {len(input_ids)}, advantages: {len(advantages)}, loss_mask: {len(loss_mask)}, position_ids: {len(position_ids)}, inference_logprobs: {len(inference_logprobs)}"
    )
    return TensorTrainingExample(
        input_ids=input_ids,
        advantages=advantages,
        loss_mask=loss_mask,
        position_ids=position_ids,
        inference_logprobs=inference_logprobs,
    )


def prepare_micro_batch(samples: list[MicroBatch], temperature: float):
    micro_batch = {}

    for key in ["input_ids", "advantages", "loss_mask", "inference_logprobs", "position_ids"]:
        micro_batch[key] = torch.stack([sample[key] for sample in samples], dim=0)

    micro_batch["temperature"] = temperature

    return micro_batch


def packed_samples_into_micro_bs(
    samples: list[TensorTrainingExample], max_seq_len: int
) -> list[list[TensorTrainingExample]]:
    """
    Pack samples into micro_batch efficiently.
    We follow the First Fit Decreasing algorithm to pack the samples into bins and minimize potential padding while never truncating.
    """
    sorted_samples = sorted(samples, key=lambda x: len(x["input_ids"]), reverse=True)

    ## we create bins
    micro_batches = []

    for sample in sorted_samples:
        # Try to find a bin that can fit this sequence
        bin_found = False
        for bin_idx, bin_content in enumerate(micro_batches):
            # Calculate current bin length
            bin_len = sum(len(s["input_ids"]) for s in bin_content)
            # Check if sequence fits in this bin
            if bin_len + len(sample["input_ids"]) <= max_seq_len:
                micro_batches[bin_idx].append(sample)
                bin_found = True
                break

        # If no suitable bin found, create a new bin
        if not bin_found:
            micro_batches.append([sample])

    return micro_batches


def prepare_micro_batch_packing(
<<<<<<< HEAD
    samples: list[BatchSample], max_seq_len: int, temperature: float, pad_to_multiple_of: int = 1
=======
    samples: list[TensorTrainingExample], max_seq_len: int, temperature: float
>>>>>>> a0b971da
) -> MicroBatch:
    """
    Prepare a micro batch for packing mode. take multi sample and return a batch of shape [1, micro_bs * max_seq_len].
    Would additionally pad the batch to the max sequence length.
    """
    micro_batch = {}
    assert sum([len(sample["input_ids"]) for sample in samples]) <= max_seq_len, (
        "Total tokens of samples is greater than max sequence length"
    )

    for key in ["input_ids", "advantages", "loss_mask", "position_ids", "inference_logprobs"]:
        micro_batch[key] = torch.cat([sample[key] for sample in samples], dim=0).unsqueeze(0)

    micro_batch["temperature"] = temperature

    if pad_to_multiple_of > 1:
        padding_size = micro_batch["input_ids"].shape[1] % pad_to_multiple_of
        if padding_size > 0:
            input_ids = torch.ones(
                1, padding_size, dtype=micro_batch["input_ids"].dtype, device=micro_batch["input_ids"].device
            )
            micro_batch["input_ids"] = torch.cat([micro_batch["input_ids"], input_ids], dim=1)
            micro_batch["advantages"] = torch.cat(
                [
                    micro_batch["advantages"],
                    torch.zeros(
                        1, padding_size, dtype=micro_batch["advantages"].dtype, device=micro_batch["advantages"].device
                    ),
                ],
                dim=1,
            )
            micro_batch["loss_mask"] = torch.cat(
                [
                    micro_batch["loss_mask"],
                    torch.zeros(
                        1, padding_size, dtype=micro_batch["loss_mask"].dtype, device=micro_batch["loss_mask"].device
                    ),
                ],
                dim=1,
            )
            micro_batch["position_ids"] = torch.cat(
                [micro_batch["position_ids"], torch.arange(padding_size).unsqueeze(0)], dim=1
            )
            micro_batch["inference_logprobs"] = torch.cat(
                [
                    micro_batch["inference_logprobs"],
                    torch.zeros(
                        1,
                        padding_size,
                        dtype=micro_batch["inference_logprobs"].dtype,
                        device=micro_batch["inference_logprobs"].device,
                    ),
                ],
                dim=1,
            )

    return micro_batch


def prepare_batch(
    rollouts: list[TrainingExample],
    temperature: float,
    seq_len: int,
    num_train_workers: int,
    pad_to_multiple_of: int = 1,
) -> list[list[MicroBatch]]:
    """
    Prepare a batch of problems for each GPU. Each batch is a list of micro batches.
    Each micro batch is shape [1, seq_len], the namber of sample is not fixed per micro batch.
    """
    rollouts = copy.deepcopy(rollouts)
    max_seq_len = seq_len

    all_samples = [prepare_sample(rollout, max_seq_len) for rollout in rollouts]

    micro_batches_list = packed_samples_into_micro_bs(all_samples, max_seq_len)
    micro_batches = [
        prepare_micro_batch_packing(micro_batch, max_seq_len, temperature, pad_to_multiple_of)
        for micro_batch in micro_batches_list
    ]

    num_padding_batch = -len(micro_batches) % num_train_workers

    # because of fsdp we need to make sure that each data ran has the same number of micro batches otherwise training will hang.
    # We create fake micro batches to fill the gap with real data but zero advantages, they would not contribute to the loss.
    if num_train_workers > 1 and num_padding_batch > 0:
        padded_batch = copy.deepcopy(micro_batches[0])
        padded_batch["advantages"] = torch.zeros_like(padded_batch["advantages"])
        padded_batch["loss_mask"] = torch.zeros_like(padded_batch["loss_mask"], dtype=torch.bool)
        micro_batches.extend([padded_batch for _ in range(num_padding_batch)])

    assert len(micro_batches) % num_train_workers == 0, (
        "Number of micro batches is not divisible by number of data ranks"
    )

    per_gpu_micro_batches = len(micro_batches) // num_train_workers
    batches_per_gpu = []
    for _ in range(num_train_workers):
        batches = []
        for _ in range(per_gpu_micro_batches):
            batches.append(micro_batches.pop(0))
        batches_per_gpu.append(batches)

    return batches_per_gpu<|MERGE_RESOLUTION|>--- conflicted
+++ resolved
@@ -94,11 +94,7 @@
 
 
 def prepare_micro_batch_packing(
-<<<<<<< HEAD
-    samples: list[BatchSample], max_seq_len: int, temperature: float, pad_to_multiple_of: int = 1
-=======
-    samples: list[TensorTrainingExample], max_seq_len: int, temperature: float
->>>>>>> a0b971da
+    samples: list[TensorTrainingExample], max_seq_len: int, temperature: float, pad_to_multiple_of: int = 1
 ) -> MicroBatch:
     """
     Prepare a micro batch for packing mode. take multi sample and return a batch of shape [1, micro_bs * max_seq_len].
