--- conflicted
+++ resolved
@@ -172,31 +172,4 @@
             batches.append(micro_batches.pop(0))
         batches_per_gpu.append(batches)
 
-<<<<<<< HEAD
-    return batches_per_gpu
-
-
-def prepare_batch(
-    rollouts: list[Rollout],
-    temperature: float,
-    tokenizer: PreTrainedTokenizer,
-    batch_size: int,
-    micro_batch_size: int,
-    seq_len: int,
-    num_train_workers: int,
-) -> list[list[MicroBatch]]:
-    """
-    Prepare a batch of problems for each GPU. Each batch is a list of micro batches.
-    """
-    return prepare_batch_packing(
-        rollouts,
-        temperature,
-        tokenizer,
-        batch_size,
-        micro_batch_size,
-        seq_len,
-        num_train_workers,
-    )
-=======
-    return batches_per_gpu
->>>>>>> e819f8a3
+    return batches_per_gpu