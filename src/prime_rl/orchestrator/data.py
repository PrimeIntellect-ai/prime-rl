import copy
from typing import Literal, TypedDict
from dataclasses import dataclass
from typing import Any, List

import torch
import uuid
from jaxtyping import Float, Int
from torch import Tensor
from transformers import AutoTokenizer
from datasets import Dataset
import numpy as np
from prime_rl.orchestrator.config import DataLoadingConfig
from prime_rl.trainer.data import MicroBatch

@dataclass
class GeneratedSample:
    prompt_tokens: List[int]
    completion_tokens: List[int]
    completion_logprobs: List[float]
    prompt_masks: List[int]
    completion_masks: List[int]
    reward: List[float]
    advantages: List[float]

class Sample(TypedDict):
<<<<<<< HEAD
    input_ids: Int[torch.Tensor, "seq"]
    position_ids: Int[torch.Tensor, "seq"]
    loss_mask: Int[torch.Tensor, "seq"]
    advantages: Float[torch.Tensor, "seq"]
    logprobs: Float[torch.Tensor, "seq_minus_1"]

    total_tokens: int
    
        
class DataPool:
    def __init__(self, dataset: Dataset, data_loading_config: DataLoadingConfig):   
        uuids = [str(uuid.uuid4()) for _ in dataset]
        self.dataset = dataset.add_column("prime_rl_data_uid", uuids, new_fingerprint="added_uid")
        self.sample_info = {}
        self.data_loading_config = data_loading_config
        self.buffer = []
                            
        for i, uid in enumerate(uuids):
            self.sample_info[uid] = {"dataset_index": i, "already_sampled_current_epoch": False, "num_sampled": 0}
            
            if not data_loading_config.difficulty_prioritization_strategy.enabled:
                continue
            
            if data_loading_config.difficulty_prioritization_strategy.priority_data_field:
                priority = self.dataset[i][data_loading_config.difficulty_prioritization_strategy.priority_data_field]
                assert priority in ["low", "high", "discarded"], f"sampling priority pool value most be 'low' or 'high', found {priority} in column {data_loading_config.difficulty_prioritization_strategy.priority_data_field}"
                
                self.sample_info[uid]["priority"] = priority
    
            else:
                self.sample_info[uid]["priority"] = "high"
        
        
    def maybe_postprocess(self, per_problem_uids: list[str], per_problem_rewards: list[list[float]], per_problem_advantages: list[list[float]]):
        if self.data_loading_config.difficulty_prioritization_strategy.enabled:
            self._postprocess_difficulty_prioritization(per_problem_uids, per_problem_rewards, per_problem_advantages)
        
        
    def sample_batch(self, n: int):
                
        if self.data_loading_config.difficulty_prioritization_strategy.enabled:
            sampled_uids = self._sample_batch_priority_aware(n)
        else:
            sampled_uids = self._sample_batch_normal(n)
            
        dataset_indices = []    
        for uid in sampled_uids:
            dataset_indices.append(self.sample_info[uid]["dataset_index"])
                            
        self._mark_as_sampled(sampled_uids)
        
        return self.dataset.select(dataset_indices)
    
    
    def add_samples(self, samples: list[dict], priorities: list[Literal["low", "high"]] = []):
        for sample in samples:
            assert "prompt" in sample, "Each sample must have a 'prompt' field"
            assert "task" in sample, "Each sample must have a 'task' field"
            assert "info" in sample or "answer" in sample, "Each sample must have either 'info' or 'answer' field"                    
        
        # Generate UIDs for new samples
        uuids = [str(uuid.uuid4()) for _ in samples]
        
        # Add samples to dataset
        for i, (sample, uid) in enumerate(zip(samples, uuids)):
            # Add sample to dataset
            sample["prime_rl_data_uid"] = uid
            self.dataset = self.dataset.add_item(sample, new_fingerprint="")
            
            # Initialize sample info
            self.sample_info[uid] = {
                "dataset_index": len(self.dataset) - 1,
                "already_sampled_current_epoch": False,
                "num_sampled": 0
            }
            
            # Set priority if provided or if difficulty prioritization is enabled
            if self.data_loading_config.difficulty_prioritization_strategy.enabled:
                if priorities:
                    self.sample_info[uid]["priority"] = priorities[i]
                else:
                    self.sample_info[uid]["priority"] = "high"
         
                    
    def empty_buffer(self):
        self.buffer = []
    
    def add_to_buffer(self, generated_samples):
        self.buffer.extend(generated_samples)
        
    def get_buffered_samples(self):
        buffered_samples = self.buffer
        self.buffer = []
        return buffered_samples
    
    def _postprocess_difficulty_prioritization(self, per_problem_uids: list[str], per_problem_rewards: list[list[float]], per_problem_advantages: list[list[float]]):
        EPSILON = 1e-6
        
        # we sometimes have format rewards, so it is a little weird to ask for 1 or 0
        for uid, rewards, advantages in zip(per_problem_uids, per_problem_rewards, per_problem_advantages):
            if all(abs(a) < EPSILON for a in advantages) and all(r > 0.5 for r in rewards):
                self.sample_info[uid]["priority"] = "discarded"
                 
            elif all(abs(a) < EPSILON for a in advantages) and all(r < 0.5 for r in rewards):
                self.sample_info[uid]["priority"] = "low"
                
            else:
                self.sample_info[uid]["priority"] = "high"
                
        
    def _sample_batch_priority_aware(self, n: int):
        uids = list(self.sample_info.keys())
        
        n_low = int(n * self.data_loading_config.difficulty_prioritization_strategy.low_priority_batch_fraction)  
        n_high = n - n_low
        
        high_priority_uids = [uid for uid in uids if self.sample_info[uid]["priority"] == "high"]
        high_priority_uids_not_sampled = [uid for uid in high_priority_uids if not self.sample_info[uid]["already_sampled_current_epoch"]]
        sampled_high_priority_uids = self._sample_epoch_aware(n_high, high_priority_uids, high_priority_uids_not_sampled)
        
        low_priority_uids = [uid for uid in uids if self.sample_info[uid]["priority"] == "low"]
        low_priority_uids_not_sampled = [uid for uid in uids if not self.sample_info[uid]["already_sampled_current_epoch"]]
        sampled_low_priority_uids = self._sample_epoch_aware(n_low, low_priority_uids, low_priority_uids_not_sampled)
        
        return sampled_high_priority_uids + sampled_low_priority_uids

    
    def _sample_epoch_aware(self, n, all_uids, all_uids_not_yet_sampled):
        if len(all_uids_not_yet_sampled) == 0:
            self._reset_already_sampled(all_uids)
            sampled_uids = self._sample_n_elements_from_list(all_uids, n)
        
        # in this case we keep the remaining samples from this epoch and sample the rest from the new epoch
        elif n > len(all_uids_not_yet_sampled):
            sampled_uids = all_uids_not_yet_sampled
            self._reset_already_sampled(all_uids)
            n_remaining_high = n - len(all_uids_not_yet_sampled)
            sampled_uids.extend(self._sample_n_elements_from_list(all_uids, n_remaining_high))
        
        else:
            sampled_uids = self._sample_n_elements_from_list(all_uids_not_yet_sampled, n)
            
        return sampled_uids
    
    
    def _sample_n_elements_from_list(self, elements: list, n: int):
        indices = np.random.choice(len(elements), size=n, replace=True)
        
        sampled_elements = []
        for idx in indices:
            sampled_elements.append(elements[idx])
            
        return sampled_elements
            
    
    def _sample_batch_normal(self, n: int):
        uids = list(self.sample_info.keys())
        not_sampled_uids = [uid for uid in uids if not self.sample_info[uid]["already_sampled_current_epoch"]]
        sampled_uids = self._sample_epoch_aware(n, uids, not_sampled_uids)
        
        return sampled_uids
        
    
    def _mark_as_sampled(self, uids: list[str]):
        for uid in uids:
            self.sample_info[uid]["already_sampled_current_epoch"] = True
            self.sample_info[uid]["num_sampled"] += 1


    def _reset_already_sampled(self, uids: list[str]):
        for uid in uids:
            self.sample_info[uid]["already_sampled_current_epoch"] = False
            
=======
    input_ids: Int[Tensor, "seq"]
    position_ids: Int[Tensor, "seq"]
    loss_mask: Int[Tensor, "seq"]
    advantages: Float[Tensor, "seq"]
    logprobs: Float[Tensor, "seq_minus_1"]

>>>>>>> c6e74338

def prepare_sample(
    prompt_tokens: list[int],
    prompt_mask: list[int],
    completion_tokens: list[int],
    completion_mask: list[int],
    completion_logprobs: list[float],
    advantage: float,
    seq_len: int,
    tokenizer: AutoTokenizer,
    pad: bool,
) -> Sample:
    """
    Prepare a problem and pad it for training.
    Tokenize and
    """

    # Prepare prompt tokens
    prompt_token_ids = torch.tensor(prompt_tokens).long()
    prompt_token_mask = torch.tensor(prompt_mask).long()

    # Prepare completion tokens
    completion_token_ids = torch.tensor(completion_tokens).long()
    completion_token_mask = torch.tensor(completion_mask).long()

    # Prepare input_ids, loss_mask, position_ids, logprobs, and advantages
    input_ids = torch.cat([prompt_token_ids, completion_token_ids]).long()
    loss_mask = torch.cat([prompt_token_mask, completion_token_mask]).long()
    logprobs = torch.cat([torch.zeros(len(prompt_token_ids) - 1), torch.tensor(completion_logprobs)]).float()
    position_ids = torch.arange(len(input_ids)).long()
    advantages = torch.tensor(advantage).repeat(len(input_ids)).float()

    if len(input_ids) > seq_len:
        # We should never truncate as it would create a really bad learning signal. Instead, always set the maximum sequence length
        # on the inference worker accordingly, e.g. by setting the `max_tokens` parameter.
        raise ValueError(
            f"Number of tokens {len(input_ids)} is greater than sequence length {seq_len}. This should not happen."
        )

    # Pad the sequence to the sequence length
    if pad:
        num_padding_tokens = seq_len - len(input_ids)
        input_ids = torch.cat([input_ids, torch.full((num_padding_tokens,), tokenizer.pad_token_id)])
        loss_mask = torch.cat([loss_mask, torch.zeros(num_padding_tokens)]).long()
        position_ids = torch.cat([position_ids, torch.zeros(num_padding_tokens)]).long()
        logprobs = torch.cat([logprobs, torch.zeros(num_padding_tokens)]).float()
        advantages = torch.cat([advantages, torch.zeros(num_padding_tokens)]).float()

    assert len(input_ids) == len(advantages) == len(loss_mask) == len(position_ids) == len(logprobs) + 1, (
        f"input_ids: {len(input_ids)}, advantages: {len(advantages)}, loss_mask: {len(loss_mask)}, position_ids: {len(position_ids)}, logprobs: {len(logprobs)}"
    )
    return {
        "input_ids": input_ids,
        "advantages": advantages,
        "loss_mask": loss_mask,
        "position_ids": position_ids,
        "logprobs": logprobs,
    }


def prepare_micro_batch(samples: list[MicroBatch], temperature: float):
    micro_batch = {}

    for key in ["input_ids", "advantages", "loss_mask", "logprobs", "position_ids"]:
        micro_batch[key] = torch.stack([sample[key] for sample in samples], dim=0)

    micro_batch["temperature"] = temperature

    return micro_batch


def prepare_batch_padding(
    prompt_tokens: list[list[int]],
    prompt_masks: list[list[int]],
    completion_tokens: list[list[int]],
    completion_masks: list[list[int]],
    completion_logprobs: list[list[float]],
    advantages: list[float],
    temperature: float,
    tokenizer: AutoTokenizer,
    batch_size: int,
    micro_batch_size: int,
    seq_len: int,
    num_train_workers: int,
) -> list[list[MicroBatch]]:
    prompt_tokens = copy.deepcopy(prompt_tokens)
    prompt_masks = copy.deepcopy(prompt_masks)
    completion_tokens = copy.deepcopy(completion_tokens)
    completion_masks = copy.deepcopy(completion_masks)
    completion_logprobs = copy.deepcopy(completion_logprobs)
    advantages = copy.deepcopy(advantages)

    """
    Prepare a batch of problems for each GPU. Each batch is a list of micro batches.
    Each micro batch is shape [micro_bs, max_seq_len] and contains micro_bs samples that are padded to the max lenght
    """
    assert (
        len(prompt_tokens)
        == len(prompt_masks)
        == len(completion_tokens)
        == len(completion_masks)
        == len(completion_logprobs)
        == len(advantages)
    ), (
        "prompt_tokens, prompt_mask, completion_tokens, completion_mask, completion_logprobs, and advantages must have the same length"
    )
    batch_size = len(prompt_tokens)

    assert batch_size % (micro_batch_size * num_train_workers) == 0, "Batch size must be divisible by micro batch size"
    per_gpu_micro_batches = batch_size // (num_train_workers * micro_batch_size)

    batches_per_gpu = []
    for _ in range(num_train_workers):
        batches = []
        for _ in range(per_gpu_micro_batches):
            micro_batches = []
            for _ in range(micro_batch_size):
                sample = prepare_sample(
                    prompt_tokens.pop(),
                    prompt_masks.pop(),
                    completion_tokens.pop(),
                    completion_masks.pop(),
                    completion_logprobs.pop(),
                    advantages.pop(),
                    seq_len,
                    tokenizer,
                    pad=True,
                )
                micro_batches.append(sample)
            batches.append(prepare_micro_batch(micro_batches, temperature))

        batches_per_gpu.append(batches)

    return batches_per_gpu


def packed_samples_into_micro_bs(samples: list[Sample], max_seq_len: int) -> list[list[Sample]]:
    """
    Pack samples into micro_batch efficiently.
    We follow the First Fit Decreasing algorithm to pack the samples into bins and minimize potential padding while never truncating.
    """
    sorted_samples = sorted(samples, key=lambda x: len(x["input_ids"]), reverse=True)

    ## we create bins
    micro_batches = []

    for sample in sorted_samples:
        # Try to find a bin that can fit this sequence
        bin_found = False
        for bin_idx, bin_content in enumerate(micro_batches):
            # Calculate current bin length
            bin_len = sum(len(s["input_ids"]) for s in bin_content)
            # Check if sequence fits in this bin
            if bin_len + len(sample["input_ids"]) <= max_seq_len:
                micro_batches[bin_idx].append(sample)
                bin_found = True
                break

        # If no suitable bin found, create a new bin
        if not bin_found:
            micro_batches.append([sample])

    return micro_batches


def prepare_micro_batch_packing(samples: list[Sample], max_seq_len: int, temperature: float) -> MicroBatch:
    """
    Prepare a micro batch for packing mode. take multi sample and return a batch of shape [1, micro_bs * max_seq_len].
    Would additionally pad the batch to the max sequence length.
    """
    micro_batch = {}
    assert sum([len(sample["input_ids"]) for sample in samples]) <= max_seq_len, (
        "Total tokens of samples is greater than max sequence length"
    )

    for key in ["input_ids", "advantages", "loss_mask", "position_ids", "logprobs"]:
        micro_batch[key] = torch.cat([sample[key] for sample in samples], dim=0).unsqueeze(0)

    micro_batch["temperature"] = temperature

    return micro_batch


def prepare_batch_packing(
    prompt_tokens: list[list[int]],
    prompt_masks: list[list[int]],
    completion_tokens: list[list[int]],
    completion_masks: list[list[int]],
    completion_logprobs: list[list[float]],
    advantages: list[float],
    temperature: float,
    tokenizer: AutoTokenizer,
    batch_size: int,
    micro_batch_size: int,
    seq_len: int,
    num_train_workers: int,
) -> list[list[MicroBatch]]:
    prompt_tokens = copy.deepcopy(prompt_tokens)
    prompt_masks = copy.deepcopy(prompt_masks)
    completion_tokens = copy.deepcopy(completion_tokens)
    completion_masks = copy.deepcopy(completion_masks)
    completion_logprobs = copy.deepcopy(completion_logprobs)
    advantages = copy.deepcopy(advantages)

    """
    Prepare a batch of problems for each GPU. Each batch is a list of micro batches.
    Each micro batch is shape [1, micro_bs * max_seq_len], the namber of sample is not fixed per micro batch.
    """
    assert (
        len(prompt_tokens)
        == len(prompt_masks)
        == len(completion_tokens)
        == len(completion_masks)
        == len(completion_logprobs)
        == len(advantages)
    ), (
        "prompt_tokens, prompt_mask, completion_tokens, completion_mask, completion_logprobs, and advantages must have the same length"
    )

    max_seq_len = seq_len * micro_batch_size

    all_samples = [
        prepare_sample(
            prompt_token,
            prompt_mask,
            completion_token,
            completion_mask,
            completion_logprob,
            advantage,
            max_seq_len,
            tokenizer,
            pad=False,
        )
        for prompt_token, prompt_mask, completion_token, completion_mask, completion_logprob, advantage in zip(
            prompt_tokens, prompt_masks, completion_tokens, completion_masks, completion_logprobs, advantages
        )
    ]

    micro_batches_list = packed_samples_into_micro_bs(all_samples, max_seq_len)
    micro_batches = [
        prepare_micro_batch_packing(micro_batch, max_seq_len, temperature) for micro_batch in micro_batches_list
    ]

    num_padding_batch = num_train_workers - len(micro_batches) % num_train_workers

    # because of fsdp we need to make sure that each data ran has the same number of micro batches otherwise training will hang.
    # We create fake micro batches to fill the gap with real data but zero advantages, they would not contribute to the loss.
    if num_padding_batch > 0:
        padded_batch = copy.deepcopy(micro_batches[0])
        padded_batch["advantages"] = torch.zeros_like(padded_batch["advantages"])
        micro_batches.extend([padded_batch for _ in range(num_padding_batch)])

    assert len(micro_batches) % num_train_workers == 0, (
        "Number of micro batches is not divisible by number of data ranks"
    )

    per_gpu_micro_batches = len(micro_batches) // num_train_workers
    batches_per_gpu = []
    for _ in range(num_train_workers):
        batches = []
        for _ in range(per_gpu_micro_batches):
            batches.append(micro_batches.pop(0))
        batches_per_gpu.append(batches)

    return batches_per_gpu


def prepare_batch(
    prompt_tokens: list[list[int]],
    prompt_masks: list[list[int]],
    completion_tokens: list[list[int]],
    completion_masks: list[list[int]],
    completion_logprobs: list[list[float]],
    advantages: list[float],
    temperature: float,
    tokenizer: AutoTokenizer,
    batch_size: int,
    micro_batch_size: int,
    seq_len: int,
    num_train_workers: int,
    collate_mode: Literal["packing", "padding"],
) -> list[list[MicroBatch]]:
    """
    Prepare a batch of problems for each GPU. Each batch is a list of micro batches.
    """
    match collate_mode:
        case "padding":
            return prepare_batch_padding(
                prompt_tokens,
                prompt_masks,
                completion_tokens,
                completion_masks,
                completion_logprobs,
                advantages,
                temperature,
                tokenizer,
                batch_size,
                micro_batch_size,
                seq_len,
                num_train_workers,
            )
        case "packing":
            return prepare_batch_packing(
                prompt_tokens,
                prompt_masks,
                completion_tokens,
                completion_masks,
                completion_logprobs,
                advantages,
                temperature,
                tokenizer,
                batch_size,
                micro_batch_size,
                seq_len,
                num_train_workers,
            )
        case _:
            raise ValueError(f"Invalid collate mode: {collate_mode}")<|MERGE_RESOLUTION|>--- conflicted
+++ resolved
@@ -24,14 +24,11 @@
     advantages: List[float]
 
 class Sample(TypedDict):
-<<<<<<< HEAD
-    input_ids: Int[torch.Tensor, "seq"]
-    position_ids: Int[torch.Tensor, "seq"]
-    loss_mask: Int[torch.Tensor, "seq"]
-    advantages: Float[torch.Tensor, "seq"]
-    logprobs: Float[torch.Tensor, "seq_minus_1"]
-
-    total_tokens: int
+    input_ids: Int[Tensor, "seq"]
+    position_ids: Int[Tensor, "seq"]
+    loss_mask: Int[Tensor, "seq"]
+    advantages: Float[Tensor, "seq"]
+    logprobs: Float[Tensor, "seq_minus_1"]
     
         
 class DataPool:
@@ -198,14 +195,6 @@
         for uid in uids:
             self.sample_info[uid]["already_sampled_current_epoch"] = False
             
-=======
-    input_ids: Int[Tensor, "seq"]
-    position_ids: Int[Tensor, "seq"]
-    loss_mask: Int[Tensor, "seq"]
-    advantages: Float[Tensor, "seq"]
-    logprobs: Float[Tensor, "seq_minus_1"]
-
->>>>>>> c6e74338
 
 def prepare_sample(
     prompt_tokens: list[int],
