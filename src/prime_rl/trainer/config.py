from typing import Annotated, Literal, TypeAlias

from pydantic import BaseModel, Field, model_validator

from prime_rl.utils.pydantic_config import BaseConfig

AttnImplementation: TypeAlias = Literal["sdpa", "flash_attention_2", "flash_attention_3"]

MOE_MODEL_MAPS = {
    "Qwen/Qwen3-30B-A3B": "Jackmin108/Qwen3-30B-A3B-Fast",
    "moonshotai/Moonlight-16B-A3B-Instruct": "Jackmin108/Moonlight-16B-A3B-Instruct-Fast",
}


class ActivationCheckpointConfig(BaseConfig):
    """Configures activation checkpointing."""

    freq: Annotated[
        int,
        Field(
            ge=1,
            description="Applies activation checkpointing to every `freq` layers. Defaults to 1, which will is full activation checkpointing.",
        ),
    ] = 1


class ActivationOffloadingConfig(BaseConfig):
    """Configures the activation offloading."""

    pin_memory: Annotated[bool, Field(description="Whether to pin the offloaded activations to CPU memory.")] = True

    max_inflight_activations: Annotated[
        int,
        Field(
            ge=1,
            description="The maximum number of activations to keep in while offloading further. (More activations means smoother overlap, but more gpu memory usage)",
        ),
    ] = 5


class CompileConfig(BaseConfig):
    """Configures model compilation."""

    fullgraph: Annotated[
        bool,
        Field(description="Whether to compile the transformer blocks with fullgraph."),
    ] = False


class DebugModelConfig(BaseConfig):
    """Debugging feature around model and distributed training."""

    num_layers: Annotated[
        int | None,
        Field(description="The number of layers in the model."),
    ] = None

    random_init: Annotated[
        bool,
        Field(
            description="Whether to random initialize the model.",
        ),
    ] = False


class LoRAConfig(BaseConfig):
    """Configuration for LoRA (Low-Rank Adaptation)."""

    rank: Annotated[
        int,
        Field(
            ge=1,
            description="Rank of the low-rank decomposition matrices.",
        ),
    ] = 16

    alpha: Annotated[
        float,
        Field(
            ge=0,
            description="LoRA scaling parameter.",
        ),
    ] = 16.0

    dropout: Annotated[
        float,
        Field(
            ge=0,
            le=1,
            description="LoRA dropout rate.",
        ),
    ] = 0.0

    target_modules: Annotated[
        list[str],
        Field(
            description="Module names or regex patterns for modules to apply LoRA to. Simple names (e.g., 'q_proj') match any component in the module path. Regex patterns match anywhere in the name.",
        ),
    ] = [
        "q_proj",
        "k_proj",
        "v_proj",
        "o_proj",
        "gate_proj",
        "up_proj",
        "down_proj",
    ]

    modules_to_save: Annotated[
        list[str],
        Field(
            description="Module names or regex patterns for modules to keep fully trainable (not freeze). Simple names match any component in the module path. Regex patterns match anywhere in the name.",
        ),
    ] = []


class ExperimentalConfig(BaseConfig):
    """Experimental modeling features."""

    lora: Annotated[
        LoRAConfig | None,
        Field(
            description="Whether to apply LoRA to the model. If None, will not apply LoRA.",
        ),
    ] = None


class ModelConfig(BaseConfig):
    """Configures the model for training."""

    name: Annotated[
        str,
        Field(
            description="Name or path of the HF model to use.",
        ),
    ] = "Qwen/Qwen3-0.6B"

    seq_len: Annotated[int, Field(description="The sequence length to use for the model.")] = 2048

    attn: Annotated[AttnImplementation, Field(description="The attention implementation to use.")] = "flash_attention_2"

    compile: Annotated[
        CompileConfig | None,
        Field(
            description="Whether to compile the model using `torch.compile`.",
        ),
    ] = None

    ac: Annotated[
        ActivationCheckpointConfig | None,
        Field(
            description="Whether to apply activation checkpointing to the model. If None, will not apply activation checkpointing.",
        ),
    ] = None

    ac_offloading: Annotated[
        ActivationOffloadingConfig | None,
        Field(
            description="Whether to apply activation offloading to the model. If None, will not apply activation offloading.",
        ),
    ] = None

    fsdp_cpu_offload: Annotated[
        bool,
        Field(
            description="Whether to enable FSDP CPU offloading for parameters, gradients, and optimizer states. When enabled, uses pinned memory for efficient CPU-GPU transfers.",
        ),
    ] = False

    reshard_after_forward: Annotated[
        bool, Field(description="Whether to reshard the model after each forward pass.")
    ] = True

    trust_remote_code: Annotated[
        bool,
        Field(
            description="Whether to trust remote code for model and tokenizer initialization.",
        ),
    ] = False

    dp_replicate: Annotated[
        int,
        Field(
            description="The data parallel dim where model weights are replicated.",
        ),
    ] = 1

    ep: Annotated[
        int,
        Field(
            description="The expert parallelism to use if the model has MoE layers. If 1, then no EP will be used.",
        ),
    ] = 1

    tp: Annotated[
        int,
        Field(
            description="The tensor parallelism size to use. If 1, then no TP will be used.",
        ),
    ] = 1

    cp: Annotated[
        int,
        Field(
            description="The context parallelism size to use. If 1, then no CP will be used.",
        ),
    ] = 1

    impl: Annotated[
        Literal["hf", "liger_kernel", "custom"],
        Field(
            description="Whether to use Liger Kernel.",
        ),
    ] = "hf"

    optimization_dtype: Annotated[
        Literal["bfloat16", "float32"],
        Field(
            description="The dtype to use for the model optimization.",
        ),
    ] = "float32"

    reduce_dtype: Annotated[
        Literal["bfloat16", "float32"],
        Field(
            description="The dtype to use for the model reduce.",
        ),
    ] = "float32"

    moe_use_grouped_mm: Annotated[
        bool,
        Field(
            description="Whether to use grouped mm for the MoE layers. Require compute capability >= 9.0",
        ),
    ] = True

    debug: Annotated[
        DebugModelConfig,
        Field(
            description="Debugging feature around model and distributed training.",
        ),
    ] = DebugModelConfig()

    experimental: Annotated[
        ExperimentalConfig,
        Field(
            description="Experimental modeling features.",
        ),
    ] = ExperimentalConfig()

    @model_validator(mode="after")
    def _map_model_name_for_moe(self):
        """Map model name if it exists in MOE_MODEL_MAPS."""
        if self.name in MOE_MODEL_MAPS:
            self.name = MOE_MODEL_MAPS[self.name]
        return self

    @model_validator(mode="after")
    def trust_remote_code_only_with_hf(self):
        """Trust remote code only if the model is from HF."""
        if self.trust_remote_code:
            if self.impl != "hf":
                raise ValueError("Trust remote code is only supported with the HF implementation.")
        return self

<<<<<<< HEAD
=======
    @model_validator(mode="after")
    def cp_only_with_flash_attn(self):
        if self.cp > 1 and self.attn not in ["flash_attention_2", "flash_attention_3"]:
            raise ValueError("CP is only supported with flash attention 2 or flash attention 3")
        return self

    @model_validator(mode="after")
    def random_init_only_with_meta(self):
        """Random initialize is only supported with the custom implementation."""
        if self.debug.random_init and not self.load_using_meta:
            raise ValueError("Random initialize is only supported when loading with meta.")
        return self

>>>>>>> c66aaf58

class TokenizerConfig(BaseConfig):
    """Configuration for the tokenizer."""

    name: Annotated[
        str | None,
        Field(description="The name or path of the tokenizer to use. If None, will use the model's default tokenizer."),
    ] = None

    trust_remote_code: Annotated[
        bool | None,
        Field(
            description="Whether to trust remote code for tokenizer initialization. If None, will use the model's default trust remote code setting.",
        ),
    ] = None

    chat_template: Annotated[
        str | None,
        Field(
            description="The chat template to use for the tokenizer. If None, will use the tokenizer's default chat template."
        ),
    ] = None


class ConstantSchedulerConfig(BaseModel):
    """Configuration for constant learning rate scheduler."""

    type: Literal["constant"] = "constant"


class LinearSchedulerConfig(BaseModel):
    """Configuration for linear learning rate scheduler."""

    type: Literal["linear"] = "linear"

    warmup_steps: Annotated[int, Field(ge=0, description="Number of warmup steps for the learning rate scheduler.")] = (
        10
    )

    decay_steps: Annotated[
        int,
        Field(
            ge=0,
            description="Number of steps to decay the learning rate during the final portion of training.",
        ),
    ] = 10

    min_lr: Annotated[float, Field(ge=0, description="Minimum learning rate to converge to.")] = 0.0


class CosineSchedulerConfig(BaseModel):
    """Configuration for cosine learning rate scheduler."""

    type: Literal["cosine"] = "cosine"

    warmup_steps: Annotated[int, Field(ge=0, description="Number of warmup steps for the learning rate scheduler.")] = (
        10
    )

    min_lr: Annotated[float, Field(ge=0, description="Minimum learning rate to converge to.")] = 0.0


SchedulerConfigType: TypeAlias = ConstantSchedulerConfig | LinearSchedulerConfig | CosineSchedulerConfig


class BaseOptimizerConfig(BaseModel):
    lr: Annotated[float, Field(ge=0)] = 1e-6
    weight_decay: Annotated[float, Field(ge=0)] = 0.01
    max_norm: Annotated[float, Field(ge=0, description="Maximum gradient norm to clip.")] = 1.0


class SGDConfig(BaseOptimizerConfig):
    type: Literal["sgd"] = "sgd"
    nesterov: bool = True
    momentum: float = 0.9


class AdamWConfig(BaseOptimizerConfig):
    type: Literal["adamw"] = "adamw"

    betas1: Annotated[float, Field(ge=0)] = 0.9
    betas2: Annotated[float, Field(ge=0)] = 0.999


class MuonConfig(BaseOptimizerConfig):
    type: Literal["muon"] = "muon"

    betas1: Annotated[float, Field(ge=0)] = 0.9
    betas2: Annotated[float, Field(ge=0)] = 0.999


OptimizerConfigType: TypeAlias = SGDConfig | AdamWConfig | MuonConfig


class WeightCheckpointConfig(BaseConfig):
    """Configures saving HF-compatible weight checkpoints."""

    save_sharded: Annotated[
        bool,
        Field(
            description="Whether to save the weight checkpoint in sharded format.",
        ),
    ] = True

    save_format: Annotated[
        Literal["safetensors", "torch"],
        Field(
            description="The format to save the weight checkpoint in.",
        ),
    ] = "safetensors"

    save_adapter_separately: Annotated[
        bool,
        Field(
            description="Whether to save LoRA adapters separately before merging into full model weights.",
        ),
    ] = False


class CheckpointConfig(BaseConfig):
    """Configures checkpointing the full model, optimizer and training state for resuming training."""

    interval: Annotated[
        int | None,
        Field(
            ge=1,
            description="Interval at which to save the training checkpoint. If None, will only checkpoint at the end of training.",
        ),
    ] = None

    weights: WeightCheckpointConfig | None = WeightCheckpointConfig()

    resume_step: Annotated[
        int | None,
        Field(
            ge=-1,
            description="Step to resume training from. If None, will start from scratch. If -1, will restart from latest checkpoint available.",
        ),
    ] = None

    keep: Annotated[
        int | None,
        Field(
            ge=1,
            description="Keep at most this many recent step checkpoints on disk. If None, never clean old checkpoints.",
        ),
    ] = None

    skip_progress: Annotated[
        bool,
        Field(
            description="Whether to skip loading the progress from checkpoint.",
        ),
    ] = False

    skip_scheduler: Annotated[
        bool,
        Field(
            description="Whether to skip loading the scheduler from checkpoint.",
        ),
    ] = False

    skip_dataloader: Annotated[
        bool,
        Field(
            description="Whether to skip loading the dataloader from checkpoint.",
        ),
    ] = False


class HeartbeatConfig(BaseConfig):
    """Configures the heartbeat for BetterStack."""

    url: Annotated[str, Field(description="The URL to send the heartbeat to.")]<|MERGE_RESOLUTION|>--- conflicted
+++ resolved
@@ -263,22 +263,12 @@
                 raise ValueError("Trust remote code is only supported with the HF implementation.")
         return self
 
-<<<<<<< HEAD
-=======
     @model_validator(mode="after")
     def cp_only_with_flash_attn(self):
         if self.cp > 1 and self.attn not in ["flash_attention_2", "flash_attention_3"]:
             raise ValueError("CP is only supported with flash attention 2 or flash attention 3")
         return self
 
-    @model_validator(mode="after")
-    def random_init_only_with_meta(self):
-        """Random initialize is only supported with the custom implementation."""
-        if self.debug.random_init and not self.load_using_meta:
-            raise ValueError("Random initialize is only supported when loading with meta.")
-        return self
-
->>>>>>> c66aaf58
 
 class TokenizerConfig(BaseConfig):
     """Configuration for the tokenizer."""
