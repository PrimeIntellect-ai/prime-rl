--- conflicted
+++ resolved
@@ -19,12 +19,8 @@
 from prime_rl.trainer.config import TrainerConfig
 from prime_rl.trainer.data import DataLoader, FakeDataLoader
 from prime_rl.trainer.logger import setup_logger
-<<<<<<< HEAD
-from prime_rl.trainer.loss import grpo_loss, compute_entropy, shift_logits, compute_logprobs
+from prime_rl.trainer.loss import grpo_loss, compute_entropy, shift_logits, compute_logprobs, ImportanceRatioMetrics
 from prime_rl.trainer.lr_scheduler import create_lr_scheduler
-=======
-from prime_rl.trainer.loss import grpo_loss, compute_entropy, shift_logits, compute_logprobs, ImportanceRatioMetrics
->>>>>>> 6f7e8a6a
 from prime_rl.trainer.model import (
     forward,
     get_tokenizer,
@@ -354,12 +350,8 @@
 
         # Log step metrics
         step_time = time.time() - step_start_time
-<<<<<<< HEAD
         current_lr = optimizer.param_groups[0]["lr"]
-        step_message = f"Step {progress.step} | Time: {step_time:.2f}s | Loss: {loss_metrics['loss/loss']:.2f} | Entropy: {loss_metrics['loss/entropy']:.2f} | Importance Ratio: {loss_metrics['loss/importance_ratio']:.2f} | LR: {current_lr:.2e} | Throughput: {throughput:.0f} tokens/s | MFU: {mfu:.1f}%"
-=======
-        step_message = f"Step {progress.step} | Time: {step_time:.2f}s | Loss: {loss_metrics['loss/loss']:.2f} | Entropy: {loss_metrics['loss/entropy']:.2f} | Importance Ratio Error: {importance_ratio_metrics.raw_error_sum:.2f} | Throughput: {throughput:.0f} tokens/s | MFU: {mfu:.1f}%"
->>>>>>> 6f7e8a6a
+        step_message = f"Step {progress.step} | Time: {step_time:.2f}s | Loss: {loss_metrics['loss/loss']:.2f} | Entropy: {loss_metrics['loss/entropy']:.2f} | Importance Ratio Error: {importance_ratio_metrics.raw_error_sum:.2f} | LR: {current_lr:.2e} | Throughput: {throughput:.0f} tokens/s | MFU: {mfu:.1f}%"
         logger.success(step_message)
 
         # Log performance metrics
@@ -415,4 +407,5 @@
 
 
 if __name__ == "__main__":
-    main()+    main()
+ 