--- conflicted
+++ resolved
@@ -180,7 +180,7 @@
 ATTN_IMPL2CLASS = {
     "flash_attention_2": functools.partial(FlashAttention, flash_attn_version=2),
     "sdpa": SDPAAttention,
-<<<<<<< HEAD
+    "flash_attention_3": functools.partial(FlashAttention, flash_attn_version=3),
 }
 
 
@@ -248,8 +248,4 @@
             attn_output = self.o_proj(attn_output)
             return attn_output, attn_weights
 
-    ATTN_IMPL2CLASS["flash_attention_2"].forward = RingFlashAttention.forward
-=======
-    "flash_attention_3": functools.partial(FlashAttention, flash_attn_version=3),
-}
->>>>>>> a0b971da
+    ATTN_IMPL2CLASS["flash_attention_2"].forward = RingFlashAttention.forward