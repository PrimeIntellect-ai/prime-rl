--- conflicted
+++ resolved
@@ -66,7 +66,6 @@
     epsilon_low: float,
     epsilon_high: float,
     clip_ratio: float,
-<<<<<<< HEAD
 ) -> tuple[Tensor, RatioInfo]:
     """
     DeepSeek Math Loss: https://arxiv.org/abs/2402.03300
@@ -81,10 +80,7 @@
     """
     # Divide logits by sampling temperature.
     # See https://huggingface.co/blog/the_n_implementation_details_of_rlhf_with_ppo#policy-training-implementation-details
-=======
-) -> tuple[Tensor, Tensor, Tensor]:
-    
->>>>>>> 40224eaa
+
     shifted_logits = shifted_logits / temperature
     per_token_logps = selective_log_softmax(shifted_logits, input_ids)
 
@@ -123,14 +119,10 @@
     loss_mask: Int[Tensor, "batch seq"],
     temperature: float,
     clip_ratio: float,
-<<<<<<< HEAD
 ) -> tuple[Tensor, RatioInfo]:
     # Divide logits by sampling temperature.
     # See https://huggingface.co/blog/the_n_implementation_details_of_rlhf_with_ppo#policy-training-implementation-details
-=======
-) -> tuple[Tensor, Tensor, Tensor]:
-    
->>>>>>> 40224eaa
+
     shifted_logits = shifted_logits / temperature
     per_token_logps = selective_log_softmax(shifted_logits, input_ids)
 
