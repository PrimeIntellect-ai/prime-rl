--- conflicted
+++ resolved
@@ -158,21 +158,12 @@
         self.logger.debug("Starting broadcasting weights to inference engine via NCCL")
         start_time = time.perf_counter()
         if self.world.is_master:
-<<<<<<< HEAD
-            self.notify_orchestrator()
-        self.nccl_broadcast_sender.broadcast_weights(model, step)
-        self.logger.debug(f"Weights broadcasted in {time.perf_counter() - start_time:.2f}s")
-
-    def notify_orchestrator(self):
-        """Notify the orchestrator that the weights have been broadcast by writing a 'STABLE' file to a shared filesystem."""
-=======
             self._notify_orchestrator()
         self.nccl_broadcast_sender.broadcast_weights(model, step)
         self.logger.debug(f"Weights broadcasted in {time.perf_counter() - start_time:.2f}s")
 
     def _notify_orchestrator(self):
         """Notify the orchestrator to initiate weight broadcast."""
->>>>>>> b8697b0f
         if self.world.is_master:
             for idx in self.runs.used_idxs:
                 if not self.runs.ready_to_update[idx]:
@@ -184,10 +175,6 @@
                     )
                     save_dir.mkdir(parents=True, exist_ok=True)
 
-<<<<<<< HEAD
-                    # Notify the orchestrator at the end of step to signal that it is safe to load weights from shared filesystem
-=======
->>>>>>> b8697b0f
                     stable_file = save_dir / "STABLE"
                     stable_file.touch()
                 except FileNotFoundError:
