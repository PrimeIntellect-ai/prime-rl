--- conflicted
+++ resolved
@@ -39,14 +39,7 @@
         """Broadcast weights by saving a HF-compatible checkpoint to shared filesystem and notifies the orchestrator."""
         self.logger.debug("Starting broadcasting weights to inference engine via shared filesystem")
         start_time = time.perf_counter()
-<<<<<<< HEAD
-=======
         adapter_only = self.lora_config is not None
-        if adapter_only:
-            state_dict = get_adapter_state_dict(model, is_master=self.world.is_master)
-        else:
-            state_dict = gather_weights_on_master(model, is_master=self.world.is_master)
->>>>>>> 4f97f39d
 
         if not adapter_only:
             state_dict = gather_weights_on_master(model, is_master=self.world.is_master)
