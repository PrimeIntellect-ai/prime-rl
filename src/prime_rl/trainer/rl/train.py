--- conflicted
+++ resolved
@@ -5,11 +5,8 @@
 # Import environment before any other imports
 # ruff: noqa: I001
 
-<<<<<<< HEAD
 from prime_rl.trainer.models.layers.attn import substitute_prime_rl_flash_attn
-=======
 from prime_rl.trainer.rl.broadcast import setup_weight_broadcast
->>>>>>> a0b971da
 from prime_rl.utils.act_offloading import maybe_activation_offloading
 import torch
 import torch.distributed as dist
@@ -228,14 +225,11 @@
 
         logger.info(f"Starting forward and backward pass ({batch_size=})")
         tensors = Tensors()  # Used to accumulate tensor statistics across micro-batches and ranks for logging
-<<<<<<< HEAD
         cp_enabled = parallel_dims.cp_enabled
         cp_rank = parallel_dims.world_mesh["cp"].get_local_rank() if cp_enabled else 0
         cp_group = parallel_dims.world_mesh["cp"].get_group() if cp_enabled else None
         cp_size = parallel_dims.cp
 
-=======
->>>>>>> a0b971da
         for micro_step, micro_batch in enumerate(micro_batches):
             input_ids = micro_batch["input_ids"].to("cuda")
             position_ids = micro_batch["position_ids"].to("cuda")
