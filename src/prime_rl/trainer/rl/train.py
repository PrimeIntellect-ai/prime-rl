--- conflicted
+++ resolved
@@ -91,15 +91,7 @@
     # Set up weight checkpoint manager
     logger.info(f"Initializing weight checkpoint manager ({config.weights})")
     weight_ckpt_manager = setup_weight_ckpt_manager(
-<<<<<<< HEAD
-        config.output_dir,
-        config.weights,
-        config.ckpt,
-        config.async_level,
-        config.model.experimental.lora
-=======
         config.output_dir, config.weights, config.ckpt, config.async_level, config.model.experimental.lora
->>>>>>> f1c7916c
     )
     assert weight_ckpt_manager is not None, "Weight checkpoint manager must be set on RL trainer"
 
