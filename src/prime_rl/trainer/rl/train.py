--- conflicted
+++ resolved
@@ -130,7 +130,6 @@
         torch.cuda.reset_peak_memory_stats()
         is_last_step = config.max_steps is not None and progress.step == config.max_steps
 
-<<<<<<< HEAD
         # Broadcast weights at every step, (except step 0, because no need to broadcast the base model)
         # Also, with NCCL broadcast, we do not broadcast weights the last async level step as the orchestrator is already finished and will not initialize the receive on the inference; for filesystem broadcast, we do "broadcast" until the final step to allow to resume from the broadcast directory
         last_async_level_steps = config.max_steps and progress.step >= config.max_steps - config.max_async_level
@@ -145,33 +144,6 @@
         else:
             broadcast_weights_time = 0
 
-=======
-        # Save the weight checkpoint (if we are not at the first step, because no updates to the model have been made yet)
-        save_weights_time = 0
-        broadcast_weights_time = 0
-        if progress.step > 0:
-            save_weights_start_time = time.perf_counter()
-            # Save weights to disk at every if using filesystem weight broadcast or at interval step
-            if config.weight_broadcast.type == "filesystem" or (
-                config.weights.interval and progress.step % config.weights.interval == 0
-            ):
-                weight_ckpt_manager.save(model, tokenizer, step=progress.step)
-            else:
-                # Always create a stable file to signal to the orchestrator to initialize receiving weights via NCCL
-                weight_ckpt_manager.create_stable_file(progress.step)
-            save_weights_time = time.perf_counter() - save_weights_start_time
-            broadcast_weights_time = save_weights_time
-
-            # Do not NCCL broadcast the last async level steps because the inference server is not receiving anymore
-            is_second_to_last_step = config.max_steps is not None and progress.step >= config.max_steps - 1
-            if nccl_broadcast is not None and not is_second_to_last_step:
-                broadcast_weights_start_time = time.perf_counter()
-                nccl_broadcast.broadcast_state_dict(model)
-                broadcast_weights_time = time.perf_counter() - broadcast_weights_start_time
-
-        # Save the full checkpoint (if we are at an interval step and not at the first or last step)
-        save_ckpt_time = 0
->>>>>>> 55a3b6e8
         if (
             ckpt_manager is not None
             and (config.ckpt and config.ckpt.interval)
@@ -181,11 +153,7 @@
             # Save full checkpoint
             logger.info(f"Saving checkpoint at step {progress.step}")
             save_ckpt_start_time = time.perf_counter()
-<<<<<<< HEAD
             ckpt_manager.save(progress.step, model, [optimizer], scheduler, progress)
-=======
-            ckpt_manager.save(model, [optimizer], scheduler, progress, step=progress.step)
->>>>>>> 55a3b6e8
             save_ckpt_time = time.perf_counter() - save_ckpt_start_time
 
             # Maybe clean up old checkpoints
@@ -207,18 +175,23 @@
 
         logger.info(f"Starting training step {progress.step}")
         step_start_time = time.perf_counter()
+        step_start_time = time.perf_counter()
 
         # Wait for the batch to be available
         logger.info("Waiting for training batch to arrive")
         wait_for_batch_start_time = time.perf_counter()
+        wait_for_batch_start_time = time.perf_counter()
         dataloader.wait_for_batch()
+        wait_for_batch_time = time.perf_counter() - wait_for_batch_start_time
         wait_for_batch_time = time.perf_counter() - wait_for_batch_start_time
         logger.debug(f"Waited for batch to arrive for {wait_for_batch_time:.2f} seconds")
 
         # Load the training batch
         logger.debug("Loading batch")
         load_data_start_time = time.perf_counter()
+        load_data_start_time = time.perf_counter()
         micro_batches = dataloader.get_batch()
+        load_data_time = time.perf_counter() - load_data_start_time
         load_data_time = time.perf_counter() - load_data_start_time
         logger.debug(f"Loaded batch in {load_data_time:.2f} seconds")
 
@@ -227,6 +200,7 @@
         if config.memory_profiler_path is not None:
             memory_profiler = MemoryProfiler(progress.step, config.memory_profiler_path)
 
+        forward_backward_start_time = time.perf_counter()
         forward_backward_start_time = time.perf_counter()
         seq_len = micro_batches[0]["input_ids"].shape[1]
 
@@ -318,6 +292,7 @@
         scheduler.step()
 
         forward_backward_time = time.perf_counter() - forward_backward_start_time
+        forward_backward_time = time.perf_counter() - forward_backward_start_time
 
         # TODO: Broadcast weight checkpoint via shardcast
 
@@ -340,6 +315,7 @@
         peak_memory = torch.cuda.max_memory_reserved() / 1024**3  # GiB
 
         # Log step metrics
+        step_time = time.perf_counter() - step_start_time
         step_time = time.perf_counter() - step_start_time
         step_message = f"Step {progress.step} | Time: {step_time:.2f}s | Loss: {tensor_stats['loss/mean']:.4f} | Entropy: {tensor_stats['entropy/mean']:.4f} | Mismatch KL: {tensor_stats['mismatch_kl/mean']:.4f} | Grad. Norm: {grad_norm:.4f} | LR: {current_lr:.2e} | Throughput: {throughput:.0f} tokens/s | MFU: {mfu:.1f}% | Peak Mem.: {peak_memory:.1f} GiB"
         if "max_vio/mean" in tensor_stats:
