--- conflicted
+++ resolved
@@ -95,34 +95,14 @@
     scheduler = setup_scheduler(optimizer, config.scheduler, config.max_steps, config.optim.lr)
     logger.info(f"Using `{config.scheduler.type}` scheduler ({config.scheduler})")
 
-<<<<<<< HEAD
-    # Set up weight checkpoint manager
-    logger.info(f"Initializing weight checkpoint manager ({config.weights})")
-    # TODO(meow): multi-weight-ckpt-manager
-    weight_ckpt_manager = setup_weight_ckpt_manager(
-        config.output_dir, config.weights, config.ckpt, config.max_async_level, config.model.experimental.lora
-    )
-    assert weight_ckpt_manager is not None, "Weight checkpoint manager must be set on RL trainer"
-
-    # Set up NCCL broadcast
-    nccl_broadcast = None
-=======
-    # Set up weight broadcast
->>>>>>> 33ec40b3
     logger.info(f"Initializing weight broadcast ({config.weight_broadcast})")
     weight_broadcast = setup_weight_broadcast(config.output_dir, config.weight_broadcast)
 
     # Set up checkpoint manager
-<<<<<<< HEAD
-    logger.info(f"Initializing checkpoint manager ({config.ckpt})")
-    # TODO(meow): multi-ckpt-manager
-    ckpt_manager = setup_ckpt_manager(config.output_dir, config.ckpt)
-=======
     logger.info(f"Initializing checkpoint managers ({config.ckpt})")
     ckpt_manager, weight_ckpt_manager = setup_ckpt_managers(
         config.output_dir, config.ckpt, config.model.experimental.lora
     )
->>>>>>> 33ec40b3
 
     # Optionally, resume training from a checkpoint
     progress = Progress()
