--- conflicted
+++ resolved
@@ -267,12 +267,7 @@
             with torch.no_grad():
                 entropy = compute_entropy(shifted_logits)
 
-<<<<<<< HEAD
-=======
-            # Reduce the loss
-            loss = (loss * loss_mask).sum() / (loss_scale + 1e-6)
-
->>>>>>> 52a48993
+
             # Delete logits and shifted_logits before backward pass to avoid memory spike
             del logits, shifted_logits
 
