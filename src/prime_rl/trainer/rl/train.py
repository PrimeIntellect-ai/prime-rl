--- conflicted
+++ resolved
@@ -16,11 +16,8 @@
     shift_logits,
     selective_log_softmax,
     compute_entropy,
-<<<<<<< HEAD
     compute_loss,
-=======
-    compute_packed_sequence_loss,
->>>>>>> e819f8a3
+
 )
 from prime_rl.trainer.scheduler import setup_scheduler
 from prime_rl.trainer.model import (
@@ -232,19 +229,9 @@
 
         # Normalize by the local number of unmasked tokens in the batch (per-batch length normalization)
         if config.loss.norm_type == "token":
-<<<<<<< HEAD
             loss_scale = sum(micro_batch["loss_mask"].sum().item() for micro_batch in micro_batches)
         elif config.loss.norm_type == "sequence":
             loss_scale = batch_size
-=======
-            loss_scale = torch.tensor(
-                sum(micro_batch["loss_mask"].sum().item() for micro_batch in micro_batches),
-                dtype=torch.float32,
-                device="cuda",
-            ).item()
-        elif config.loss.norm_type == "sequence":
-            loss_scale = float(batch_size)
->>>>>>> e819f8a3
 
         logger.info(f"Starting forward and backward pass ({num_micro_batches=})")
         tensors = Tensors()  # Used to accumulate tensor statistics across micro-batches and ranks for logging
@@ -264,21 +251,12 @@
             logprobs = selective_log_softmax(shifted_logits, input_ids)
 
             # Compute loss
-<<<<<<< HEAD
             response_lengths = get_response_lengths(position_ids)
             loss, loss_tensors = compute_loss(
                 logprobs=logprobs.squeeze().split(response_lengths),
                 old_logprobs=old_logprobs.squeeze().split(response_lengths),
                 advantages=advantages.squeeze().split(response_lengths),
                 loss_mask=loss_mask.squeeze().split(response_lengths),
-=======
-            loss, loss_tensors = compute_packed_sequence_loss(
-                logprobs=logprobs.squeeze(0),
-                old_logprobs=old_logprobs.squeeze(0),
-                advantages=advantages.squeeze(0),
-                loss_mask=loss_mask.squeeze(0),
-                position_ids=position_ids.squeeze(0),
->>>>>>> e819f8a3
                 loss_config=config.loss,
                 loss_scale=loss_scale,
             )
@@ -286,11 +264,7 @@
             # Compute entropy
             with torch.no_grad():
                 entropy = compute_entropy(shifted_logits)
-
-<<<<<<< HEAD
-=======
-
->>>>>>> e819f8a3
+                
             # Delete logits and shifted_logits before backward pass to avoid memory spike
             del logits, shifted_logits
 
@@ -305,14 +279,11 @@
                 recomputed_logprob_errors[micro_step][loss_mask].detach().to("cpu")
             )
             tensors["loss"].append(loss.detach().to("cpu").unsqueeze(0))
-<<<<<<< HEAD
-=======
 
             if is_tt_moe_model(model):
                 load_balance_stats = get_load_balance_stats(model)
                 for k, v in load_balance_stats.items():
                     tensors[k].append(v)
->>>>>>> e819f8a3
 
             # Add loss tensors to tensor dict for logging purposes
             for key, loss_tensor in loss_tensors.items():
