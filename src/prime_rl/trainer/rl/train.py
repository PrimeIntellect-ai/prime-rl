--- conflicted
+++ resolved
@@ -46,11 +46,7 @@
     get_response_lengths,
 )
 from prime_rl.trainer.world import get_world
-<<<<<<< HEAD
-from prime_rl.trainer.runs import setup_runs, Progress
-=======
 from prime_rl.trainer.runs import setup_runs, Progress, get_runs
->>>>>>> b8697b0f
 from prime_rl.utils.heartbeat import Heartbeat
 from prime_rl.utils.monitor import setup_monitor
 from prime_rl.utils.pydantic_config import parse_argv
@@ -70,10 +66,7 @@
     logger.info(f"Starting RL trainer in {world}")
 
     setup_runs(config.output_dir, config.max_concurrent_runs)
-<<<<<<< HEAD
-=======
     runs = get_runs()
->>>>>>> b8697b0f
     logger.info(f"Starting RL trainer in {world} in {config.output_dir}")
 
     # Print warning if running in benchmark mode
@@ -144,21 +137,14 @@
     # Set up the data loader (Optionally, use a fake data loader for debugging)
     logger.info(f"Initializing data loader ({config.data})")
     if config.data.fake:
-<<<<<<< HEAD
         dataloader = FakeDataLoader(config.data.fake, config.model.seq_len, parallel_dims.world_mesh["dp"].size())
-=======
-        dataloader = FakeDataLoader(config.data.fake, config.model.seq_len)
->>>>>>> b8697b0f
     else:
         dataloader = DataLoader(
             config.output_dir,
             progress.step,
             parallel_dims.world_mesh["dp"].size(),
             config.model.seq_len,
-<<<<<<< HEAD
             config.model.cp,
-=======
->>>>>>> b8697b0f
             tokenizer,
             config.rollout_transport,
         )
