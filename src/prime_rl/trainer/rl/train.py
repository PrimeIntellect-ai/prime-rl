from contextlib import nullcontext
import time
from datetime import timedelta

# Import environment before any other imports
# ruff: noqa: I001

from prime_rl.trainer.models.layers.attn import substitute_prime_rl_flash_attn
from prime_rl.trainer.rl.broadcast import setup_weight_broadcast
from prime_rl.utils.act_offloading import maybe_activation_offloading
import torch
import torch.distributed as dist
import torch.distributed.nn as dist_nn
from torch.profiler import profile, ProfilerActivity, record_function
from loguru import logger
from prime_rl.trainer.ckpt import setup_ckpt_managers
from prime_rl.trainer.optim import setup_optimizer, setup_multi_optimizer
from prime_rl.trainer.scheduler import setup_scheduler, setup_multi_scheduler
from prime_rl.trainer.rl.config import RLTrainerConfig
from prime_rl.trainer.rl.data import DataLoader, FakeDataLoader
from prime_rl.utils.cp import (
    setup_cp_params,
    shard_for_cp,
)
from prime_rl.utils.logger import setup_logger
from prime_rl.trainer.rl.loss import (
    compute_entropy,
    compute_loss,
    selective_log_softmax,
    shift_tensor_right,
)
from prime_rl.trainer.model import (
    forward,
    setup_tokenizer,
    setup_model,
    is_tt_moe_model,
    get_load_balance_stats,
)
from prime_rl.trainer.parallel_dims import get_parallel_dims
from prime_rl.trainer.perf import get_perf_counter
from prime_rl.trainer.utils import (
    MemoryProfiler,
    Tensors,
    get_ckpt_disk_metrics,
    setup_torch_distributed,
    print_benchmark,
    get_response_lengths,
)
from prime_rl.trainer.world import get_world
from prime_rl.trainer.runs import setup_runs, Progress, get_runs
from prime_rl.trainer.models.layers.lora import set_multilora_offsets
from prime_rl.utils.heartbeat import Heartbeat
from prime_rl.utils.monitor import setup_monitor
from prime_rl.utils.pydantic_config import parse_argv
from prime_rl.utils.utils import clean_exit, resolve_latest_ckpt_step, to_col_format
from ring_flash_attn import substitute_hf_flash_attn


@clean_exit
@logger.catch(reraise=True)
def train(config: RLTrainerConfig):
    # Setup world and logger
    world = get_world()
    logger = setup_logger(
        config.log.level,
        log_file=config.output_dir / "logs" / "trainer" / f"rank_{world.rank}.log" if config.log.file else None,
    )
    logger.info(f"Starting RL trainer in {world}")

    logger.info(f"Starting RL trainer in {world} in {config.output_dir}")

    # Print warning if running in benchmark mode
    if config.bench:
        logger.warning(f"Running in benchmark mode (max_steps={config.max_steps})")

    # Setup the monitor
    logger.info(f"Initializing monitor ({config.wandb})")
    monitor = setup_monitor(config.wandb, output_dir=config.output_dir, run_config=config)

    # Setup heartbeat (only on rank 0)
    heart = None
    if config.heartbeat is not None and world.is_master:
        logger.info("Initializing heartbeat")
        heart = Heartbeat(config.heartbeat.url)

    # Set precision
    setup_torch_distributed(
        timeout=timedelta(seconds=config.dist_timeout_seconds), enable_gloo=config.model.fsdp_cpu_offload
    )
    torch.set_float32_matmul_precision("high")

    # Setup runs and offsets
    setup_runs(config.output_dir, config.max_concurrent_runs)
    runs = get_runs()
    set_multilora_offsets(
        torch.tensor([0] * config.max_concurrent_runs, dtype=torch.int32, device=torch.device("cuda", world.local_rank))
    )
    # Initialize parallel dimensions
    parallel_dims = get_parallel_dims(config.model)

    # Set up checkpoint manager
    logger.info(f"Initializing checkpoint managers ({config.ckpt})")
    ckpt_manager, weight_ckpt_manager = setup_ckpt_managers(config.output_dir, config.ckpt, config.model.lora)

    # get the checkpoint step to load from
    checkpoint_step = None
    if config.ckpt and config.ckpt.resume_step is not None and ckpt_manager is not None:
        if config.ckpt.resume_step == -1:
            checkpoint_step = resolve_latest_ckpt_step(ckpt_manager.ckpt_dir)
        else:
            checkpoint_step = config.ckpt.resume_step

    # Initialize the model and tokenizer
    logger.info(f"Initializing model ({config.model})")
    loading_from_ckpt_later = config.ckpt and checkpoint_step is not None
    model = setup_model(config.model, parallel_dims, loading_from_ckpt_later)

    logger.info(f"Initializing tokenizer ({config.tokenizer})")
    tokenizer = setup_tokenizer(config.tokenizer)

    # Set up the optimizer
    logger.info(f"Initializing optimizer ({config.optim})")
    logger.info(f"Using `{config.loss.ratio_type}` importance ratio ({config.loss})")

    if config.max_concurrent_runs == 1:
        optimizer = setup_optimizer(
            config.optim,
            list(model.named_parameters()),
            parallel_dims.world_mesh["dp_shard_cp"],
            lora=config.model.lora is not None,
        )
        scheduler = setup_scheduler(optimizer, config.scheduler, config.max_steps, config.optim.lr)
    else:
        optimizer = setup_multi_optimizer(config.optim, parallel_dims.world_mesh["dp_shard_cp"])
        scheduler = setup_multi_scheduler(optimizer, config.scheduler, config.max_steps, config.optim.lr)

    logger.info(f"Using `{config.scheduler.type}` scheduler ({config.scheduler})")

    # Set up weight broadcast
    logger.info(f"Initializing weight broadcast ({config.weight_broadcast})")
    weight_broadcast = setup_weight_broadcast(config.output_dir, config.weight_broadcast, config.model.lora)

    if parallel_dims.cp_enabled:
        substitute_hf_flash_attn(parallel_dims.world_mesh["cp"].get_group(), heads_k_stride=1)
        substitute_prime_rl_flash_attn(parallel_dims.world_mesh["cp"].get_group(), heads_k_stride=1)

    # Optionally, resume training from a checkpoint
    progress = Progress()
    if checkpoint_step is not None:
        ckpt_manager.load(checkpoint_step, model, [optimizer], scheduler, progress)
        logger.info(f"Resuming training from checkpoint step {checkpoint_step}")

    logger.info(
        f"Starting from step {progress.step} (total_tokens={progress.total_tokens}, total_samples={progress.total_samples})"
    )

    # Set up the data loader (Optionally, use a fake data loader for debugging)
    logger.info(f"Initializing data loader ({config.data})")
    if config.data.fake:
        dataloader = FakeDataLoader(config.data.fake, config.model.seq_len, parallel_dims.world_mesh["dp"].size())
    else:
        dataloader = DataLoader(
            config.output_dir,
            progress.step,
            parallel_dims.world_mesh["dp"].size(),
            config.model.seq_len,
            config.model.cp,
            tokenizer,
            config.rollout_transport,
        )

    logger.info(f"Starting training loop (max_steps={config.max_steps or 'infinite'})")
    is_first_step = True
    maybe_record_function = nullcontext
    if config.trace_path:
        logger.info(f"Tracing to {config.trace_path}")
        prof = profile(activities=[ProfilerActivity.CPU, ProfilerActivity.CUDA], record_shapes=True).__enter__()
        maybe_record_function = record_function
    while True:
        # Reset peak memory stats
        torch.cuda.reset_peak_memory_stats()
        is_last_step = config.max_steps is not None and progress.step == config.max_steps

        # Broadcast weights at every step, (except step 0, because no need to broadcast the base model)
        # Also, with NCCL broadcast, we do not broadcast weights the last async level step as the orchestrator is already finished and will not initialize the receive on the inference; for filesystem broadcast, we do "broadcast" until the final step to allow to resume from the broadcast directory
        last_async_level_steps = config.max_steps and progress.step >= config.max_steps - config.max_async_level
        if progress.step > 0 and (not last_async_level_steps or config.weight_broadcast.type == "filesystem"):
            broadcast_weights_start_time = time.perf_counter()
            weight_broadcast.broadcast_weights(model, step=progress.step)
            broadcast_weights_time = time.perf_counter() - broadcast_weights_start_time
            # Clean up old broadcast directories (unless at ckpt interval if using filesystem weight broadcast)
            ckpt_interval = config.ckpt and config.ckpt.interval
            interval_to_keep = ckpt_interval if config.weight_broadcast.type == "filesystem" else None
            if config.weight_broadcast.type == "filesystem":
                weight_broadcast.maybe_clean(config.max_async_level, interval_to_keep)
        else:
            broadcast_weights_time = 0
            # Usually the broadcast will set this. If broadcast is skipped, we need to reset this here.
            for idx in runs.used_idxs:
                runs.ready_to_update[idx] = False

        if (
            ckpt_manager is not None
            and (config.ckpt and config.ckpt.interval)
            and not (is_first_step or is_last_step)
            and progress.step % config.ckpt.interval == 0
        ):
            # Save full checkpoint
            logger.info(f"Saving checkpoint at step {progress.step}")
            save_ckpt_start_time = time.perf_counter()
            ckpt_manager.save(progress.step, model, [optimizer], scheduler, progress)
            save_ckpt_time = time.perf_counter() - save_ckpt_start_time

            # Maybe clean up old checkpoints
            ckpt_manager.maybe_clean()

            # Save weight checkpoint
            if weight_ckpt_manager is not None:
                logger.info(f"Saving weight checkpoint at step {progress.step}")
                weight_ckpt_manager.save(progress.step, model, tokenizer)

                # Maybe clean up old weight checkpoint
                weight_ckpt_manager.maybe_clean()
        else:
            save_ckpt_time = 0

        # Break if we have reached the maximum number of steps
        if config.max_steps is not None and progress.step >= config.max_steps:
            break

        logger.debug(f"Starting training step {progress.step}")
        step_start_time = time.perf_counter()

        # Wait for the batch to be available
        logger.debug("Waiting for training batch to arrive")
        wait_for_batch_start_time = time.perf_counter()
        dataloader.wait_for_batch()
        wait_for_batch_time = time.perf_counter() - wait_for_batch_start_time
        logger.debug(f"Waited for batch to arrive for {wait_for_batch_time:.2f} seconds")

        # Load the training batch
        logger.debug("Loading batch")
        load_data_start_time = time.perf_counter()
        micro_batches = dataloader.get_batch()
        load_data_time = time.perf_counter() - load_data_start_time
        logger.debug(f"Loaded batch in {load_data_time:.2f} seconds")

        batch_size = len(micro_batches)
        memory_profiler = None
        if config.memory_profiler_path is not None:
            memory_profiler = MemoryProfiler(progress.step, config.memory_profiler_path)

        forward_backward_start_time = time.perf_counter()
        seq_len = micro_batches[0]["input_ids"].shape[1]

        # Normalize by the local number of unmasked tokens in the batch (per-batch length normalization)
        if config.loss.ratio_type == "token":
            loss_scale = sum(micro_batch["loss_mask"].sum().item() for micro_batch in micro_batches)
        elif config.loss.ratio_type == "sequence":
            loss_scale = batch_size
        loss_scale = max(loss_scale, 1)

        logger.debug(f"Starting forward and backward pass ({batch_size=})")
        tensors = Tensors()  # Used to accumulate tensor statistics across micro-batches and ranks for logging
        cp_enabled = parallel_dims.cp_enabled
        cp_rank = parallel_dims.world_mesh["cp"].get_local_rank() if cp_enabled else 0
        cp_group = parallel_dims.world_mesh["cp"].get_group() if cp_enabled else None
        cp_size = parallel_dims.cp

        for micro_step, micro_batch in enumerate(micro_batches):
            labels = micro_batch["input_ids"].to("cuda")
            position_ids = micro_batch["position_ids"].to("cuda")
            advantages = micro_batch["advantages"].to("cuda")
            loss_mask = micro_batch["loss_mask"].to("cuda")
            inference_logprobs = micro_batch["inference_logprobs"].to("cuda")
            teacher_logprobs = (
                micro_batch["teacher_logprobs"].to("cuda") if micro_batch["teacher_logprobs"] is not None else None
            )
<<<<<<< HEAD

            input_ids = shift_tensor_right(labels)
            position_ids = shift_tensor_right(position_ids)
=======
>>>>>>> fba2185e

            if cp_enabled:
                input_ids, forward_position_ids = setup_cp_params(input_ids, position_ids, cp_rank, cp_size, cp_group)
                labels = shard_for_cp(labels, cp_rank=cp_rank, cp_world_size=cp_size)
            else:
                forward_position_ids = position_ids

            if config.model.lora:
                lora_num_tokens = micro_batch["lora_num_tokens"].to("cuda")
                lora_cu_offsets = lora_num_tokens.cumsum(dim=0, dtype=torch.int32)
                if cp_enabled:
                    chunk_size = input_ids.shape[1]  # We pad to multiple of cp so this should be fine
                    logger.debug(f"[Rank {world.rank}] {cp_rank=} {cp_size=} {cp_group=} {chunk_size=}")
                    # Shift down by seq idx and clip to edges of chunk
                    lora_cu_offsets = torch.clip(lora_cu_offsets - chunk_size * cp_rank, min=0, max=chunk_size)
                set_multilora_offsets(lora_cu_offsets)

            temperature = micro_batch["temperature"]

            # Forward pass
            with maybe_record_function("forward"), maybe_activation_offloading(config.model.ac_offloading):
                out = forward(
                    model, input_ids, forward_position_ids, labels=labels, temperature=temperature
                ).postprocess()

            if out.logprobs is None:
                assert out.logits is not None, "Logits must be provided to compute logprobs"
                logits = out.logits / float(temperature)
                out.logprobs = selective_log_softmax(logits, labels)
                out.entropy = compute_entropy(logits)

            if cp_enabled:
                logprobs = dist_nn.all_gather(out.logprobs, group=cp_group)
                out.logprobs = torch.cat(logprobs, dim=1)

                entropies = [torch.zeros_like(out.entropy) for _ in range(cp_size)]
                dist.all_gather(entropies, out.entropy, group=cp_group)
                out.entropy = torch.cat(entropies, dim=1)

            # Compute loss
            response_lengths = get_response_lengths(position_ids)
            loss, loss_tensors = compute_loss(
                trainer_logprobs=out.logprobs.squeeze().split(response_lengths),
                inference_logprobs=inference_logprobs.squeeze().split(response_lengths),
                teacher_logprobs=teacher_logprobs.squeeze().split(response_lengths)
                if teacher_logprobs is not None
                else None,
                advantages=advantages.squeeze().split(response_lengths),
                loss_mask=loss_mask.squeeze().split(response_lengths),
                loss_config=config.loss,
                loss_scale=loss_scale,
            )

            # Backward pass
            with maybe_record_function("backward"):
                loss.backward()

            # Add relevant tensors to tensor dict for logging purposes
            tensors["trainer_probs"].append(torch.exp(out.logprobs)[loss_mask].detach().to("cpu"))
            tensors["inference_probs"].append(torch.exp(inference_logprobs)[loss_mask].detach().to("cpu"))
            tensors["entropy"].append(out.entropy[loss_mask].detach().to("cpu"))
            tensors["loss"].append(loss.detach().to("cpu").unsqueeze(0))

            if is_tt_moe_model(model):
                load_balance_stats = get_load_balance_stats(model)
                for k, v in load_balance_stats.items():
                    if v is not None:
                        tensors[k].append(v)

            # Add loss tensors to tensor dict for logging purposes
            for key, loss_tensor in loss_tensors.items():
                loss_tensor = loss_tensor.detach().to("cpu")
                tensors[key].append(loss_tensor)

            # Debug log with *local, micro step* stats
            micro_step_message = f"Micro Step {micro_step}/{len(micro_batches)} | Loss: {tensors['loss'][-1].mean().item():.4f} | Entropy: {tensors['entropy'][-1].mean().item():.4f} | Mismatch KL: {tensors['mismatch_kl'][-1].mean().item():.4f}"
            if "max_vio" in tensors:
                micro_step_message += f" | Max Vio: {tensors['max_vio'][-1].mean().item():.4f}"
            logger.debug(micro_step_message)

        # Optionally, clip the gradients
        grad_norm_dtensor = torch.nn.utils.clip_grad_norm_(model.parameters(), max_norm=config.optim.max_norm)
        # Convert to CUDA if on CPU (needed for FSDP CPU offloading)
        if grad_norm_dtensor.device.type == "cpu":
            grad_norm_dtensor = grad_norm_dtensor.to(torch.device("cuda"))
        grad_norm = grad_norm_dtensor.full_tensor()

        # Update the model parameters
        optimizer.step()
        optimizer.zero_grad()

        # Update learning rate scheduler
        scheduler.step()

        if config.max_concurrent_runs == 1:
            current_lr = optimizer.param_groups[0]["lr"]
        else:
            current_lr = optimizer.get_current_lr()
        forward_backward_time = time.perf_counter() - forward_backward_start_time

        # Optionally, dump memory snapshot
        if memory_profiler is not None:
            memory_profiler.step()

        # Synchronize the tensor metrics across all steps and ranks
        tensor_stats = tensors.compute_stats()

        # Compute step metrics
        num_local_tokens = seq_len * batch_size
        num_tokens = parallel_dims.world_mesh["dp"].size() * num_local_tokens
        progress.total_tokens += num_tokens
        progress.total_samples += batch_size
        perf_counter = get_perf_counter(model, seq_len)
        perf_counter.count_tokens(num_tokens)
        throughput = perf_counter.get_tokens_per_second() or 0
        mfu = perf_counter.get_mfu() or 0
        peak_memory = torch.cuda.max_memory_reserved() / 1024**3  # GiB

        # Log step metrics
        step_time = time.perf_counter() - step_start_time
        step_message = f"Step {progress.step} | Time: {step_time:.2f}s | Loss: {tensor_stats['loss/mean']:.4f} | Entropy: {tensor_stats['entropy/mean']:.4f} | Mismatch KL: {tensor_stats['mismatch_kl/mean']:.4f} | Grad. Norm: {grad_norm:.4f} | LR: {current_lr:.2e} | Throughput: {throughput:.0f} tokens/s | MFU: {mfu:.1f}% | Peak Mem.: {peak_memory:.1f} GiB"
        if "max_vio/mean" in tensor_stats:
            step_message += f" | Max Vio: {tensor_stats['max_vio/mean']:.4f}"
        logger.success(step_message)

        # Log performance metrics
        perf_metrics = {
            "perf/throughput": throughput,
            "perf/throughput_per_gpu": throughput / world.world_size,
            "perf/mfu": mfu,
            "perf/peak_memory": peak_memory,
            "step": progress.step,
        }
        monitor.log(perf_metrics, step=progress.step)

        # Log optimizer metrics
        optim_metrics = {
            "optim/lr": current_lr,
            "optim/grad_norm": grad_norm.item(),
            "step": progress.step,
        }
        monitor.log(optim_metrics, step=progress.step)

        # Log tensor stats
        tensor_stats["step"] = progress.step
        monitor.log(tensor_stats, step=progress.step)

        # Log time metrics
        time_metrics = {
            "time/step": step_time,
            "time/wait_for_batch": wait_for_batch_time,
            "time/load_data": load_data_time,
            "time/broadcast_weights": broadcast_weights_time,
            "time/save_ckpt": save_ckpt_time,
            "time/forward_backward": forward_backward_time,
            "step": progress.step,
        }
        monitor.log(time_metrics, step=progress.step)

        # Log disk metrics
        disk_metrics = get_ckpt_disk_metrics(config.output_dir)
        disk_metrics["step"] = progress.step
        monitor.log(disk_metrics, step=progress.step)

        progress.step += 1
        is_first_step = False

        # Send heartbeat if configured
        if heart is not None:
            heart.beat()

    if config.trace_path:
        prof.__exit__(None, None, None)
        config.trace_path.mkdir(parents=True, exist_ok=True)
        trace_file = str(config.trace_path / f"trace_{dist.get_rank()}.json.gz")
        logger.info(f"Saving trace to {trace_file}")
        prof.export_chrome_trace(trace_file)
        logger.info(f"Saved trace to {trace_file}")

    # Write final checkpoint
    if ckpt_manager is not None:
        logger.info("Writing final checkpoint")
        ckpt_manager.save(progress.step, model, [optimizer], scheduler, progress)
        ckpt_manager.maybe_clean()

    # Write final checkpoint
    if weight_ckpt_manager is not None:
        logger.info("Writing final weight checkpoint")
        weight_ckpt_manager.save(progress.step, model, tokenizer)
        weight_ckpt_manager.maybe_clean()

    logger.info(f"Peak memory: {max(to_col_format(monitor.history)['perf/peak_memory']):.1f} GiB")
    logger.success("RL trainer finished!")

    # Optionally, print benchmark table
    if config.bench and world.is_master:
        print_benchmark(to_col_format(monitor.history))


def main():
    """Main entry-point for RL trainer. Run using `uv run trainer`"""

    train(parse_argv(RLTrainerConfig))


if __name__ == "__main__":
    main()<|MERGE_RESOLUTION|>--- conflicted
+++ resolved
@@ -276,12 +276,9 @@
             teacher_logprobs = (
                 micro_batch["teacher_logprobs"].to("cuda") if micro_batch["teacher_logprobs"] is not None else None
             )
-<<<<<<< HEAD
 
             input_ids = shift_tensor_right(labels)
             position_ids = shift_tensor_right(position_ids)
-=======
->>>>>>> fba2185e
 
             if cp_enabled:
                 input_ids, forward_position_ids = setup_cp_params(input_ids, position_ids, cp_rank, cp_size, cp_group)
