from pathlib import Path
from typing import Annotated, Literal

from pydantic import BaseModel, Field, model_validator

from prime_rl.trainer.config import (
    AdamWConfig,
    CheckpointConfig,
    ConstantSchedulerConfig,
    ModelConfig,
    OptimizerConfigType,
    SchedulerConfigType,
    WeightCheckpointConfig,
)
from prime_rl.utils.config import LogConfig, WandbMonitorConfig
from prime_rl.utils.pydantic_config import BaseConfig, BaseSettings


class LossConfig(BaseModel):
    """Base config for loss."""

    ratio_type: Annotated[Literal["token", "sequence"], Field(description="Type of importance ratio to use.")] = "token"
    ratio_length_norm: Annotated[
        bool, Field(description="Whether to normalize the importance ratio by the sequence length.")
    ] = False

    mask_ratio_high: Annotated[float, Field(ge=0)] = 8.0
    mask_ratio_low: Annotated[float, Field(ge=0)] = 0.125
    sequence_mask_ratio_low: Annotated[
        float,
        Field(
            ge=0,
            description=(
                "If set, masks entire sequences when any generated token has an importance ratio below this value."
            ),
        ),
    ] = 0.0
<<<<<<< HEAD
    kl_type: Annotated[Literal["k1", "k3"], Field(description="KL divergence formulation to use for ref model.")] = "k3"
    kl_coeff: Annotated[float, Field(ge=0)] = 0.0
    rl_coeff: Annotated[float, Field(ge=0)] = 1.0
=======
>>>>>>> 090b67ce


class FakeDataLoaderConfig(BaseConfig):
    """Configures a fake data loader sampling random micro batches for debugging."""

    batch_size: Annotated[int, Field(ge=1)] = 2
    seq_len: Annotated[int, Field(ge=1)] = 128


class DataLoaderConfig(BaseConfig):
    """Configures the data loader used for training."""

    fake: Annotated[FakeDataLoaderConfig | None, Field(description="Whether to use a fake data loader.")] = None


class RLTrainerConfig(BaseSettings):
    """Configures the RL trainer"""

    # The model configuration
    model: ModelConfig = ModelConfig()

    # The data configuration
    data: DataLoaderConfig = DataLoaderConfig()

    # The loss configuration
    loss: LossConfig = LossConfig()

    # The optimizer configuration
    optim: Annotated[OptimizerConfigType, Field(discriminator="type")] = AdamWConfig()

    # The learning rate scheduler configuration
    scheduler: Annotated[SchedulerConfigType, Field(discriminator="type")] = ConstantSchedulerConfig()

    # The checkpoint configuration
    ckpt: CheckpointConfig | None = None

    # The weight checkpoint configuration
    weights: WeightCheckpointConfig = WeightCheckpointConfig()

    # The logging configuration
    log: LogConfig = LogConfig()

    # The wandb configuration
    wandb: WandbMonitorConfig | None = None

    output_dir: Annotated[
        Path,
        Field(
            description="Directory to write outputs to. Will be populated with checkpoints, weights, rollouts and logs as subdirectories. Should be set to a persistent directory with enough disk space. This value should be distinct across experiments running on a single node. See the README for more details."
        ),
    ] = Path("outputs")

    max_steps: Annotated[
        int | None,
        Field(
            description="Maximum number of steps to run training for. If None, will run indefinitely.",
        ),
    ] = None

    async_level: Annotated[
        int,
        Field(
            ge=0,
            description="Maximum number of steps that inference can be ahead of training. Determines how 'off-policy' the inference engines can be. Higher values yield better throughput through async execution, but may yield lower powerofrmance. If 0, will be fully synchronous.",
        ),
    ] = 2

    memory_profiler_path: Annotated[Path | None, Field(description="Path to write memory profile to.")] = None

    bench: Annotated[
        bool,
        Field(
            description="Whether to run in benchmark mode. It will automatically set the maximum number of steps to run to 5 and use fake data.",
        ),
    ] = False

    trace_path: Annotated[Path | None, Field(description="Path to write pytorch profiler trace to.")] = None

    dist_timeout_seconds: Annotated[
        int,
        Field(
            description="Timeout in seconds for torch distributed ops. Defaults to 600 seconds.",
        ),
    ] = 600

    @model_validator(mode="after")
    def auto_setup_bench(self):
        if self.bench:
            self.max_steps = 4  # 1 Warmup + 3 Benchmark
            if not self.data.fake:
                self.data.fake = FakeDataLoaderConfig()
            if self.wandb:  # Do not log extras
                self.wandb.log_extras = None
            if self.ckpt:  # Do not checkpoint
                self.ckpt = None
        return self

    @model_validator(mode="after")
    def disable_logging_wandb_samples(self):
        if self.wandb and self.wandb.log_extras:
            self.wandb.log_extras.samples = False
        return self

    @model_validator(mode="after")
    def dont_do_massive_traces(self):
        if self.trace_path:
            if self.max_steps is None:
                raise ValueError("Must specify max_steps when tracing")
            if self.max_steps >= 10:
                raise ValueError(
                    "Tracing more than 10 steps is not recommended as your trace will be massive. Remove this line if you really want to trace more steps."
                )
        return self

    @model_validator(mode="after")
    def validate_lora_adapter_saving(self):
        if self.weights and self.weights.save_adapter_separately:
            lora_enabled = self.model and self.model.experimental and self.model.experimental.lora
            if not lora_enabled:
                raise ValueError(
                    "save_adapter_separately=True requires LoRA to be enabled. "
                    "Set model.experimental.lora or disable save_adapter_separately."
                )
        return self<|MERGE_RESOLUTION|>--- conflicted
+++ resolved
@@ -35,12 +35,9 @@
             ),
         ),
     ] = 0.0
-<<<<<<< HEAD
     kl_type: Annotated[Literal["k1", "k3"], Field(description="KL divergence formulation to use for ref model.")] = "k3"
     kl_coeff: Annotated[float, Field(ge=0)] = 0.0
     rl_coeff: Annotated[float, Field(ge=0)] = 1.0
-=======
->>>>>>> 090b67ce
 
 
 class FakeDataLoaderConfig(BaseConfig):
