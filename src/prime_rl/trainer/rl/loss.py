from typing import Any

import torch
from beartype import beartype as typechecker
from jaxtyping import Bool, Float, Int, jaxtyped
from torch import Tensor
from torch.nn import functional as F

<<<<<<< HEAD
from prime_rl.trainer.rl.config import LossConfig
=======
from prime_rl.trainer.rl.config import LossConfigType
from prime_rl.trainer.utils import get_response_lengths


@jaxtyped(typechecker=typechecker)
def compute_loss(
    logprobs: Float[Tensor, "seq"],
    old_logprobs: Float[Tensor, "seq"],
    advantages: Float[Tensor, "seq"],
    loss_config: LossConfigType,
) -> tuple[Float[Tensor, "seq"], dict[str, Float[Tensor, "seq"]]]:
    if loss_config.type == "clip":
        return grpo_loss_clip(
            logprobs=logprobs,
            old_logprobs=old_logprobs,
            advantages=advantages,
            epsilon_low=loss_config.epsilon_low,
            epsilon_high=loss_config.epsilon_high,
            clip_ratio=loss_config.clip_ratio,
        )
    elif loss_config.type == "ratio":
        return grpo_loss_ratio(
            logprobs=logprobs,
            old_logprobs=old_logprobs,
            advantages=advantages,
            clip_ratio=loss_config.clip_ratio,
        )


@jaxtyped(typechecker=typechecker)
def grpo_loss_clip(
    logprobs: Float[Tensor, "seq"],
    old_logprobs: Float[Tensor, "seq"],
    advantages: Float[Tensor, "seq"],
    epsilon_low: float,
    epsilon_high: float,
    clip_ratio: float,
) -> tuple[Float[Tensor, "seq"], dict[str, Float[Tensor, "seq"]]]:
    assert logprobs.dtype == torch.float32, "logprobs must be float32"
    assert old_logprobs.dtype == torch.float32, "old_logprobs must be float32"
    assert advantages.dtype == torch.float32, "advantages must be float32"

    # Compute the per-token loss
    importance_ratio = torch.exp(logprobs - old_logprobs)
    coef_1 = torch.clamp(importance_ratio, 0, clip_ratio)
    coef_2 = torch.clamp(coef_1, 1 - epsilon_low, 1 + epsilon_high)
    loss_1 = -coef_1 * advantages
    loss_2 = -coef_2 * advantages
    loss = torch.max(loss_1, loss_2)
    is_clipped = (loss_1 < loss_2).float()

    return loss, {
        "coef_1": coef_1,
        "coef_2": coef_2,
        "is_clipped": is_clipped,
    }


@jaxtyped(typechecker=typechecker)
def grpo_loss_ratio(
    logprobs: Float[Tensor, "seq"],
    old_logprobs: Float[Tensor, "seq"],
    advantages: Float[Tensor, "seq"],
    clip_ratio: float,
) -> tuple[Float[Tensor, "seq"], dict[str, Float[Tensor, "seq"]]]:
    assert logprobs.dtype == torch.float32, "logprobs must be float32"
    assert old_logprobs.dtype == torch.float32, "old_logprobs must be float32"
    assert advantages.dtype == torch.float32, "advantages must be float32"

    # Compute the per-token loss
    importance_ratio = torch.exp(logprobs - old_logprobs)
    clipped_importance_ratio = torch.clamp(importance_ratio, 0, clip_ratio)
    loss = -clipped_importance_ratio * advantages
    is_clipped = (importance_ratio > clip_ratio).float()

    return loss, {
        "importance_ratio": importance_ratio,
        "clipped_importance_ratio": clipped_importance_ratio,
        "is_clipped": is_clipped,
    }
>>>>>>> e819f8a3


@jaxtyped(typechecker=typechecker)
def selective_log_softmax(
    logits: Float[Tensor, "batch seq vocab"], index: Int[Tensor, "batch seq"]
) -> Float[Tensor, "batch seq"]:
    """
    credits to https://github.com/huggingface/trl/blob/07cfe1677e552b7d5c92b7740e5b2f0b057661d8/trl/trainer/utils.py#L1659

    A memory-efficient implementation of the common `log_softmax -> gather` operation.

    This function is equivalent to the following naive implementation:
    ```python
    logps = torch.gather(logits.log_softmax(-1), dim=-1, index=index.unsqueeze(-1)).squeeze(-1)
    ```
    """
    if logits.dtype in [torch.float32, torch.float64]:
        selected_logits = torch.gather(logits, dim=-1, index=index.unsqueeze(-1)).squeeze(-1)
        # loop to reduce peak mem consumption
        logsumexp_values = torch.stack([torch.logsumexp(lg, dim=-1) for lg in logits])
        per_token_logps = selected_logits - logsumexp_values  # log_softmax(x_i) = x_i - logsumexp(x)
    else:
        # logsumexp approach is unstable with bfloat16, fall back to slightly less efficient approach
        per_token_logps = []
        for row_logits, row_labels in zip(logits, index):  # loop to reduce peak mem consumption
            row_logps = F.log_softmax(row_logits, dim=-1)
            row_per_token_logps = row_logps.gather(dim=-1, index=row_labels.unsqueeze(-1)).squeeze(-1)
            per_token_logps.append(row_per_token_logps)
        per_token_logps = torch.stack(per_token_logps)
    return per_token_logps


@jaxtyped(typechecker=typechecker)
def compute_entropy(shifted_logits: Float[Tensor, "batch seq vocab"]) -> Float[Tensor, "batch seq"]:
    pd = torch.nn.functional.softmax(shifted_logits, dim=-1)
    entropy = torch.logsumexp(shifted_logits, dim=-1) - torch.sum(pd * shifted_logits, dim=-1)

    return entropy


@jaxtyped(typechecker=typechecker)
def shift_logits(logits: Float[Tensor, "batch seq vocab"]) -> Float[Tensor, "batch seq vocab"]:
    """Removes final token logits and adds a zero logit for the first token."""
    # We drop the last logit because it corresponds to the next token that will be sampled but is not here yet
    batch, seq, vocab = logits.shape
    logits = logits[:, :-1, :]  # (batch, seq-1, vocab)
    zeros = torch.zeros(batch, 1, vocab, device=logits.device, dtype=logits.dtype)  # (batch, 1, vocab)
    logits = torch.cat([zeros, logits], dim=1)  # (batch, seq, vocab)
    return logits


<<<<<<< HEAD
def compute_loss(
    logprobs: Any,  # list of Float[Tensor, "seq_i"] with potentially different seq_i lengths
    old_logprobs: Any,  # list of Float[Tensor, "seq_i"] with potentially different seq_i lengths
    advantages: Any,  # list of Float[Tensor, "seq_i"] with potentially different seq_i lengths
    loss_mask: Any,  # list of Bool[Tensor, "seq_i"] with potentially different seq_i lengths
    loss_config: LossConfig,
    loss_scale: int,
) -> tuple[Float[Tensor, ""], dict[str, Any]]:
=======
@jaxtyped(typechecker=typechecker)
def compute_packed_sequence_loss(
    logprobs: Float[Tensor, "seq"],
    old_logprobs: Float[Tensor, "seq"],
    advantages: Float[Tensor, "seq"],
    loss_mask: Bool[Tensor, "seq"],
    position_ids: Int[Tensor, "seq"],
    loss_config: LossConfigType,
    loss_scale: float,
) -> tuple[Float[Tensor, ""], dict[str, Float[Tensor, "seq"]]]:
>>>>>>> e819f8a3
    """
    Compute loss for packed sequences (batch size = 1, multiple sequences packed along sequence dimension).

    Args:
        logprobs: Log probabilities tensor for packed sequences
        old_logprobs: Old log probabilities tensor for packed sequences
        advantages: Advantages tensor for packed sequences
        loss_mask: Loss mask tensor for packed sequences
<<<<<<< HEAD
=======
        response_lengths: Lengths of each individual sequence in the pack
>>>>>>> e819f8a3
        loss_config: Loss configuration object
        loss_scale: Scale factor to normalize the loss

    Returns:
        Tuple of (scaled_loss, aggregated_loss_tensors)
    """
<<<<<<< HEAD

    total_loss = 0
    total_importance_ratio = []
    total_clipped_importance_ratio = []
    total_is_clipped = []

    for logprobs, old_logprobs, advantages, loss_mask in zip(logprobs, old_logprobs, advantages, loss_mask):
        log_importance_ratio = logprobs - old_logprobs

        if loss_config.type == "gspo":
            # https://arxiv.org/abs/2507.18071
            seq_log_importance_ratio = (log_importance_ratio[loss_mask]).sum() / torch.clamp_min(loss_mask.sum(), 1)
            log_importance_ratio = logprobs - logprobs.detach() + seq_log_importance_ratio.detach()
            log_importance_ratio = torch.clamp(log_importance_ratio, max=10.0)

        importance_ratio = torch.exp(log_importance_ratio)
        clipped_importance_ratio = torch.clamp(importance_ratio, max=loss_config.clip_ratio)
        loss = -clipped_importance_ratio * advantages
        is_clipped = (importance_ratio > loss_config.clip_ratio).float()

        # Apply loss mask and sum
        loss = (loss[loss_mask]).sum()

        # Apply sequence-level normalization if configured
        if loss_config.norm_type == "sequence":
            loss = loss / torch.clamp_min(loss_mask.sum(), 1)

        total_loss = total_loss + loss

        # Aggregate loss tensors
        total_importance_ratio.append(importance_ratio)
        total_clipped_importance_ratio.append(clipped_importance_ratio)
        total_is_clipped.append(is_clipped)

    # Apply loss scaling
    scaled_loss = total_loss / torch.clamp_min(loss_scale, 1)

    return scaled_loss, {
        "importance_ratio": torch.cat(total_importance_ratio),
        "clipped_importance_ratio": torch.cat(total_clipped_importance_ratio),
        "is_clipped": torch.cat(total_is_clipped),
    }
=======
    response_lengths = get_response_lengths(position_ids)
    # Split tensors by response lengths for per-sequence processing
    logprobs_unpacked = logprobs.split(response_lengths)
    old_logprobs_unpacked = old_logprobs.split(response_lengths)
    advantages_unpacked = advantages.split(response_lengths)
    loss_mask_unpacked = loss_mask.split(response_lengths)

    total_loss = 0
    aggregated_loss_tensors = {}

    for logprob, old_logprob, advantage, loss_mask in zip(
        logprobs_unpacked, old_logprobs_unpacked, advantages_unpacked, loss_mask_unpacked
    ):
        per_sequence_loss, per_sequence_loss_tensors = compute_loss(
            logprobs=logprob,
            old_logprobs=old_logprob,
            advantages=advantage,
            loss_config=loss_config,
        )

        # Apply loss mask and sum
        masked_loss = (per_sequence_loss[loss_mask]).sum()

        # Apply sequence-level normalization if configured
        if loss_config.norm_type == "sequence":
            masked_loss = masked_loss / torch.clamp_min(loss_mask.sum(), 1)

        total_loss = total_loss + masked_loss

        # Aggregate loss tensors
        for key, per_sequence_loss_tensor in per_sequence_loss_tensors.items():
            if key not in aggregated_loss_tensors:
                aggregated_loss_tensors[key] = per_sequence_loss_tensor
            else:
                aggregated_loss_tensors[key] = torch.cat([aggregated_loss_tensors[key], per_sequence_loss_tensor])

    # Apply loss scaling
    scaled_loss = total_loss / loss_scale

    return scaled_loss, aggregated_loss_tensors
>>>>>>> e819f8a3
<|MERGE_RESOLUTION|>--- conflicted
+++ resolved
@@ -6,90 +6,7 @@
 from torch import Tensor
 from torch.nn import functional as F
 
-<<<<<<< HEAD
 from prime_rl.trainer.rl.config import LossConfig
-=======
-from prime_rl.trainer.rl.config import LossConfigType
-from prime_rl.trainer.utils import get_response_lengths
-
-
-@jaxtyped(typechecker=typechecker)
-def compute_loss(
-    logprobs: Float[Tensor, "seq"],
-    old_logprobs: Float[Tensor, "seq"],
-    advantages: Float[Tensor, "seq"],
-    loss_config: LossConfigType,
-) -> tuple[Float[Tensor, "seq"], dict[str, Float[Tensor, "seq"]]]:
-    if loss_config.type == "clip":
-        return grpo_loss_clip(
-            logprobs=logprobs,
-            old_logprobs=old_logprobs,
-            advantages=advantages,
-            epsilon_low=loss_config.epsilon_low,
-            epsilon_high=loss_config.epsilon_high,
-            clip_ratio=loss_config.clip_ratio,
-        )
-    elif loss_config.type == "ratio":
-        return grpo_loss_ratio(
-            logprobs=logprobs,
-            old_logprobs=old_logprobs,
-            advantages=advantages,
-            clip_ratio=loss_config.clip_ratio,
-        )
-
-
-@jaxtyped(typechecker=typechecker)
-def grpo_loss_clip(
-    logprobs: Float[Tensor, "seq"],
-    old_logprobs: Float[Tensor, "seq"],
-    advantages: Float[Tensor, "seq"],
-    epsilon_low: float,
-    epsilon_high: float,
-    clip_ratio: float,
-) -> tuple[Float[Tensor, "seq"], dict[str, Float[Tensor, "seq"]]]:
-    assert logprobs.dtype == torch.float32, "logprobs must be float32"
-    assert old_logprobs.dtype == torch.float32, "old_logprobs must be float32"
-    assert advantages.dtype == torch.float32, "advantages must be float32"
-
-    # Compute the per-token loss
-    importance_ratio = torch.exp(logprobs - old_logprobs)
-    coef_1 = torch.clamp(importance_ratio, 0, clip_ratio)
-    coef_2 = torch.clamp(coef_1, 1 - epsilon_low, 1 + epsilon_high)
-    loss_1 = -coef_1 * advantages
-    loss_2 = -coef_2 * advantages
-    loss = torch.max(loss_1, loss_2)
-    is_clipped = (loss_1 < loss_2).float()
-
-    return loss, {
-        "coef_1": coef_1,
-        "coef_2": coef_2,
-        "is_clipped": is_clipped,
-    }
-
-
-@jaxtyped(typechecker=typechecker)
-def grpo_loss_ratio(
-    logprobs: Float[Tensor, "seq"],
-    old_logprobs: Float[Tensor, "seq"],
-    advantages: Float[Tensor, "seq"],
-    clip_ratio: float,
-) -> tuple[Float[Tensor, "seq"], dict[str, Float[Tensor, "seq"]]]:
-    assert logprobs.dtype == torch.float32, "logprobs must be float32"
-    assert old_logprobs.dtype == torch.float32, "old_logprobs must be float32"
-    assert advantages.dtype == torch.float32, "advantages must be float32"
-
-    # Compute the per-token loss
-    importance_ratio = torch.exp(logprobs - old_logprobs)
-    clipped_importance_ratio = torch.clamp(importance_ratio, 0, clip_ratio)
-    loss = -clipped_importance_ratio * advantages
-    is_clipped = (importance_ratio > clip_ratio).float()
-
-    return loss, {
-        "importance_ratio": importance_ratio,
-        "clipped_importance_ratio": clipped_importance_ratio,
-        "is_clipped": is_clipped,
-    }
->>>>>>> e819f8a3
 
 
 @jaxtyped(typechecker=typechecker)
@@ -141,7 +58,6 @@
     return logits
 
 
-<<<<<<< HEAD
 def compute_loss(
     logprobs: Any,  # list of Float[Tensor, "seq_i"] with potentially different seq_i lengths
     old_logprobs: Any,  # list of Float[Tensor, "seq_i"] with potentially different seq_i lengths
@@ -150,18 +66,7 @@
     loss_config: LossConfig,
     loss_scale: int,
 ) -> tuple[Float[Tensor, ""], dict[str, Any]]:
-=======
-@jaxtyped(typechecker=typechecker)
-def compute_packed_sequence_loss(
-    logprobs: Float[Tensor, "seq"],
-    old_logprobs: Float[Tensor, "seq"],
-    advantages: Float[Tensor, "seq"],
-    loss_mask: Bool[Tensor, "seq"],
-    position_ids: Int[Tensor, "seq"],
-    loss_config: LossConfigType,
-    loss_scale: float,
-) -> tuple[Float[Tensor, ""], dict[str, Float[Tensor, "seq"]]]:
->>>>>>> e819f8a3
+
     """
     Compute loss for packed sequences (batch size = 1, multiple sequences packed along sequence dimension).
 
@@ -170,17 +75,12 @@
         old_logprobs: Old log probabilities tensor for packed sequences
         advantages: Advantages tensor for packed sequences
         loss_mask: Loss mask tensor for packed sequences
-<<<<<<< HEAD
-=======
-        response_lengths: Lengths of each individual sequence in the pack
->>>>>>> e819f8a3
         loss_config: Loss configuration object
         loss_scale: Scale factor to normalize the loss
 
     Returns:
         Tuple of (scaled_loss, aggregated_loss_tensors)
     """
-<<<<<<< HEAD
 
     total_loss = 0
     total_importance_ratio = []
@@ -222,46 +122,4 @@
         "importance_ratio": torch.cat(total_importance_ratio),
         "clipped_importance_ratio": torch.cat(total_clipped_importance_ratio),
         "is_clipped": torch.cat(total_is_clipped),
-    }
-=======
-    response_lengths = get_response_lengths(position_ids)
-    # Split tensors by response lengths for per-sequence processing
-    logprobs_unpacked = logprobs.split(response_lengths)
-    old_logprobs_unpacked = old_logprobs.split(response_lengths)
-    advantages_unpacked = advantages.split(response_lengths)
-    loss_mask_unpacked = loss_mask.split(response_lengths)
-
-    total_loss = 0
-    aggregated_loss_tensors = {}
-
-    for logprob, old_logprob, advantage, loss_mask in zip(
-        logprobs_unpacked, old_logprobs_unpacked, advantages_unpacked, loss_mask_unpacked
-    ):
-        per_sequence_loss, per_sequence_loss_tensors = compute_loss(
-            logprobs=logprob,
-            old_logprobs=old_logprob,
-            advantages=advantage,
-            loss_config=loss_config,
-        )
-
-        # Apply loss mask and sum
-        masked_loss = (per_sequence_loss[loss_mask]).sum()
-
-        # Apply sequence-level normalization if configured
-        if loss_config.norm_type == "sequence":
-            masked_loss = masked_loss / torch.clamp_min(loss_mask.sum(), 1)
-
-        total_loss = total_loss + masked_loss
-
-        # Aggregate loss tensors
-        for key, per_sequence_loss_tensor in per_sequence_loss_tensors.items():
-            if key not in aggregated_loss_tensors:
-                aggregated_loss_tensors[key] = per_sequence_loss_tensor
-            else:
-                aggregated_loss_tensors[key] = torch.cat([aggregated_loss_tensors[key], per_sequence_loss_tensor])
-
-    # Apply loss scaling
-    scaled_loss = total_loss / loss_scale
-
-    return scaled_loss, aggregated_loss_tensors
->>>>>>> e819f8a3
+    }