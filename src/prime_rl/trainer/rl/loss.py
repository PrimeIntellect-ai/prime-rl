from typing import Any

import torch
from beartype import beartype as typechecker
from jaxtyping import Float, Int, jaxtyped
from torch import Tensor
from torch.nn import functional as F

from prime_rl.trainer.rl.config import LossConfig


@jaxtyped(typechecker=typechecker)
def selective_log_softmax(
    logits: Float[Tensor, "batch seq vocab"], index: Int[Tensor, "batch seq"]
) -> Float[Tensor, "batch seq"]:
    """
    credits to https://github.com/huggingface/trl/blob/07cfe1677e552b7d5c92b7740e5b2f0b057661d8/trl/trainer/utils.py#L1659

    A memory-efficient implementation of the common `log_softmax -> gather` operation.

    This function is equivalent to the following naive implementation:
    ```python
    logps = torch.gather(logits.log_softmax(-1), dim=-1, index=index.unsqueeze(-1)).squeeze(-1)
    ```
    """
    if logits.dtype in [torch.float32, torch.float64]:
        selected_logits = torch.gather(logits, dim=-1, index=index.unsqueeze(-1)).squeeze(-1)
        # loop to reduce peak mem consumption
        logsumexp_values = torch.stack([torch.logsumexp(lg, dim=-1) for lg in logits])
        per_token_logps = selected_logits - logsumexp_values  # log_softmax(x_i) = x_i - logsumexp(x)
    else:
        # logsumexp approach is unstable with bfloat16, fall back to slightly less efficient approach
        per_token_logps = []
        for row_logits, row_labels in zip(logits, index):  # loop to reduce peak mem consumption
            row_logps = F.log_softmax(row_logits, dim=-1)
            row_per_token_logps = row_logps.gather(dim=-1, index=row_labels.unsqueeze(-1)).squeeze(-1)
            per_token_logps.append(row_per_token_logps)
        per_token_logps = torch.stack(per_token_logps)
    return per_token_logps


@jaxtyped(typechecker=typechecker)
def compute_entropy(shifted_logits: Float[Tensor, "batch seq vocab"]) -> Float[Tensor, "batch seq"]:
    pd = torch.nn.functional.softmax(shifted_logits, dim=-1)
    entropy = torch.logsumexp(shifted_logits, dim=-1) - torch.sum(pd * shifted_logits, dim=-1)

    return entropy


@jaxtyped(typechecker=typechecker)
def shift_logits(logits: Float[Tensor, "batch seq vocab"]) -> Float[Tensor, "batch seq vocab"]:
    """Removes final token logits and adds a zero logit for the first token."""
    # We drop the last logit because it corresponds to the next token that will be sampled but is not here yet
    batch, seq, vocab = logits.shape
    logits = logits[:, :-1, :]  # (batch, seq-1, vocab)
    zeros = torch.zeros(batch, 1, vocab, device=logits.device, dtype=logits.dtype)  # (batch, 1, vocab)
    logits = torch.cat([zeros, logits], dim=1)  # (batch, seq, vocab)
    return logits


def compute_loss(
    trainer_logprobs: Any,  # list of Float[Tensor, "seq_i"] with potentially different seq_i lengths
    inference_logprobs: Any,  # list of Float[Tensor, "seq_i"] with potentially different seq_i lengths
    advantages: Any,  # list of Float[Tensor, "seq_i"] with potentially different seq_i lengths
    loss_mask: Any,  # list of Bool[Tensor, "seq_i"] with potentially different seq_i lengths
    loss_config: LossConfig,
    loss_scale: int,
) -> tuple[Float[Tensor, ""], dict[str, Any]]:
    """
    Compute loss for packed sequences (batch size = 1, multiple sequences packed along sequence dimension).

    Args:
        trainer_logprobs: Log probabilities tensor for packed sequences
        inference_logprobs: Old log probabilities tensor for packed sequences
        advantages: Advantages tensor for packed sequences
        loss_mask: Loss mask tensor for packed sequences
        loss_config: Loss configuration object
        loss_scale: Scale factor to normalize the loss

    Returns:
        Tuple of (scaled_loss, aggregated_loss_tensors)
    """

    total_loss = 0
    total_importance_ratio = []
    total_clipped_importance_ratio = []
    total_is_clipped = []

    for trainer_logprobs, inference_logprobs, advantages, loss_mask in zip(trainer_logprobs, inference_logprobs, advantages, loss_mask):
        log_importance_ratio = trainer_logprobs - inference_logprobs

<<<<<<< HEAD
        if loss_config.type == "gspo":
            # https://arxiv.org/abs/2507.18071
            seq_log_importance_ratio = (log_importance_ratio[loss_mask]).sum() / torch.clamp_min(loss_mask.sum(), 1)
            log_importance_ratio = trainer_logprobs - trainer_logprobs.detach() + seq_log_importance_ratio.detach()
            log_importance_ratio = torch.clamp(log_importance_ratio, max=10.0)
=======
        if loss_config.ratio_type == "sequence":
            seq_log_importance_ratio = (log_importance_ratio[loss_mask]).sum()
            if loss_config.ratio_length_norm:
                seq_log_importance_ratio = seq_log_importance_ratio / torch.clamp_min(loss_mask.sum(), 1)
            log_importance_ratio = torch.clamp(seq_log_importance_ratio.unsqueeze(0), max=10.0)
>>>>>>> 8ce23074

        importance_ratio = torch.exp(log_importance_ratio)
        clipped_importance_ratio = torch.clamp(importance_ratio, max=loss_config.clip_ratio)
        loss = -clipped_importance_ratio * advantages
        is_clipped = (importance_ratio > loss_config.clip_ratio).float()

        # Apply loss mask and sum
        loss = (loss[loss_mask]).sum()

        # Apply sequence-level normalization if configured
        if loss_config.ratio_type == "sequence":
            loss = loss / torch.clamp_min(loss_mask.sum(), 1)

        total_loss = total_loss + loss

        # Aggregate loss tensors
        total_importance_ratio.append(importance_ratio)
        total_clipped_importance_ratio.append(clipped_importance_ratio)
        total_is_clipped.append(is_clipped)

    # Apply loss scaling
    scaled_loss = total_loss / max(loss_scale, 1)

    return scaled_loss, {
        "importance_ratio": torch.cat(total_importance_ratio),
        "clipped_importance_ratio": torch.cat(total_clipped_importance_ratio),
        "is_clipped": torch.cat(total_is_clipped),
    }<|MERGE_RESOLUTION|>--- conflicted
+++ resolved
@@ -89,19 +89,11 @@
     for trainer_logprobs, inference_logprobs, advantages, loss_mask in zip(trainer_logprobs, inference_logprobs, advantages, loss_mask):
         log_importance_ratio = trainer_logprobs - inference_logprobs
 
-<<<<<<< HEAD
-        if loss_config.type == "gspo":
-            # https://arxiv.org/abs/2507.18071
-            seq_log_importance_ratio = (log_importance_ratio[loss_mask]).sum() / torch.clamp_min(loss_mask.sum(), 1)
-            log_importance_ratio = trainer_logprobs - trainer_logprobs.detach() + seq_log_importance_ratio.detach()
-            log_importance_ratio = torch.clamp(log_importance_ratio, max=10.0)
-=======
         if loss_config.ratio_type == "sequence":
             seq_log_importance_ratio = (log_importance_ratio[loss_mask]).sum()
             if loss_config.ratio_length_norm:
                 seq_log_importance_ratio = seq_log_importance_ratio / torch.clamp_min(loss_mask.sum(), 1)
             log_importance_ratio = torch.clamp(seq_log_importance_ratio.unsqueeze(0), max=10.0)
->>>>>>> 8ce23074
 
         importance_ratio = torch.exp(log_importance_ratio)
         clipped_importance_ratio = torch.clamp(importance_ratio, max=loss_config.clip_ratio)
