--- conflicted
+++ resolved
@@ -311,11 +311,7 @@
 def save_lora_config(config: LoRAConfig, model: nn.Module, save_path) -> None:
     """
     Save LoRA configuration as JSON for adapter portability.
-<<<<<<< HEAD
-    
-=======
-
->>>>>>> f1c7916c
+
     Args:
         config: LoRA configuration to save
         model: Model with LoRA layers to introspect
@@ -323,41 +319,23 @@
     """
     import json
     from pathlib import Path
-<<<<<<< HEAD
-    
+
     save_path = Path(save_path)
-    
+
     # Extract actual target modules from the model
     target_modules = set()
     modules_to_save = set()
-    
-=======
-
-    save_path = Path(save_path)
-
-    # Extract actual target modules from the model
-    target_modules = set()
-    modules_to_save = set()
-
->>>>>>> f1c7916c
+
     for name, module in model.named_modules():
         if isinstance(module, LoRALinear):
             module_suffix = name.split(".")[-1]
             target_modules.add(module_suffix)
-<<<<<<< HEAD
-    
-=======
-
->>>>>>> f1c7916c
+
     for name, param in model.named_parameters():
         if param.requires_grad and "lora_A" not in name and "lora_B" not in name:
             module_name = name.rsplit(".", 1)[0].split(".")[-1]
             modules_to_save.add(module_name)
-<<<<<<< HEAD
-    
-=======
-
->>>>>>> f1c7916c
+
     adapter_config = {
         "peft_type": "LORA",
         "task_type": "CAUSAL_LM",
@@ -369,11 +347,7 @@
         "target_modules": sorted(list(target_modules)),
         "modules_to_save": sorted(list(modules_to_save)) if modules_to_save else None,
     }
-<<<<<<< HEAD
-    
-=======
-
->>>>>>> f1c7916c
+
     config_path = save_path / "adapter_config.json"
     with open(config_path, "w") as f:
         json.dump(adapter_config, f, indent=2)