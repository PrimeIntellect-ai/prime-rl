--- conflicted
+++ resolved
@@ -106,13 +106,10 @@
     micro_batch.loss_mask.extend([False for _ in range(padding_size)])
     micro_batch.position_ids.extend(list(range(padding_size)))
     micro_batch.inference_logprobs.extend([0.0 for _ in range(padding_size)])
-<<<<<<< HEAD
     micro_batch.teacher_logprobs.extend([0.0 for _ in range(padding_size)])
-=======
     micro_batch.lora_num_tokens[-1] += (
         padding_size  # We send padding to the last lora so that tokens have ascending lora idx
     )
->>>>>>> 2e5f3e88
 
     return micro_batch
 
