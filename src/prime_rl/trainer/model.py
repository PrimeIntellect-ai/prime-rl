import logging

import torch
import torch.distributed.checkpoint as dcp
import torch.nn as nn
from beartype import beartype as typechecker
from jaxtyping import Float, Int, jaxtyped
from liger_kernel.transformers import AutoLigerKernelForCausalLM
from torch import Tensor
from torch.distributed.algorithms._checkpoint.checkpoint_wrapper import checkpoint_wrapper
from torch.distributed.fsdp import FSDPModule, MixedPrecisionPolicy, fully_shard
from transformers import AutoConfig, AutoModelForCausalLM, AutoTokenizer
from transformers.tokenization_utils import PreTrainedTokenizer

<<<<<<< HEAD
from prime_rl.trainer.config import ActivationCheckpointConfig, ModelConfig
=======
from prime_rl.trainer.config import ActivationCheckpointConfig, CompileConfig, ModelConfig
from prime_rl.trainer.custom_models import AutoModelForCausalLMPrimeRL
>>>>>>> fc599218
from prime_rl.trainer.parallel_dims import ParallelDims
from prime_rl.utils.logger import get_logger

# Add filter to the standard logging module for transformers.modeling_utils to supress the
# flash attention dtype warnings since FSDP is used to handle mixed precision.
transformers_modeling_utils_logger = logging.getLogger("transformers.modeling_utils")
transformers_modeling_utils_logger.addFilter(
    lambda record: "Flash Attention 2 only supports torch.float16 and torch.bfloat16 dtypes" not in record.getMessage()
)

DTYPE_MAP = {
    "bfloat16": torch.bfloat16,
    "float32": torch.float32,
}


def is_tt_moe_model(model: nn.Module) -> bool:
    return hasattr(model.config, "num_experts") or hasattr(model.config, "n_routed_experts")


def get_load_balance_stats(model: nn.Module, reset_stats: bool = True) -> dict[str, Tensor | None]:
    per_layer_max_vio = []
    for transformer_block in model.model.layers:
        # This is necessary for models that have mixed dense layers
        if not hasattr(transformer_block.mlp, "tokens_per_expert"):
            continue
        tokens_per_expert = transformer_block.mlp.tokens_per_expert
        balanced_load = tokens_per_expert.mean()
        max_vio = (tokens_per_expert.max() - balanced_load) / balanced_load
        per_layer_max_vio.append(max_vio.item())
        if reset_stats:
            tokens_per_expert.zero_()
    if len(per_layer_max_vio) == 0:
        return {"max_vio": None}
    return {"max_vio": torch.tensor(per_layer_max_vio)}


def get_model(
    config: ModelConfig, device: torch.device = torch.device("cpu"), dtype: torch.dtype = torch.bfloat16
) -> nn.Module:
    config_model = AutoConfig.from_pretrained(
        config.name, attn_implementation=config.attn, trust_remote_code=config.trust_remote_code
    )
    config_model.use_cache = False
    config_model.use_grouped_mm = config.moe_use_grouped_mm

    with device:
<<<<<<< HEAD
        model_cls = AutoLigerKernelForCausalLM if config.liger_kernel else AutoModelForCausalLM
        model = model_cls.from_pretrained(
            pretrained_model_name_or_path=config.name,
            config=config_model,
            trust_remote_code=config.trust_remote_code,
        )
=======
        match config.impl:
            case "hf":
                model_cls = AutoModelForCausalLM
            case "liger_kernel":
                model_cls = AutoLigerKernelForCausalLM
            case "custom":
                model_cls = AutoModelForCausalLMPrimeRL

        if device == torch.device("meta"):
            model = model_cls.from_config(config_model, trust_remote_code=config.trust_remote_code, dtype=dtype)
        else:
            model = model_cls.from_pretrained(
                pretrained_model_name_or_path=config.name,
                config=config_model,
                trust_remote_code=config.trust_remote_code,
                dtype=dtype,
            )
>>>>>>> fc599218

    assert model.lm_head.weight.dtype == dtype, (
        f"LM head dtype wasnt loaded correctly {model.lm_head.weight.dtype} != {dtype}"
    )
    return model


def setup_tokenizer(config: ModelConfig) -> PreTrainedTokenizer:
    tokenizer = AutoTokenizer.from_pretrained(config.name, trust_remote_code=config.trust_remote_code)
    tokenizer.pad_token_id = tokenizer.eos_token_id
    return tokenizer


def setup_fsdp(model: nn.Module, config: ModelConfig, parallel_dims: ParallelDims):
    mp_policy = MixedPrecisionPolicy(param_dtype=torch.bfloat16, reduce_dtype=torch.float32)
    # TODO: Support dp_replicate
    hsdp_mesh = parallel_dims.world_mesh["dp_shard_cp"]
    for layer_id, transformer_block in enumerate(model.model.layers):
        if config.reshard_after_forward:
            layer_reshard_after_forward = layer_id < len(model.model.layers) - 1
        else:
            layer_reshard_after_forward = False
        fully_shard(
            transformer_block,
            mesh=hsdp_mesh,
            mp_policy=mp_policy,
            reshard_after_forward=layer_reshard_after_forward,
        )

    fully_shard(model, mesh=hsdp_mesh, mp_policy=mp_policy, reshard_after_forward=config.reshard_after_forward)


def load_dcp_from_hf(model: nn.Module, config: ModelConfig):
    from huggingface_hub import snapshot_download
    from torch.distributed.checkpoint import DefaultLoadPlanner, HuggingFaceStorageReader

    path_snapshot = snapshot_download(repo_id=config.name, repo_type="model")
    model.to_empty(device="cuda")
    dcp.load(
        model.state_dict(),
        storage_reader=HuggingFaceStorageReader(path=path_snapshot),
        planner=DefaultLoadPlanner(allow_partial_load=True),
    )
<<<<<<< HEAD
=======
    fix_model_post_empty(model)


def can_load_dcp_from_hf(model: nn.Module):
    """Whether the model will be loaded correctly by load_dcp_from_hf.

    The main issue is with anything that is not in the checkpoint.
    This is usually any non-persistent buffers.
    """
    buffer_names = [name for name, _ in model.named_buffers()]

    # TT MoE buffers
    buffer_names = [
        name
        for name in buffer_names
        if not (name.startswith("model.layers.") and name.endswith("mlp.tokens_per_expert"))
    ]
    buffer_names = [
        name for name in buffer_names if not (name.startswith("model.layers.") and name.endswith("mlp.expert_bias"))
    ]
    # HF standard transformer model
    if len(buffer_names) == 1 and buffer_names[0] == "model.rotary_emb.inv_freq":
        return True

    get_logger().warning(f"Model cannot be loaded using meta device because of buffers: {buffer_names}")
    return False


def fix_model_post_empty(model: nn.Module):
    buffer_names = [name for name, _ in model.named_buffers()]
    # HF standard transformer model
    if "model.rotary_emb.inv_freq" in buffer_names:
        rotary_emb = model.model.rotary_emb
        inv_freq, rotary_emb.attention_scaling = rotary_emb.rope_init_fn(rotary_emb.config, rotary_emb.inv_freq.device)
        rotary_emb.inv_freq.copy_(inv_freq)
>>>>>>> fc599218

    # TODO: Init TT MoE buffers
    # I think .to_empty() on gpu by default fills 0 so we are ok but this might not be guaranteed behavior


def reshard_module(model: nn.Module):
    for module in model.modules():
        if isinstance(module, FSDPModule):
            module.reshard()


def apply_ac(model: nn.Module, ac_config: ActivationCheckpointConfig):
    for layer_id, (layer_name, transformer_block) in enumerate(model.model.layers.named_children()):
        if layer_id % ac_config.freq == 0:
            transformer_block = checkpoint_wrapper(transformer_block, preserve_rng_state=False)
        model.model.layers.register_module(layer_name, transformer_block)
<<<<<<< HEAD


def setup_model(config: ModelConfig, parallel_dims: ParallelDims) -> nn.Module:
    if torch.__version__.startswith("2.7"):
        # TODO: Remove this once we dont support torch 2.7
        # Torch 2.7 has a HF Reader but it doesnt support small models without model.safetensors.index.json
        model = get_model(config, device=torch.device("cpu"))
        setup_fsdp(model, config, parallel_dims)
    else:
        model = get_model(config, device=torch.device("meta"))
        setup_fsdp(model, config, parallel_dims)
        load_dcp_from_hf(model, config)
    if config.ac is not None:
        apply_ac(model, config.ac)
    if config.compile:
        model = torch.compile(model)
    # TODO: This should be type-hinted as FSDP version of the model
=======
    get_logger().info(f"Applied activation checkpointing (freq={ac_config.freq})")


def apply_compile(model: nn.Module, compile_config: CompileConfig):
    for layer_id in range(len(model.model.layers)):
        # Doing it in-place avoids mangled fqn which can break checkpoint loading
        model.model.layers[layer_id].compile(fullgraph=compile_config.fullgraph)
    get_logger().info(f"Compiled {len(model.model.layers)} layers (fullgraph={compile_config.fullgraph})")


def setup_model(config: ModelConfig, parallel_dims: ParallelDims) -> nn.Module:
    model = get_model(
        config,
        device=torch.device("meta" if config.load_using_meta else "cpu"),
        dtype=DTYPE_MAP[config.optimization_dtype],
    )
    if config.load_using_meta and not can_load_dcp_from_hf(model):
        model = get_model(config, device=torch.device("cpu"), dtype=DTYPE_MAP[config.optimization_dtype])

    # the right order is AC -> Compile -> FSDP
    if config.ac is not None:
        apply_ac(model, config.ac)
    if config.compile is not None:
        apply_compile(model, config.compile)

    setup_fsdp(model, config, parallel_dims)

    if config.load_using_meta and can_load_dcp_from_hf(model):
        load_dcp_from_hf(model, config)

    if config.log_signature:
        from prime_rl.utils.tensor_hashing import get_module_signature

        get_logger().info(f"model signature: {get_module_signature(model, compress=True)}")
>>>>>>> fc599218
    return model


@jaxtyped(typechecker=typechecker)
def forward(
    model: nn.Module, input_ids: Int[Tensor, "batch seq"], position_ids: Int[Tensor, "batch seq"]
) -> Float[Tensor, "batch seq vocab"]:
    return model(input_ids=input_ids, position_ids=position_ids).logits<|MERGE_RESOLUTION|>--- conflicted
+++ resolved
@@ -12,12 +12,8 @@
 from transformers import AutoConfig, AutoModelForCausalLM, AutoTokenizer
 from transformers.tokenization_utils import PreTrainedTokenizer
 
-<<<<<<< HEAD
-from prime_rl.trainer.config import ActivationCheckpointConfig, ModelConfig
-=======
 from prime_rl.trainer.config import ActivationCheckpointConfig, CompileConfig, ModelConfig
 from prime_rl.trainer.custom_models import AutoModelForCausalLMPrimeRL
->>>>>>> fc599218
 from prime_rl.trainer.parallel_dims import ParallelDims
 from prime_rl.utils.logger import get_logger
 
@@ -65,14 +61,6 @@
     config_model.use_grouped_mm = config.moe_use_grouped_mm
 
     with device:
-<<<<<<< HEAD
-        model_cls = AutoLigerKernelForCausalLM if config.liger_kernel else AutoModelForCausalLM
-        model = model_cls.from_pretrained(
-            pretrained_model_name_or_path=config.name,
-            config=config_model,
-            trust_remote_code=config.trust_remote_code,
-        )
-=======
         match config.impl:
             case "hf":
                 model_cls = AutoModelForCausalLM
@@ -90,7 +78,6 @@
                 trust_remote_code=config.trust_remote_code,
                 dtype=dtype,
             )
->>>>>>> fc599218
 
     assert model.lm_head.weight.dtype == dtype, (
         f"LM head dtype wasnt loaded correctly {model.lm_head.weight.dtype} != {dtype}"
@@ -108,17 +95,31 @@
     mp_policy = MixedPrecisionPolicy(param_dtype=torch.bfloat16, reduce_dtype=torch.float32)
     # TODO: Support dp_replicate
     hsdp_mesh = parallel_dims.world_mesh["dp_shard_cp"]
-    for layer_id, transformer_block in enumerate(model.model.layers):
-        if config.reshard_after_forward:
-            layer_reshard_after_forward = layer_id < len(model.model.layers) - 1
-        else:
-            layer_reshard_after_forward = False
+
+    for transformer_block in model.model.layers:
         fully_shard(
             transformer_block,
             mesh=hsdp_mesh,
             mp_policy=mp_policy,
-            reshard_after_forward=layer_reshard_after_forward,
+            reshard_after_forward=config.reshard_after_forward,
         )
+
+    if hasattr(model, "config") and not model.config.tie_word_embeddings:
+        # This optimization breaks weight tying
+        fully_shard(
+            model.model.embed_tokens,
+            mesh=hsdp_mesh,
+            mp_policy=mp_policy,
+            reshard_after_forward=config.reshard_after_forward,
+        )
+        fully_shard(
+            [model.lm_head, model.model.norm],
+            mesh=hsdp_mesh,
+            mp_policy=mp_policy,
+            reshard_after_forward=False,
+        )
+    else:
+        get_logger().warning("Model is tied word embeddings, so not doing the last layer not resharding optimization")
 
     fully_shard(model, mesh=hsdp_mesh, mp_policy=mp_policy, reshard_after_forward=config.reshard_after_forward)
 
@@ -132,10 +133,9 @@
     dcp.load(
         model.state_dict(),
         storage_reader=HuggingFaceStorageReader(path=path_snapshot),
+        # Note: This allow is needed by weight tying but could cause silent issues
         planner=DefaultLoadPlanner(allow_partial_load=True),
     )
-<<<<<<< HEAD
-=======
     fix_model_post_empty(model)
 
 
@@ -171,7 +171,6 @@
         rotary_emb = model.model.rotary_emb
         inv_freq, rotary_emb.attention_scaling = rotary_emb.rope_init_fn(rotary_emb.config, rotary_emb.inv_freq.device)
         rotary_emb.inv_freq.copy_(inv_freq)
->>>>>>> fc599218
 
     # TODO: Init TT MoE buffers
     # I think .to_empty() on gpu by default fills 0 so we are ok but this might not be guaranteed behavior
@@ -188,25 +187,6 @@
         if layer_id % ac_config.freq == 0:
             transformer_block = checkpoint_wrapper(transformer_block, preserve_rng_state=False)
         model.model.layers.register_module(layer_name, transformer_block)
-<<<<<<< HEAD
-
-
-def setup_model(config: ModelConfig, parallel_dims: ParallelDims) -> nn.Module:
-    if torch.__version__.startswith("2.7"):
-        # TODO: Remove this once we dont support torch 2.7
-        # Torch 2.7 has a HF Reader but it doesnt support small models without model.safetensors.index.json
-        model = get_model(config, device=torch.device("cpu"))
-        setup_fsdp(model, config, parallel_dims)
-    else:
-        model = get_model(config, device=torch.device("meta"))
-        setup_fsdp(model, config, parallel_dims)
-        load_dcp_from_hf(model, config)
-    if config.ac is not None:
-        apply_ac(model, config.ac)
-    if config.compile:
-        model = torch.compile(model)
-    # TODO: This should be type-hinted as FSDP version of the model
-=======
     get_logger().info(f"Applied activation checkpointing (freq={ac_config.freq})")
 
 
@@ -241,7 +221,6 @@
         from prime_rl.utils.tensor_hashing import get_module_signature
 
         get_logger().info(f"model signature: {get_module_signature(model, compress=True)}")
->>>>>>> fc599218
     return model
 
 
