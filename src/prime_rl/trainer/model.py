import logging

import torch
import torch.distributed.checkpoint as dcp
import torch.nn as nn
from beartype import beartype as typechecker
from jaxtyping import Float, Int, jaxtyped
from liger_kernel.transformers import AutoLigerKernelForCausalLM
from torch import Tensor
from torch.distributed.algorithms._checkpoint.checkpoint_wrapper import checkpoint_wrapper
from torch.distributed.fsdp import FSDPModule, MixedPrecisionPolicy, fully_shard
from transformers import AutoConfig, AutoModelForCausalLM, AutoTokenizer
from transformers.tokenization_utils import PreTrainedTokenizer

from prime_rl.trainer.config import ActivationCheckpointConfig, CompileConfig, ModelConfig
from prime_rl.trainer.parallel_dims import ParallelDims
from prime_rl.utils.logger import get_logger

# Add filter to the standard logging module for transformers.modeling_utils to supress the
# flash attention dtype warnings since FSDP is used to handle mixed precision.
transformers_modeling_utils_logger = logging.getLogger("transformers.modeling_utils")
transformers_modeling_utils_logger.addFilter(
    lambda record: "Flash Attention 2 only supports torch.float16 and torch.bfloat16 dtypes" not in record.getMessage()
)


def is_tt_moe_model(model: nn.Module) -> bool:
    return hasattr(model.config, "num_experts") or hasattr(model.config, "n_routed_experts")


def get_load_balance_stats(model: nn.Module, reset_stats: bool = True) -> dict[str, torch.FloatTensor]:
    per_layer_max_vio = []
    for transformer_block in model.model.layers:
        # This is necessary for models that have mixed dense layers
        if not hasattr(transformer_block.mlp, "tokens_per_expert"):
            continue
        tokens_per_expert = transformer_block.mlp.tokens_per_expert
        balanced_load = tokens_per_expert.mean()
        max_vio = (tokens_per_expert.max() - balanced_load) / balanced_load
        per_layer_max_vio.append(max_vio.item())
        if reset_stats:
            tokens_per_expert.zero_()
    if len(per_layer_max_vio) == 0:
        get_logger().warning("No load balance stats to report")
        return {}
    return {"max_vio": torch.tensor(per_layer_max_vio)}


def get_model(config: ModelConfig, device: torch.device = torch.device("cpu")) -> nn.Module:
    config_model = AutoConfig.from_pretrained(
        config.name, attn_implementation=config.attn, trust_remote_code=config.trust_remote_code
    )
    config_model.use_cache = False

    with device:
        model_cls = AutoLigerKernelForCausalLM if config.liger_kernel else AutoModelForCausalLM
        if device == torch.device("meta"):
            model = model_cls.from_config(config_model, trust_remote_code=config.trust_remote_code)
        else:
            model = model_cls.from_pretrained(
                pretrained_model_name_or_path=config.name,
                config=config_model,
                trust_remote_code=config.trust_remote_code,
            )

    return model


def setup_tokenizer(config: ModelConfig) -> PreTrainedTokenizer:
    tokenizer = AutoTokenizer.from_pretrained(config.name, trust_remote_code=config.trust_remote_code)
    tokenizer.pad_token_id = tokenizer.eos_token_id
    return tokenizer


def setup_fsdp(model: nn.Module, config: ModelConfig, parallel_dims: ParallelDims):
    mp_policy = MixedPrecisionPolicy(param_dtype=torch.bfloat16, reduce_dtype=torch.float32)
    # TODO: Support dp_replicate
    hsdp_mesh = parallel_dims.world_mesh["dp_shard_cp"]

    fully_shard(
        model.model.embed_tokens,
        mesh=hsdp_mesh,
        mp_policy=mp_policy,
        reshard_after_forward=config.reshard_after_forward,
    )

    for transformer_block in model.model.layers:
        fully_shard(
            transformer_block,
            mesh=hsdp_mesh,
            mp_policy=mp_policy,
            reshard_after_forward=config.reshard_after_forward,
        )
    fully_shard(
        [model.lm_head, model.model.norm],
        mesh=hsdp_mesh,
        mp_policy=mp_policy,
        reshard_after_forward=config.reshard_after_forward,
    )

    fully_shard(model, mesh=hsdp_mesh, mp_policy=mp_policy, reshard_after_forward=config.reshard_after_forward)


def load_dcp_from_hf(model: nn.Module, config: ModelConfig):
    from huggingface_hub import snapshot_download
    from torch.distributed.checkpoint import DefaultLoadPlanner, HuggingFaceStorageReader

    path_snapshot = snapshot_download(repo_id=config.name, repo_type="model")
    model.to_empty(device="cuda")
    dcp.load(
        model.state_dict(),
        storage_reader=HuggingFaceStorageReader(path=path_snapshot),
        planner=DefaultLoadPlanner(allow_partial_load=True),
    )


def reshard_module(model: nn.Module):
    for module in model.modules():
        if isinstance(module, FSDPModule):
            module.reshard()


def apply_ac(model: nn.Module, ac_config: ActivationCheckpointConfig):
    for layer_id, (layer_name, transformer_block) in enumerate(model.model.layers.named_children()):
        if layer_id % ac_config.freq == 0:
            transformer_block = checkpoint_wrapper(transformer_block, preserve_rng_state=False)
        model.model.layers.register_module(layer_name, transformer_block)


def apply_compile(model: nn.Module, compile_config: CompileConfig):
    for layer_id, transformer_block in enumerate(model.model.layers):
        model.model.layers[layer_id] = torch.compile(transformer_block, fullgraph=compile_config.fullgraph)


def setup_model(config: ModelConfig, parallel_dims: ParallelDims) -> nn.Module:
<<<<<<< HEAD
    device = torch.device("cpu") if torch.__version__.startswith("2.7") else torch.device("meta")
    model = get_model(config, device=device)

    # the right order is AC -> Compile -> FSDP
=======
    model = get_model(config, device=torch.device("cpu"))
    setup_fsdp(model, config, parallel_dims)
    # TODO: This is used if the model is loaded with meta device to save cpu memory
    # However, the loading seems to be wrong as the loss and reward curves are different
    # load_dcp_from_hf(model, config)
>>>>>>> b22c3f89
    if config.ac is not None:
        apply_ac(model, config.ac)
    if config.compile is not None:
        apply_compile(model, config.compile)

    setup_fsdp(model, config, parallel_dims)

    if device == torch.device("meta"):
        load_dcp_from_hf(model, config)

    return model


@jaxtyped(typechecker=typechecker)
def forward(
    model: nn.Module, input_ids: Int[Tensor, "batch seq"], position_ids: Int[Tensor, "batch seq"]
) -> Float[Tensor, "batch seq vocab"]:
    return model(input_ids=input_ids, position_ids=position_ids).logits<|MERGE_RESOLUTION|>--- conflicted
+++ resolved
@@ -133,27 +133,18 @@
 
 
 def setup_model(config: ModelConfig, parallel_dims: ParallelDims) -> nn.Module:
-<<<<<<< HEAD
-    device = torch.device("cpu") if torch.__version__.startswith("2.7") else torch.device("meta")
-    model = get_model(config, device=device)
-
     # the right order is AC -> Compile -> FSDP
-=======
     model = get_model(config, device=torch.device("cpu"))
     setup_fsdp(model, config, parallel_dims)
     # TODO: This is used if the model is loaded with meta device to save cpu memory
     # However, the loading seems to be wrong as the loss and reward curves are different
     # load_dcp_from_hf(model, config)
->>>>>>> b22c3f89
     if config.ac is not None:
         apply_ac(model, config.ac)
     if config.compile is not None:
         apply_compile(model, config.compile)
 
     setup_fsdp(model, config, parallel_dims)
-
-    if device == torch.device("meta"):
-        load_dcp_from_hf(model, config)
 
     return model
 
