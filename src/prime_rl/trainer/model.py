import logging
import time
from pathlib import Path
from typing import cast

import torch
import torch.nn as nn
from beartype import beartype as typechecker
from huggingface_hub import snapshot_download
from jaxtyping import Float, Int, jaxtyped
from liger_kernel.transformers import AutoLigerKernelForCausalLM
from torch import Tensor
from torch.distributed.algorithms._checkpoint.checkpoint_wrapper import checkpoint_wrapper
from torch.distributed.checkpoint.hf_storage import HuggingFaceStorageReader
from torch.distributed.checkpoint.state_dict_loader import load as dcp_load
from torch.distributed.fsdp import CPUOffloadPolicy, FSDPModule, MixedPrecisionPolicy, OffloadPolicy, fully_shard
from transformers import AutoConfig, AutoModelForCausalLM, AutoTokenizer, PretrainedConfig
from transformers.tokenization_utils import PreTrainedTokenizer
from transformers.utils.import_utils import is_flash_attn_3_available

from prime_rl.trainer.config import ActivationCheckpointConfig, CompileConfig, ModelConfig, TokenizerConfig
from prime_rl.trainer.lora import apply_lora_to_model
from prime_rl.trainer.models import AutoModelForCausalLMPrimeRL, PreTrainedModelPrimeRL
from prime_rl.trainer.parallel_dims import ParallelDims
from prime_rl.trainer.weights import (
    load_state_dict,
    save_state_dict,
)
from prime_rl.trainer.world import get_world
from prime_rl.utils.logger import get_logger
from prime_rl.utils.tensor_hashing import get_module_signature

# Add filter to the standard logging module for transformers.modeling_utils to supress the
# flash attention dtype warnings since FSDP is used to handle mixed precision.
transformers_modeling_utils_logger = logging.getLogger("transformers.modeling_utils")
transformers_modeling_utils_logger.addFilter(
    lambda record: "Flash Attention 2 only supports torch.float16 and torch.bfloat16 dtypes" not in record.getMessage()
)

DTYPE_MAP = {
    "bfloat16": torch.bfloat16,
    "float32": torch.float32,
}


def is_tt_moe_model(model: nn.Module) -> bool:
    return hasattr(model.config, "num_experts") or hasattr(model.config, "n_routed_experts")


def get_load_balance_stats(model: nn.Module, reset_stats: bool = True) -> dict[str, Tensor | None]:
    per_layer_max_vio = []
    for transformer_block in model.model.layers:
        # This is necessary for models that have mixed dense layers
        if not hasattr(transformer_block.mlp, "tokens_per_expert"):
            continue
        tokens_per_expert = transformer_block.mlp.tokens_per_expert
        balanced_load = tokens_per_expert.mean()
        max_vio = (tokens_per_expert.max() - balanced_load) / balanced_load
        per_layer_max_vio.append(max_vio.item())
        if reset_stats:
            tokens_per_expert.zero_()
    if len(per_layer_max_vio) == 0:
        return {"max_vio": None}
    return {"max_vio": torch.tensor(per_layer_max_vio, device=torch.device("cuda"))}


def get_model(
    config: ModelConfig, device: torch.device = torch.device("cpu"), dtype: torch.dtype = torch.bfloat16
) -> nn.Module:
    logger = get_logger()
    logger.info(
        f"Loading model config (name={config.name}, attn={config.attn}, trust_remote_code={config.trust_remote_code})"
    )
    model_config = cast(
        PretrainedConfig,
        AutoConfig.from_pretrained(
            config.name, attn_implementation=config.attn, trust_remote_code=config.trust_remote_code
        ),
    )
    model_config.use_cache = False
    model_config.use_grouped_mm = config.moe_use_grouped_mm
    logger.debug(f"Loaded model config ({model_config.to_dict()})")

    if config.debug.num_layers is not None:
        num_hidden_layers = min(config.debug.num_layers, model_config.num_hidden_layers)
        logger.warning(
            f"Setting the number of layers to {config.debug.num_layers} in the model config. This means {model_config.num_hidden_layers - num_hidden_layers} layers will not be loaded."
        )
        model_config.num_hidden_layers = num_hidden_layers

    with device:
        match config.impl:
            case "hf":
                model_cls = AutoModelForCausalLM
            case "liger_kernel":
                model_cls = AutoLigerKernelForCausalLM
            case "custom":
                model_cls = AutoModelForCausalLMPrimeRL

        load_model_start_time = time.perf_counter()
        if device == torch.device("meta"):
            logger.info(f"Loading model {config.name} using {model_cls.__name__} to meta device")
            model = model_cls.from_config(model_config, trust_remote_code=config.trust_remote_code, dtype=dtype)
        else:
            logger.info(f"Loading model {config.name} using {model_cls.__name__} to CPU")
            model = model_cls.from_pretrained(
                pretrained_model_name_or_path=config.name,
                config=model_config,
                trust_remote_code=config.trust_remote_code,
                dtype=dtype,
            )
        logger.debug(f"Loaded model {config.name} in {time.perf_counter() - load_model_start_time:.2f} seconds")

    assert model.lm_head.weight.dtype == dtype, (
        f"LM head dtype wasnt loaded correctly {model.lm_head.weight.dtype} != {dtype}"
    )
    return model


def setup_tokenizer(config: TokenizerConfig) -> PreTrainedTokenizer:
    tokenizer = AutoTokenizer.from_pretrained(config.name, trust_remote_code=config.trust_remote_code)
    if config.chat_template is not None:
        tokenizer.chat_template = config.chat_template
    tokenizer.pad_token_id = tokenizer.eos_token_id

    return tokenizer


def setup_fsdp(model: nn.Module, config: ModelConfig, parallel_dims: ParallelDims):
    mp_policy = MixedPrecisionPolicy(param_dtype=torch.bfloat16, reduce_dtype=DTYPE_MAP[config.reduce_dtype])
    # Always use 2D mesh format for consistency (dp_replicate dimension always present)
    hsdp_mesh = parallel_dims.world_mesh["dp_replicate", "dp_shard_cp"]

    offload_policy: OffloadPolicy = CPUOffloadPolicy(pin_memory=True) if config.fsdp_cpu_offload else OffloadPolicy()

    for transformer_block in model.model.layers:
        fully_shard(
            transformer_block,
            mesh=hsdp_mesh,
            mp_policy=mp_policy,
            offload_policy=offload_policy,
            reshard_after_forward=config.reshard_after_forward,
        )

    if hasattr(model, "config") and not model.config.tie_word_embeddings:
        # This optimization breaks weight tying
        fully_shard(
            model.model.embed_tokens,
            mesh=hsdp_mesh,
            mp_policy=mp_policy,
            offload_policy=offload_policy,
            reshard_after_forward=config.reshard_after_forward,
        )
        fully_shard(
            [model.lm_head, model.model.norm],
            mesh=hsdp_mesh,
            mp_policy=mp_policy,
            offload_policy=offload_policy,
            reshard_after_forward=False,
        )
    else:
        get_logger().warning("Model is tied word embeddings, so not doing the last layer not resharding optimization")

    fully_shard(
        model,
        mesh=hsdp_mesh,
        mp_policy=mp_policy,
        offload_policy=offload_policy,
        reshard_after_forward=config.reshard_after_forward,
    )


def load_dcp_from_hf(model: nn.Module, config: ModelConfig):
    model.to_empty(device="cuda")
    torch.distributed.barrier()

    logger = get_logger()
    if config.debug.random_init:
        logger.warning("Randomly initializing model. Skipping loading weights from HF.")
        return

    if not Path(config.name).exists():
        snapshot_path = Path(snapshot_download(repo_id=config.name, repo_type="model"))
    else:
        logger.info(
            f"Loading model weights from path {config.name}, skipping snapshot download. If this is not expected, please remove the directory {config.name} and run again"
        )
        snapshot_path = Path(config.name)

    # Load the snapshot state
    snapshot_state_dict = load_state_dict(snapshot_path)
    model_state_dict = model.state_dict()

    # Dynamically convert between different weight formats if needed
    if isinstance(model, PreTrainedModelPrimeRL):
        if model.is_hf_state_dict(snapshot_state_dict) and model.is_prime_state_dict(model_state_dict):
            logger.warning(
                "Found HF weight format in snapshot state dict and PrimeRL weight format in model state dict. Trying to auto-convert..."
            )
            snapshot_path = snapshot_path / "prime"
            if snapshot_path.exists():
                logger.debug(f"Conversion found at {snapshot_path}.")
            else:
                if get_world().is_master:
                    logger.debug(
                        f"Converting snapshot state dict to PrimeRL format and saving to {snapshot_path} on master rank. This is a one-time operation."
                    )
                    model.convert_to_prime(snapshot_state_dict)
                    save_state_dict(snapshot_state_dict, snapshot_path)

        elif model.is_prime_state_dict(snapshot_state_dict) and model.is_hf_state_dict(model_state_dict):
            logger.warning(
                "Found PrimeRL weight format in snapshot state dict and HF weight format in model state dict. Trying to auto-convert..."
            )
            snapshot_path = snapshot_path / "hf"
            if snapshot_path.exists():
                logger.debug(f"Conversion found at {snapshot_path}.")
            else:
                if get_world().is_master:
                    logger.debug(
                        f"Converting snapshot state dict to HF format and saving to {snapshot_path} on master rank. This is a one-time operation."
                    )
                    model.convert_to_hf(snapshot_state_dict)
                    save_state_dict(snapshot_state_dict, snapshot_path)

    # All ranks wait for master rank to finish conversion
    torch.distributed.barrier()

    logger.info(f"Loading weights using HF DCP from {snapshot_path}")
    load_dcp_start_time = time.perf_counter()
    dcp_load(
        model.state_dict(),
        storage_reader=HuggingFaceStorageReader(path=snapshot_path.as_posix()),
        # Note: This allow is needed by weight tying but could cause silent issues
        # planner=DefaultLoadPlanner(allow_partial_load=True),
    )
    if isinstance(model, PreTrainedModelPrimeRL):
        model.init_buffers_post_meta()
    else:
        fix_model_post_empty(model)
    logger.debug(f"Loaded weights using HF DCP in {time.perf_counter() - load_dcp_start_time:.2f} seconds")


def can_load_dcp_from_hf(model: nn.Module):
    """Whether the model will be loaded correctly by load_dcp_from_hf.

    The main issue is with anything that is not in the checkpoint.
    This is usually any non-persistent buffers.
    """
    buffer_names = [name for name, _ in model.named_buffers()]

    # TT MoE buffers
    buffer_names = [
        name
        for name in buffer_names
        if not (name.startswith("model.layers.") and name.endswith("mlp.tokens_per_expert"))
    ]
    buffer_names = [
        name for name in buffer_names if not (name.startswith("model.layers.") and name.endswith("mlp.expert_bias"))
    ]
    # HF standard transformer model
    if len(buffer_names) == 1 and buffer_names[0] == "model.rotary_emb.inv_freq":
        return True

    get_logger().warning(f"Model cannot be loaded using meta device because of buffers: {buffer_names}")
    return False


def fix_model_post_empty(model: nn.Module):
    buffer_names = [name for name, _ in model.named_buffers()]
    # HF standard transformer model
    if "model.rotary_emb.inv_freq" in buffer_names:
        rotary_emb = model.model.rotary_emb
        inv_freq, rotary_emb.attention_scaling = rotary_emb.rope_init_fn(rotary_emb.config, rotary_emb.inv_freq.device)
        rotary_emb.inv_freq.copy_(inv_freq)

<<<<<<< HEAD
    # Initialize TT MoE buffers (tokens_per_expert is non-persistent and must be zeroed)
    for name, buffer in model.named_buffers():
        if name.startswith("model.layers.") and name.endswith("mlp.tokens_per_expert"):
            buffer.zero_()

=======
>>>>>>> a5fd6371

def reshard_module(model: nn.Module):
    for module in model.modules():
        if isinstance(module, FSDPModule):
            module.reshard()


def apply_ac(model: nn.Module, ac_config: ActivationCheckpointConfig):
    for layer_id, (layer_name, transformer_block) in enumerate(model.model.layers.named_children()):
        if layer_id % ac_config.freq == 0:
            transformer_block = checkpoint_wrapper(transformer_block, preserve_rng_state=False)
        model.model.layers.register_module(layer_name, transformer_block)
    get_logger().info(f"Applied activation checkpointing (freq={ac_config.freq})")


def apply_compile(model: nn.Module, compile_config: CompileConfig):
    torch._dynamo.config.capture_scalar_outputs = True
    for layer_id in range(len(model.model.layers)):
        # Doing it in-place avoids mangled fqn which can break checkpoint loading
        model.model.layers[layer_id].compile(fullgraph=compile_config.fullgraph)
    get_logger().info(f"Compiled {len(model.model.layers)} layers (fullgraph={compile_config.fullgraph})")


def setup_model(config: ModelConfig, parallel_dims: ParallelDims, skip_load_weights: bool = False) -> nn.Module:
    if config.attn == "flash_attention_3" and not is_flash_attn_3_available():
        raise ValueError(
            "Flash attention 3 is only supported if the flash_attn_3 package is installed. Install with `uv pip install 'flash-attn-3 @ git+https://github.com/Dao-AILab/flash-attention.git@main#subdirectory=hopper' --no-build-isolation`"
        )

    logger = get_logger()

    # When resuming from checkpoint, always use meta device to skip loading base weights
    use_meta = config.load_using_meta or skip_load_weights

    # Get model from specified device
    model = get_model(
        config,
        device=torch.device("meta" if use_meta else "cpu"),
        dtype=DTYPE_MAP[config.optimization_dtype],
    )

    # Reload the model to CPU if we cannot load from meta device (only when not skipping weights)
    if use_meta and not can_load_dcp_from_hf(model) and not skip_load_weights:
        logger.warning("Cannot load model from meta device. Loading model to CPU instead.")
        model = get_model(config, device=torch.device("cpu"), dtype=DTYPE_MAP[config.optimization_dtype])

    # Apply LoRA before FSDP setup
    if config.experimental.lora is not None:
        apply_lora_to_model(model, config.experimental.lora)

    # the right order is AC -> Compile -> FSDP
    if config.ac is not None:
        apply_ac(model, config.ac)
    if config.compile is not None:
        apply_compile(model, config.compile)

    setup_fsdp(model, config, parallel_dims)

    if use_meta:
        if skip_load_weights:
            # When resuming from checkpoint, just allocate empty tensors on GPU
            # The checkpoint loading will fill in the weights
            logger.info("Skipping base weight loading (will load from checkpoint)")
            model.to_empty(device="cuda")
            torch.distributed.barrier()
            fix_model_post_empty(model)
        elif can_load_dcp_from_hf(model):
            load_dcp_from_hf(model, config)

    logger.debug(f"Model signature: {get_module_signature(model, compress=True)}")
    return model


@jaxtyped(typechecker=typechecker)
def forward(
    model: nn.Module, input_ids: Int[Tensor, "batch seq"], position_ids: Int[Tensor, "batch seq"]
) -> Float[Tensor, "batch seq vocab"]:
    return model(input_ids=input_ids, position_ids=position_ids).logits<|MERGE_RESOLUTION|>--- conflicted
+++ resolved
@@ -274,14 +274,11 @@
         inv_freq, rotary_emb.attention_scaling = rotary_emb.rope_init_fn(rotary_emb.config, rotary_emb.inv_freq.device)
         rotary_emb.inv_freq.copy_(inv_freq)
 
-<<<<<<< HEAD
     # Initialize TT MoE buffers (tokens_per_expert is non-persistent and must be zeroed)
     for name, buffer in model.named_buffers():
         if name.startswith("model.layers.") and name.endswith("mlp.tokens_per_expert"):
             buffer.zero_()
 
-=======
->>>>>>> a5fd6371
 
 def reshard_module(model: nn.Module):
     for module in model.modules():
