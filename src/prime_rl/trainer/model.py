import torch
import torch.distributed as dist
import torch.nn as nn
from beartype import beartype as typechecker
from jaxtyping import Float, Int, jaxtyped
from torch import Tensor
from torch.distributed.algorithms._checkpoint.checkpoint_wrapper import checkpoint_wrapper
from torch.distributed.fsdp import FSDPModule, MixedPrecisionPolicy, fully_shard
from torch.distributed.tensor.parallel import parallelize_module
from torchtitan.distributed.expert_parallel import ExpertParallel
from transformers import (
    AutoConfig,
    AutoModelForCausalLM,
    AutoTokenizer,
)

from prime_rl.trainer.config import ModelConfig


def get_model(config: ModelConfig) -> nn.Module:
    config_model = AutoConfig.from_pretrained(
        config.name, attn_implementation=config.attn, trust_remote_code=config.trust_remote_code
    )
    config_model.use_cache = False
    model = AutoModelForCausalLM.from_pretrained(
        pretrained_model_name_or_path=config.name,
        config=config_model,
        trust_remote_code=config.trust_remote_code,
    )

    return model


<<<<<<< HEAD
def get_tokenizer(config: ModelConfig) -> AutoTokenizer:
    tokenizer = AutoTokenizer.from_pretrained(config.name, trust_remote_code=config.trust_remote_code)
=======
def setup_tokenizer(config: ModelConfig) -> AutoTokenizer:
    tokenizer = AutoTokenizer.from_pretrained(config.name)
>>>>>>> 7b860115
    tokenizer.pad_token_id = tokenizer.eos_token_id
    return tokenizer


def setup_fsdp(model: nn.Module, config: ModelConfig):
    dist.init_process_group()
    assert dist.get_world_size() % config.ep == 0, "World size must be divisible by EP"
    fsdp_dim = dist.get_world_size() // config.ep
    world_mesh = dist.init_device_mesh("cuda", (fsdp_dim, config.ep), mesh_dim_names=("fsdp", "ep"))
    mp_policy = MixedPrecisionPolicy(param_dtype=torch.bfloat16, reduce_dtype=torch.float32)
    # TODO: Do we need to include ep in hsdp mesh?
    hsdp_mesh = world_mesh["fsdp"]
    ep_mesh = world_mesh["ep"] if config.ep > 1 else None
    fsdp_mesh = world_mesh["fsdp"]

    for layer_id, transformer_block in enumerate(model.model.layers):
        if config.reshard_after_forward:
            layer_reshard_after_forward = layer_id < len(model.model.layers) - 1
        else:
            layer_reshard_after_forward = False
        if hasattr(transformer_block.mlp, "experts"):
            if ep_mesh is not None:
                parallelize_module(
                    module=transformer_block.mlp.experts,
                    device_mesh=ep_mesh,
                    parallelize_plan=ExpertParallel(),
                )
            fully_shard(
                transformer_block,
                mesh=fsdp_mesh,
                mp_policy=mp_policy,
                reshard_after_forward=layer_reshard_after_forward,
            )
        else:
            fully_shard(
                transformer_block,
                mesh=hsdp_mesh,
                mp_policy=mp_policy,
                reshard_after_forward=layer_reshard_after_forward,
            )

    fully_shard(model, mesh=hsdp_mesh, mp_policy=mp_policy, reshard_after_forward=config.reshard_after_forward)


def reshard_module(model: nn.Module):
    for module in model.modules():
        if isinstance(module, FSDPModule):
            module.reshard()


def setup_ac(model: nn.Module, config: ModelConfig) -> None:
    if not config.ac:
        return
    for layer_id, transformer_block in model.model.layers.named_children():
        transformer_block = checkpoint_wrapper(transformer_block, preserve_rng_state=False)
        model.model.layers.register_module(layer_id, transformer_block)


def setup_model(config: ModelConfig) -> nn.Module:
    model = get_model(config)
    setup_fsdp(model, config)
    setup_ac(model, config)
    if config.compile:
        model = torch.compile(model)
    # TODO: This should be type-hinted as FSDP version of the model
    return model


@jaxtyped(typechecker=typechecker)
def forward(
    model: nn.Module, input_ids: Int[Tensor, "batch seq"], position_ids: Int[Tensor, "batch seq"]
) -> Float[Tensor, "batch seq vocab"]:
    return model(input_ids=input_ids, position_ids=position_ids).logits.float()<|MERGE_RESOLUTION|>--- conflicted
+++ resolved
@@ -31,13 +31,8 @@
     return model
 
 
-<<<<<<< HEAD
-def get_tokenizer(config: ModelConfig) -> AutoTokenizer:
-    tokenizer = AutoTokenizer.from_pretrained(config.name, trust_remote_code=config.trust_remote_code)
-=======
 def setup_tokenizer(config: ModelConfig) -> AutoTokenizer:
     tokenizer = AutoTokenizer.from_pretrained(config.name)
->>>>>>> 7b860115
     tokenizer.pad_token_id = tokenizer.eos_token_id
     return tokenizer
 
