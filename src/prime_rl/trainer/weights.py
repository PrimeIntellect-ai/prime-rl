import shutil
import threading
import time
from pathlib import Path

import torch
from torch import Tensor, nn
from torch.distributed.checkpoint.state_dict import _get_fqns as get_fqns
from torch.distributed.tensor import DTensor
from transformers.tokenization_utils import PreTrainedTokenizer

from prime_rl.trainer.config import CheckpointConfig
from prime_rl.trainer.rl.config import WeightCheckpointConfig
from prime_rl.trainer.world import get_world
from prime_rl.utils.logger import get_logger
from prime_rl.utils.utils import get_step_path, get_weight_ckpt_model_path, get_weights_dir


def _has_tt_moe_layers(state_dict: dict[str, Tensor]) -> bool:
    return any("mlp.router.gate" in i for i in state_dict.keys())


def _get_max_layer_num(state_dict: dict[str, Tensor]) -> int:
    return max(int(i.split(".")[2]) for i in state_dict.keys() if "model.layers." in i) + 1


def _convert_tt_moe_to_hf_(state_dict: dict[str, Tensor]):
    num_layers = _get_max_layer_num(state_dict)
    for i in range(num_layers):
        if not f"model.layers.{i}.mlp.router.gate.weight" in state_dict:
            continue  # Not a TT-MoE layer

        # Load balancing terms
        if f"model.layers.{i}.mlp.expert_bias" in state_dict:
            state_dict[f"model.layers.{i}.mlp.gate.e_score_correction_bias"] = state_dict[
                f"model.layers.{i}.mlp.expert_bias"
            ]
            del state_dict[f"model.layers.{i}.mlp.expert_bias"]
        if f"model.layers.{i}.mlp.tokens_per_expert" in state_dict:
            del state_dict[f"model.layers.{i}.mlp.tokens_per_expert"]

        # Shared experts
        if f"model.layers.{i}.mlp.shared_expert.w1" in state_dict:
            state_dict[f"model.layers.{i}.mlp.shared_experts.gate_proj.weight"] = state_dict[
                f"model.layers.{i}.mlp.shared_expert.w1"
            ][0]
            state_dict[f"model.layers.{i}.mlp.shared_experts.down_proj.weight"] = state_dict[
                f"model.layers.{i}.mlp.shared_expert.w2"
            ][0]
            state_dict[f"model.layers.{i}.mlp.shared_experts.up_proj.weight"] = state_dict[
                f"model.layers.{i}.mlp.shared_expert.w3"
            ][0]
            del state_dict[f"model.layers.{i}.mlp.shared_expert.w1"]
            del state_dict[f"model.layers.{i}.mlp.shared_expert.w2"]
            del state_dict[f"model.layers.{i}.mlp.shared_expert.w3"]

        # Gate / Router
        state_dict[f"model.layers.{i}.mlp.gate.weight"] = state_dict[f"model.layers.{i}.mlp.router.gate.weight"]
        del state_dict[f"model.layers.{i}.mlp.router.gate.weight"]

        # Routed experts
        num_experts, moe_dim, dim = state_dict[f"model.layers.{i}.mlp.experts.w1"].shape
        for j in range(num_experts):
            state_dict[f"model.layers.{i}.mlp.experts.{j}.gate_proj.weight"] = state_dict[
                f"model.layers.{i}.mlp.experts.w1"
            ][j]
            state_dict[f"model.layers.{i}.mlp.experts.{j}.down_proj.weight"] = state_dict[
                f"model.layers.{i}.mlp.experts.w2"
            ][j]
            state_dict[f"model.layers.{i}.mlp.experts.{j}.up_proj.weight"] = state_dict[
                f"model.layers.{i}.mlp.experts.w3"
            ][j]
        del state_dict[f"model.layers.{i}.mlp.experts.w1"]
        del state_dict[f"model.layers.{i}.mlp.experts.w2"]
        del state_dict[f"model.layers.{i}.mlp.experts.w3"]


class WeightCheckpointManager:
    """Utility class to save and cleanup HF-compatible weight checkpoints."""

    def __init__(
        self, outputs_dir: Path, config: WeightCheckpointConfig, ckpt_config: CheckpointConfig | None, async_level: int
    ):
        self.weights_dir = get_weights_dir(outputs_dir)
        self.config = config
        self.ckpt_config = ckpt_config
        self.async_level = async_level
        self._logger = get_logger()
        self._world = get_world()
        self._is_master = self._world.is_master

    def _get_model_path(self, step: int) -> Path:
        return get_weight_ckpt_model_path(self.weights_dir, step)

    def _get_step_path(self, step: int) -> Path:
        return get_step_path(self.weights_dir, step)

    def _gather_weights(self, model: nn.Module, dtype: torch.dtype = torch.bfloat16) -> dict[str, Tensor]:
        """Gather distributed weights for weight checkpoint."""
        start_time = time.time()
        self._logger.debug("Gathering sharded weights")

        cpu_state = {}
        for key, value in model.state_dict().items():
            if isinstance(value, DTensor):
                value = value.to(dtype)
                # only gather after the downcast to dtype as it will be faster
                value = value.full_tensor()

            if self._is_master:
                key = get_fqns(model, key)
                assert len(key) == 1
                key = next(iter(key))
                # TODO(Sami) Blocking to avoid race condition, should make non-blocking long-term tho
                cpu_state[key] = value.to("cpu", non_blocking=False)

        torch.distributed.barrier()
        self._logger.debug(f"Gathered sharded weights in {time.time() - start_time:.2f} seconds")

        return cpu_state

<<<<<<< HEAD
    def _save_to_path(self, cpu_state: dict[str, Tensor], model: nn.Module, tokenizer: AutoTokenizer, step: int):
=======
    def _save_to_path(self, cpu_state: dict[str, Tensor], model: Model, tokenizer: PreTrainedTokenizer, step: int):
>>>>>>> f1d087cb
        """Save weight checkpoint for given step."""
        step_path = self._get_step_path(step)
        step_path.mkdir(parents=True, exist_ok=True)

        self._logger.debug(f"Saving weight checkpoint to {step_path}")
        start_time = time.time()

        # Save model weights to temporary file to avoid race condition
        model_path = self._get_model_path(step)
        tmp_model_path = model_path.with_suffix(".tmp")
        torch.save(cpu_state, tmp_model_path)
        # Rename temporary file to indicate checkpoint is complete
        tmp_model_path.rename(model_path)

        # Save model config, generation arguments and tokenizer
        model.config.save_pretrained(step_path)
        if model.generation_config:
            model.generation_config.save_pretrained(step_path)
        tokenizer.save_pretrained(step_path)

        self._logger.debug(f"Saved weight checkpoint to {step_path} in {time.time() - start_time:.2f} seconds")

    def save(
        self,
<<<<<<< HEAD
        model: nn.Module,
        tokenizer: AutoTokenizer,
=======
        model: Model,
        tokenizer: PreTrainedTokenizer,
>>>>>>> f1d087cb
        step: int,
        dtype: torch.dtype = torch.bfloat16,
    ):
        """Save a HF-compatible weight-only checkpoint for a given step."""
        cpu_state = self._gather_weights(model, dtype)
        if _has_tt_moe_layers(cpu_state):
            _convert_tt_moe_to_hf_(cpu_state)

        if self._is_master:
            if self.config.save_async:
                thread = threading.Thread(
                    target=self._save_to_path,
                    args=(cpu_state, model, tokenizer, step),
                    name=f"weight-checkpoint-save-{step}",
                )
                thread.start()
            else:
                self._save_to_path(cpu_state, model, tokenizer, step)

        return self._get_model_path(step)

    def _maybe_clean(self, step: int):
        """Synchronous helper of `clean`."""
        step = max(step - (self.async_level + 1), 0)  # Consider deleting async_level + 1 steps ago
        candidate_path_to_delete = self._get_step_path(step)
        keep_for_eval = self.config.interval and step % self.config.interval == 0
        # For checkpointing step x, we need all weight checkpoints in [x-async_level, x] (for logprob model)
        # To get [n-k, n] with interval n and buffer k over all natural numbers x, we use the condition (n - (x % n)) % n <= k
        keep_for_ckpt = (
            self.ckpt_config
            and self.ckpt_config.interval
            and (self.ckpt_config.interval - (step % self.ckpt_config.interval)) % self.ckpt_config.interval
            <= self.async_level
        )
        if not (keep_for_eval or keep_for_ckpt):
            self._logger.debug(
                f"Removing past weight checkpoint {candidate_path_to_delete} ({keep_for_eval=}, {keep_for_ckpt=})"
            )
            shutil.rmtree(candidate_path_to_delete, ignore_errors=True)

    def maybe_clean(self, step: int):
        """
        Considers deleting a past weight checkpoint at a given step. There are two reasons not to delete a checkpoint:
        1. The step is an evaluation step (e.g. step % weights.interval == 0)
        2. The step is a checkpoint step or at most async_level steps earlier
        """
        if self.config.save_async:
            thread = threading.Thread(
                target=self._maybe_clean,
                args=(step,),
                name=f"weight-checkpoint-clean-{step}",
            )
            thread.start()
        else:
            self._maybe_clean(step)


def setup_weight_ckpt_manager(
    outputs_dir: Path,
    weight_ckpt_config: WeightCheckpointConfig,
    ckpt_config: CheckpointConfig | None,
    async_level: int,
) -> WeightCheckpointManager:
    return WeightCheckpointManager(outputs_dir, weight_ckpt_config, ckpt_config, async_level=async_level)<|MERGE_RESOLUTION|>--- conflicted
+++ resolved
@@ -119,11 +119,7 @@
 
         return cpu_state
 
-<<<<<<< HEAD
-    def _save_to_path(self, cpu_state: dict[str, Tensor], model: nn.Module, tokenizer: AutoTokenizer, step: int):
-=======
-    def _save_to_path(self, cpu_state: dict[str, Tensor], model: Model, tokenizer: PreTrainedTokenizer, step: int):
->>>>>>> f1d087cb
+    def _save_to_path(self, cpu_state: dict[str, Tensor], model: nn.Module, tokenizer: PreTrainedTokenizer, step: int):
         """Save weight checkpoint for given step."""
         step_path = self._get_step_path(step)
         step_path.mkdir(parents=True, exist_ok=True)
@@ -148,13 +144,8 @@
 
     def save(
         self,
-<<<<<<< HEAD
         model: nn.Module,
-        tokenizer: AutoTokenizer,
-=======
-        model: Model,
         tokenizer: PreTrainedTokenizer,
->>>>>>> f1d087cb
         step: int,
         dtype: torch.dtype = torch.bfloat16,
     ):
