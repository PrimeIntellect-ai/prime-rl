--- conflicted
+++ resolved
@@ -124,32 +124,32 @@
 
     def _get_step_path(self, step: int) -> Path:
         return get_step_path(self.weights_dir, step)
-        
+
     def _get_adapter_state_dict(self, model: nn.Module) -> dict[str, Tensor]:
         """Get adapter weights with clean keys for PEFT compatibility."""
         lora_state = {}
-        
+
         for key, value in model.state_dict().items():
             param = dict(model.named_parameters()).get(key)
             if param is None or not param.requires_grad:
                 continue
-                
+
             if isinstance(value, DTensor):
                 value = value.full_tensor()
-            
+
             if self._is_master:
                 clean_key = next(iter(get_fqns(model, key)))
                 clean_key = clean_key.replace(".base_layer.", ".")
-                
+
                 # Add PEFT-expected prefix
                 peft_key = f"base_model.model.{clean_key}"
-                
+
                 # Add .weight suffix for LoRA parameters if missing
                 if ("lora_A" in peft_key or "lora_B" in peft_key) and not peft_key.endswith(".weight"):
                     peft_key = f"{peft_key}.weight"
-                
+
                 lora_state[peft_key] = value.to("cpu", non_blocking=False)
-        
+
         torch.distributed.barrier()
         return lora_state
 
@@ -161,47 +161,7 @@
         torch.save(lora_state, adapter_path / "adapter_model.bin")
 
         if self.lora_config:
-            save_lora_config(self.lora_config, model, adapter_path)  # Pass model
-
-        self._logger.debug(f"Saved LoRA adapters to {adapter_path}")
-
-    def _get_adapter_state_dict(self, model: nn.Module) -> dict[str, Tensor]:
-        """Get adapter weights with clean keys for PEFT compatibility."""
-        lora_state = {}
-
-        for key, value in model.state_dict().items():
-            param = dict(model.named_parameters()).get(key)
-            if param is None or not param.requires_grad:
-                continue
-
-            if isinstance(value, DTensor):
-                value = value.full_tensor()
-
-            if self._is_master:
-                clean_key = next(iter(get_fqns(model, key)))
-                clean_key = clean_key.replace(".base_layer.", ".")
-
-                # Add PEFT-expected prefix
-                peft_key = f"base_model.model.{clean_key}"
-
-                # Add .weight suffix for LoRA parameters if missing
-                if ("lora_A" in peft_key or "lora_B" in peft_key) and not peft_key.endswith(".weight"):
-                    peft_key = f"{peft_key}.weight"
-
-                lora_state[peft_key] = value.to("cpu", non_blocking=False)
-
-        torch.distributed.barrier()
-        return lora_state
-
-    def _save_lora_adapters(self, lora_state: dict[str, Tensor], model: nn.Module, step: int):
-        """Save LoRA adapters to separate directory."""
-        adapter_path = self._get_step_path(step) / "lora_adapters"
-        adapter_path.mkdir(parents=True, exist_ok=True)
-
-        torch.save(lora_state, adapter_path / "adapter_model.bin")
-
-        if self.lora_config:
-            save_lora_config(self.lora_config, model, adapter_path)  # Pass model
+            save_lora_config(self.lora_config, model, adapter_path)
 
         self._logger.debug(f"Saved LoRA adapters to {adapter_path}")
 
@@ -348,7 +308,6 @@
 
         # Save LoRA adapters separately if configured
         if self.config.save_adapter_separately and has_lora:
-<<<<<<< HEAD
             lora_state = self._get_adapter_state_dict(model)
             
             if self._is_master:
@@ -362,16 +321,10 @@
                     model.generation_config.save_pretrained(step_path)
                 tokenizer.save_pretrained(step_path)
             
+            torch.distributed.barrier()
             return self._get_model_path(step)
 
         # Normal path: save full merged checkpoint
-=======
-            if self._is_master:
-                lora_state = self._get_adapter_state_dict(model)
-                self._save_lora_adapters(lora_state, model, step)
-            torch.distributed.barrier()
-
->>>>>>> f1c7916c
         cpu_state = self._gather_weights(model, dtype, has_lora_layers=has_lora)
         if _has_tt_moe_layers(cpu_state):
             _convert_tt_moe_to_hf_(cpu_state)
@@ -434,7 +387,6 @@
 ) -> WeightCheckpointManager | None:
     if weight_ckpt_config is None:
         return None
-<<<<<<< HEAD
     
     if weight_ckpt_config.save_adapter_separately and lora_config is None:
         raise ValueError(
@@ -442,9 +394,6 @@
             "Set model.experimental.lora or disable save_adapter_separately."
         )
     
-=======
-
->>>>>>> f1c7916c
     return WeightCheckpointManager(
         output_dir, weight_ckpt_config, ckpt_config, async_level=async_level, lora_config=lora_config
     )