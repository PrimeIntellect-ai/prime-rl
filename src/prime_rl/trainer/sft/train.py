--- conflicted
+++ resolved
@@ -87,15 +87,7 @@
     # Set up weight checkpoint manager
     logger.info(f"Initializing weight checkpoint manager ({config.weights})")
     weight_ckpt_manager = setup_weight_ckpt_manager(
-<<<<<<< HEAD
-        config.output_dir,
-        config.weights,
-        config.ckpt,
-        0,
-        config.model.experimental.lora
-=======
         config.output_dir, config.weights, config.ckpt, 0, config.model.experimental.lora
->>>>>>> f1c7916c
     )
 
     # Set up checkpoint manager
