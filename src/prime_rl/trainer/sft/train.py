import time
from contextlib import nullcontext
from datetime import timedelta

# Import environment before any other imports
# ruff: noqa: I001

from prime_rl.utils.act_offloading import maybe_activation_offloading
import torch
from torch.nn.functional import cross_entropy
from torch.distributed.tensor.experimental import context_parallel
from torch.profiler import profile, ProfilerActivity, record_function
from loguru import logger
from prime_rl.trainer.ckpt import Progress, setup_ckpt_managers
from prime_rl.trainer.sft.config import SFTTrainerConfig
from prime_rl.utils.logger import setup_logger
from prime_rl.trainer.optim import setup_optimizer
from prime_rl.trainer.scheduler import setup_scheduler
from prime_rl.trainer.model import (
    forward,
    get_load_balance_stats,
    is_tt_moe_model,
    setup_tokenizer,
    setup_model,
)
from prime_rl.trainer.parallel_dims import get_parallel_dims
from prime_rl.trainer.perf import get_perf_counter
from prime_rl.trainer.sft.data import setup_dataloader, setup_dataset
from prime_rl.trainer.utils import (
    MemoryProfiler,
    print_sample,
    setup_torch_distributed,
    print_benchmark,
)
from prime_rl.trainer.world import get_world
from prime_rl.utils.monitor import setup_monitor
from prime_rl.utils.pydantic_config import parse_argv
from prime_rl.utils.utils import clean_exit, to_col_format
import torch.distributed as dist


@clean_exit
@logger.catch(reraise=True)
def train(config: SFTTrainerConfig):
    # Setup world and logger
    world = get_world()
    logger = setup_logger(
        config.log.level,
        log_file=config.output_dir / "logs" / "trainer" / f"rank_{world.rank}.log" if config.log.file else None,
    )
    logger.info(f"Starting SFT trainer in {world}")

    # Print warning if running in benchmark mode
    if config.bench:
        logger.warning(f"Running in benchmark mode (max_steps={config.max_steps})")

    # Setup the monitor
    logger.info(f"Initializing monitor ({config.wandb})")
    monitor = setup_monitor(config.wandb, output_dir=config.output_dir, run_config=config)

    # Set precision
    setup_torch_distributed(
        timeout=timedelta(seconds=config.dist_timeout_seconds), enable_gloo=config.model.fsdp_cpu_offload
    )
    torch.set_float32_matmul_precision("high")

    # Initialize parallel dimensions
    parallel_dims = get_parallel_dims(config.model, config.data.seq_len)

    # Initialize the model and tokenizer
    logger.info(f"Initializing model and tokenizer ({config.model})")
    model = setup_model(config.model, parallel_dims)
    tokenizer = setup_tokenizer(config.model)

    # Set up the optimizer
    logger.info(f"Initializing optimizer ({config.optim})")
    optimizer = setup_optimizer(config.optim, model, parallel_dims.world_mesh["dp_shard_cp"])

    # Set up the learning rate scheduler
    scheduler_steps = (
        config.max_steps - config.ckpt.resume_step
        if config.max_steps is not None
        and (config.ckpt and config.ckpt.skip_scheduler and config.ckpt.resume_step is not None)
        else config.max_steps
    )
    logger.info(f"Setting up {config.scheduler.type} scheduler with {scheduler_steps} steps ({config.scheduler})")
    scheduler = setup_scheduler(optimizer, config.scheduler, scheduler_steps, config.optim.lr)

    # Set up checkpoint manager
    logger.info(f"Initializing checkpoint managers ({config.ckpt})")
    ckpt_manager, weight_ckpt_manager = setup_ckpt_managers(
        config.output_dir, config.ckpt, config.model.experimental.lora
    )

    # Set up the dataset and dataloader
    logger.info(f"Initializing data ({config.data})")
    dataset = setup_dataset(tokenizer, config.data, config.model.cp * config.model.tp)
    dataloader = setup_dataloader(dataset, config.data)
    dataiter = iter(dataloader)

    # Check that the world size and batch configuration is compatible
    num_micro_batches = config.data.batch_size // config.data.micro_batch_size
    if world.world_size > num_micro_batches:
        raise ValueError(
            f"There must be at least one micro batch per rank, but only have {num_micro_batches} micro batches for {world.world_size} ranks."
        )
    if num_micro_batches % world.world_size != 0:
        raise ValueError(
            f"The number of micro batches ({num_micro_batches}) must be divisible by the world size ({world.world_size})."
        )

    # Optionally, resume training from a checkpoint
    progress = Progress()
    if ckpt_manager is not None and config.ckpt and config.ckpt.resume_step:
        logger.info(f"Resuming training from checkpoint step {config.ckpt.resume_step}")
        ckpt_manager.load(
            config.ckpt.resume_step,
            model,
            [optimizer],
            scheduler if not config.ckpt.skip_scheduler else None,
            progress if not config.ckpt.skip_progress else None,
            dataloader=dataloader if not config.ckpt.skip_dataloader else None,
        )
        # This redundant setup is necessary because loading the optimizer's state has side effects on the scheduler state dict
        if config.ckpt.skip_scheduler:
            scheduler = setup_scheduler(optimizer, config.scheduler, scheduler_steps, config.optim.lr)
    logger.info(
        f"Starting from step {progress.step} (total_tokens={progress.total_tokens}, total_samples={progress.total_samples}, dataset_state={dataloader.state_dict()['dataset_state']})"
    )

    logger.info(f"Starting training loop (max_steps={config.max_steps or 'infinite'})")
    max_memory = torch.cuda.mem_get_info()[1] / 1024**3  # GiB
    is_first_step = True
    maybe_record_function = nullcontext
    if config.trace_path:
        logger.info(f"Tracing to {config.trace_path}")
        prof = profile(activities=[ProfilerActivity.CPU, ProfilerActivity.CUDA], record_shapes=True).__enter__()
        maybe_record_function = record_function
    while True:
        # Reset peak memory stats
        torch.cuda.reset_peak_memory_stats()
        is_last_step = config.max_steps is not None and progress.step == config.max_steps

<<<<<<< HEAD
=======
        # Save the weight checkpoint (if we are at an interval step and not at the first or last step)
        save_weights_time = 0
        if (
            weight_ckpt_manager is not None
            and (config.weights and config.weights.interval)
            and not (is_first_step or is_last_step)
            and progress.step % config.weights.interval == 0
        ):
            logger.info(f"Saving weight checkpoint at step {progress.step}")
            save_weights_start_time = time.perf_counter()
            weight_ckpt_manager.save(model, tokenizer, step=progress.step)
            save_weights_time = time.perf_counter() - save_weights_start_time

        # Save the full checkpoint (if we are at an interval step and not at the first or last step)
        save_ckpt_time = 0
>>>>>>> 55a3b6e8
        if (
            ckpt_manager is not None
            and (config.ckpt and config.ckpt.interval)
            and not (is_first_step or is_last_step)
            and progress.step % config.ckpt.interval == 0
        ):
            # Save full checkpoint
            logger.info(f"Saving checkpoint at step {progress.step}")
            save_ckpt_start_time = time.perf_counter()
<<<<<<< HEAD
            ckpt_manager.save(progress.step, model, [optimizer], scheduler, progress, dataloader=dataloader)
=======
            ckpt_manager.save(model, [optimizer], scheduler, progress, step=progress.step, dataloader=dataloader)
>>>>>>> 55a3b6e8
            save_ckpt_time = time.perf_counter() - save_ckpt_start_time

            # Maybe clean up old checkpoints
            ckpt_manager.maybe_clean()

            # Save weight checkpoint
            if weight_ckpt_manager is not None:
                logger.info(f"Saving weight checkpoint at step {progress.step}")
                weight_ckpt_manager.save(progress.step, model, tokenizer)
                # Maybe clean up old weight checkpoint
                weight_ckpt_manager.maybe_clean()
        else:
            save_ckpt_time = 0

        # Break if we have reached the maximum number of steps
        if config.max_steps is not None and progress.step >= config.max_steps:
            break

        memory_profiler = (
            MemoryProfiler(progress.step, config.memory_profiler_path) if config.memory_profiler_path else None
        )

        step_start_time = time.perf_counter()
        forward_backward_start_time = time.perf_counter()
        grad_accum_steps = (
            config.data.batch_size
            * config.model.cp
            * config.model.tp
            // (world.world_size * config.data.micro_batch_size)
        )

        batch_loss = torch.tensor(0.0).to("cuda")
        nan_loss_count = torch.tensor(0).to("cuda")
        batch_max_vio, max_vio = torch.tensor(0.0).to("cuda"), None
        for micro_step in range(grad_accum_steps):
            model.set_requires_all_reduce(micro_step == grad_accum_steps - 1)

            micro_batch = next(dataiter)
            input_ids = micro_batch["input_ids"].to("cuda")
            position_ids = micro_batch["position_ids"].to("cuda")
            target_ids = micro_batch["target_ids"].to("cuda")
            loss_mask = micro_batch["loss_mask"].to("cuda")
            assert input_ids.shape == position_ids.shape == target_ids.shape == loss_mask.shape, (
                f"input_ids.shape: {input_ids.shape}, position_ids.shape: {position_ids.shape}, target_ids.shape: {target_ids.shape}, loss_mask.shape: {loss_mask.shape}"
            )

            if config.log.log_data:
                logger.debug("Printing samples of the first micro batch")
                print_sample(input_ids.flatten().tolist(), loss_mask.flatten().tolist(), tokenizer)

            if config.model.cp > 1:
                maybe_context_parallel = context_parallel(
                    parallel_dims.world_mesh["cp"],
                    buffers=tuple([input_ids, position_ids, target_ids, loss_mask]),
                    buffer_seq_dims=(1, 1, 1, 1),
                )
            else:
                maybe_context_parallel = nullcontext()

            with maybe_context_parallel:
                # Forward pass
                logger.debug("Starting forward pass")
                with maybe_record_function("forward"), maybe_activation_offloading(config.model.ac_offloading):
                    logits = forward(model, input_ids, position_ids)
                B, L, V = logits.shape

                # Compute loss
                loss = cross_entropy(logits.view(-1, V), target_ids.view(-1), reduction="none").view(B, L)

                # Compute average loss over unmasked tokens
                loss = loss[loss_mask].mean()

                # Accumulate average loss over gradient accumulation steps

                current_loss = loss.detach() / grad_accum_steps

                # only add if the loss is not nan
                if not torch.isnan(current_loss):
                    batch_loss += current_loss
                else:
                    nan_loss_count += 1
                    logger.warning("Loss is nan, not taking into account in the batch loss calculation")

                # Delete logits before backward pass to avoid memory spike
                del logits

                # Backward pass
                logger.debug("Starting backward pass")
                with maybe_record_function("backward"):
                    (loss / grad_accum_steps).backward()

                if is_tt_moe_model(model):
                    max_vio = get_load_balance_stats(model)["max_vio"]
                    if max_vio is not None:
                        max_vio = max_vio.mean()
                        dist.all_reduce(max_vio, op=dist.ReduceOp.MAX)
                        batch_max_vio += max_vio / grad_accum_steps

            # Debug log with *local, micro step* stats
            micro_step_message = f"Micro Step {micro_step}/{grad_accum_steps} | Loss: {loss.item():.4f} | Dataloader Step: {dataloader.state_dict()['dataset_state']['dataset']['step']}"
            if is_tt_moe_model(model) and max_vio is not None:
                micro_step_message += f" | Max Vio: {max_vio.item():.4f}"
            logger.debug(micro_step_message)

        logger.debug(f"Clipping gradients with max norm {config.optim.max_norm}")
        grad_norm = torch.nn.utils.clip_grad_norm_(model.parameters(), max_norm=config.optim.max_norm).full_tensor()

        logger.debug("Optimizer step")
        optimizer.step()
        optimizer.zero_grad()

        # Update learning rate scheduler
        current_lr = optimizer.param_groups[0]["lr"]
        scheduler.step()

        forward_backward_time = time.perf_counter() - forward_backward_start_time

        # Optionally, dump memory snapshot
        if memory_profiler is not None:
            memory_profiler.step()

        # Synchronize the tensor metrics across all steps and ranks
        logger.debug("Synchronizing tensor metrics across all steps and ranks")
        dist.all_reduce(batch_loss, op=dist.ReduceOp.AVG)
        dist.all_reduce(nan_loss_count, op=dist.ReduceOp.SUM)

        # Compute step metrics
        num_tokens = config.data.batch_size * config.data.seq_len
        progress.total_tokens += num_tokens
        progress.total_samples = dataset.step
        perf_counter = get_perf_counter(model, config.data.seq_len)
        perf_counter.count_tokens(num_tokens)
        throughput = perf_counter.get_tokens_per_second() or 0
        mfu = perf_counter.get_mfu() or 0
        peak_memory = torch.cuda.max_memory_reserved() / 1024**3  # GiB

        # Log step metrics
        step_time = time.perf_counter() - step_start_time
        step_message = f"Step {progress.step} | Time: {step_time:.2f}s | Loss: {batch_loss.item():.4f} | Grad. Norm: {grad_norm:.4f} | LR: {current_lr:.2e} | Throughput: {throughput:.0f} tokens/s | MFU: {mfu:.1f}% | Peak Mem.: {peak_memory:.1f}/{max_memory:.1f} GiB ({peak_memory / max_memory * 100:.1f}%)"
        if is_tt_moe_model(model) and max_vio is not None:
            step_message += f" | Max Vio: {batch_max_vio.item():.4f}"
        logger.success(step_message)

        # Log progress metrics
        total_samples = sum(dataset.num_samples.values())
        total_tokens = sum(dataset.num_tokens.values())
        progress_metrics = {
            "progress/epoch": dataset.epoch,
            "progress/num_samples": progress.total_samples,
            "progress/num_tokens": progress.total_tokens,
            "step": progress.step,
        }
        # At least two subsets/splits
        if len(dataset.num_samples) > 1:
            progress_metrics.update(
                **{
                    f"progress/{subset_or_split}/ratio_samples": num_samples / total_samples
                    for subset_or_split, num_samples in dataset.num_samples.items()
                },
                **{
                    f"progress/{subset_or_split}/ratio_tokens": num_tokens / total_tokens
                    for subset_or_split, num_tokens in dataset.num_tokens.items()
                },
            )
        monitor.log(progress_metrics)

        # Log performance metrics
        perf_metrics = {
            "perf/throughput": throughput,
            "perf/throughput_per_gpu": throughput / world.world_size,
            "perf/peak_memory": peak_memory,
            "perf/mfu": mfu,
            "step": progress.step,
        }
        monitor.log(perf_metrics)

        # Log optimizer metrics
        optim_metrics = {
            "optim/lr": current_lr,
            "optim/grad_norm": grad_norm.item(),
            "step": progress.step,
        }
        monitor.log(optim_metrics)

        loss_log_metrics = {
            "loss/mean": batch_loss.item(),
            "loss/nan_count": nan_loss_count.item(),
            "step": progress.step,
        }
        # Log tensor stats
        monitor.log(loss_log_metrics)

        # Log time metrics
        time_metrics = {
            "time/step": step_time,
            "time/save_ckpt": save_ckpt_time,
            "time/forward_backward": forward_backward_time,
            "step": progress.step,
        }
        monitor.log(time_metrics)

        if is_tt_moe_model(model):
            max_vio_log_metrics = {
                "max_vio/mean": batch_max_vio.item(),
                "step": progress.step,
            }
            monitor.log(max_vio_log_metrics)

        is_first_step = False
        progress.step += 1

    if config.trace_path:
        prof.__exit__(None, None, None)
        config.trace_path.mkdir(parents=True, exist_ok=True)
        trace_file = str(config.trace_path / f"trace_{dist.get_rank()}.json.gz")
        logger.info(f"Saving trace to {trace_file}")
        prof.export_chrome_trace(trace_file)
        logger.info(f"Saved trace to {trace_file}")

    # Log final (immutable) distributions to W&B table
    monitor.log_final_distributions()

    # Write final checkpoint
    if ckpt_manager is not None:
        logger.info("Writing final checkpoint")
        ckpt_manager.save(progress.step, model, [optimizer], scheduler, progress, dataloader=dataloader)
        ckpt_manager.maybe_clean()

    # Write final weight checkpoint
    if weight_ckpt_manager is not None:
        logger.info("Writing final weight checkpoint")
        weight_ckpt_manager.save(progress.step, model, tokenizer)
        weight_ckpt_manager.maybe_clean()

    logger.info(f"Peak memory: {max(to_col_format(monitor.history)['perf/peak_memory']):.1f} GiB")
    logger.success("SFT trainer finished!")

    # Optionally, print benchmark table
    if config.bench and world.is_master:
        print_benchmark(to_col_format(monitor.history))


def main():
    train(parse_argv(SFTTrainerConfig))


if __name__ == "__main__":
    main()<|MERGE_RESOLUTION|>--- conflicted
+++ resolved
@@ -141,24 +141,6 @@
         torch.cuda.reset_peak_memory_stats()
         is_last_step = config.max_steps is not None and progress.step == config.max_steps
 
-<<<<<<< HEAD
-=======
-        # Save the weight checkpoint (if we are at an interval step and not at the first or last step)
-        save_weights_time = 0
-        if (
-            weight_ckpt_manager is not None
-            and (config.weights and config.weights.interval)
-            and not (is_first_step or is_last_step)
-            and progress.step % config.weights.interval == 0
-        ):
-            logger.info(f"Saving weight checkpoint at step {progress.step}")
-            save_weights_start_time = time.perf_counter()
-            weight_ckpt_manager.save(model, tokenizer, step=progress.step)
-            save_weights_time = time.perf_counter() - save_weights_start_time
-
-        # Save the full checkpoint (if we are at an interval step and not at the first or last step)
-        save_ckpt_time = 0
->>>>>>> 55a3b6e8
         if (
             ckpt_manager is not None
             and (config.ckpt and config.ckpt.interval)
@@ -168,11 +150,7 @@
             # Save full checkpoint
             logger.info(f"Saving checkpoint at step {progress.step}")
             save_ckpt_start_time = time.perf_counter()
-<<<<<<< HEAD
             ckpt_manager.save(progress.step, model, [optimizer], scheduler, progress, dataloader=dataloader)
-=======
-            ckpt_manager.save(model, [optimizer], scheduler, progress, step=progress.step, dataloader=dataloader)
->>>>>>> 55a3b6e8
             save_ckpt_time = time.perf_counter() - save_ckpt_start_time
 
             # Maybe clean up old checkpoints
@@ -197,6 +175,8 @@
 
         step_start_time = time.perf_counter()
         forward_backward_start_time = time.perf_counter()
+        step_start_time = time.perf_counter()
+        forward_backward_start_time = time.perf_counter()
         grad_accum_steps = (
             config.data.batch_size
             * config.model.cp
@@ -288,6 +268,7 @@
         current_lr = optimizer.param_groups[0]["lr"]
         scheduler.step()
 
+        forward_backward_time = time.perf_counter() - forward_backward_start_time
         forward_backward_time = time.perf_counter() - forward_backward_start_time
 
         # Optionally, dump memory snapshot
@@ -310,6 +291,7 @@
         peak_memory = torch.cuda.max_memory_reserved() / 1024**3  # GiB
 
         # Log step metrics
+        step_time = time.perf_counter() - step_start_time
         step_time = time.perf_counter() - step_start_time
         step_message = f"Step {progress.step} | Time: {step_time:.2f}s | Loss: {batch_loss.item():.4f} | Grad. Norm: {grad_norm:.4f} | LR: {current_lr:.2e} | Throughput: {throughput:.0f} tokens/s | MFU: {mfu:.1f}% | Peak Mem.: {peak_memory:.1f}/{max_memory:.1f} GiB ({peak_memory / max_memory * 100:.1f}%)"
         if is_tt_moe_model(model) and max_vio is not None:
