from pathlib import Path
from typing import Annotated, Literal, TypeAlias

from pydantic import BaseModel, Field, model_validator

from prime_rl.trainer.config import (
    AdamWConfig,
    CheckpointConfig,
    ConstantSchedulerConfig,
    HeartbeatConfig,
    ModelConfig,
    OptimizerConfigType,
    SchedulerConfigType,
    TokenizerConfig,
)
from prime_rl.utils.config import LogConfig, WandbConfig
from prime_rl.utils.pydantic_config import BaseConfig, BaseSettings


class BaseDataConfig(BaseModel):
    """Base config for SFT data."""

<<<<<<< HEAD
    name: Annotated[str, Field(description="Name or path of the HF dataset to use.")] = (
        "PrimeIntellect/Reverse-Text-SFT"
    )
    split: Annotated[str, Field(description="Split to use from the HF dataset.")] = "train"
    collate_mode: Annotated[Literal["padding", "packing"], Field(description="Collate mode to use.")] = "packing"
    # Optional explicit packing length so users can decouple packing bins from seq_len.
    # Defaults to legacy behavior if unset.
    packing_seq_len: Annotated[int | None, Field(ge=1, description="Packed sequence length to target.")] = None
    micro_batch_size: Annotated[int, Field(ge=1)] = 8
=======
>>>>>>> 04a32f74
    batch_size: Annotated[int, Field(ge=1)] = 128
    seq_len: Annotated[int, Field(ge=1)] = 128
    pack_function: Literal["cat", "stack"] = "cat"
    micro_batch_size: Annotated[int, Field(ge=1)] = 1

    @model_validator(mode="after")
    def validate_batch_size(self):
        if self.batch_size % self.micro_batch_size != 0:
            raise ValueError("Batch size must be divisible by micro batch size")
        if self.batch_size < self.micro_batch_size:
            raise ValueError("Batch size must be greater than or equal to micro batch size")
        if self.packing_seq_len is not None and self.packing_seq_len < 1:
            raise ValueError("packing_seq_len must be positive")
        if self.packing_seq_len is not None and self.packing_seq_len < self.seq_len:
            raise ValueError("packing_seq_len must be >= seq_len when configured")
        return self


class FakeDataConfig(BaseDataConfig):
    """Configures fake data used for debugging."""

    type: Literal["fake"] = "fake"

    length: Literal["fixed", "variable"] = "fixed"
    input_ids: Literal["increasing", "random"] = "increasing"


class LossMaskConfig(BaseConfig):
    """Configures which message types contribute to the loss. If True, the loss_mask will be True and the message type will contribute to the loss."""

    system: Annotated[bool, Field(description="Whether system messages contribute to the loss.")] = False
    user: Annotated[bool, Field(description="Whether user messages contribute to the loss.")] = False
    assistant: Annotated[bool, Field(description="Whether assistant messages contribute to the loss.")] = True
    tool: Annotated[bool, Field(description="Whether tool messages contribute to the loss.")] = False


class SFTDataConfig(BaseDataConfig):
    """Configures the data used for training."""

    type: Literal["sft"] = "sft"

    name: Annotated[str, Field(description="Name or path of the HF dataset to use.")] = (
        "PrimeIntellect/Reverse-Text-SFT"
    )
    subsets: Annotated[list[str] | None, Field(description="Subsets to use from the HF dataset.")] = None
    splits: Annotated[list[str] | None, Field(description="Splits to use from the HF dataset.")] = None
    probabilities: Annotated[list[float] | None, Field(description="Probabilities to use for each subset/split.")] = (
        None
    )
    stopping_strategy: Annotated[
        Literal["first_exhausted", "all_exhausted"],
        Field(description=""),
    ] = "all_exhausted"
    shuffle: Annotated[bool, Field(description="Whether to shuffle the dataset at the beginning of each epoch.")] = True
    seed: Annotated[
        int,
        Field(
            description="Random seed to use for shuffling the dataset. We also shuffle at the end of each epoch by adding epoch count to the seed."
        ),
    ] = 0

    # Configuring
    loss_mask: LossMaskConfig = LossMaskConfig()

    @model_validator(mode="after")
    def validate_subsets_and_splits(self):
        if self.subsets is not None or self.splits is not None:
            if self.subsets is not None and self.splits is not None:
                if len(self.subsets) != len(self.splits):
                    raise ValueError(
                        "Number of subsets must be equal to number of splits. Please specify which split to load for each subset."
                    )
            if self.subsets is not None and self.probabilities is not None:
                if len(self.probabilities) != len(self.subsets):
                    raise ValueError(
                        "Number of probabilities must be equal to number of subsets. Please specify a probability for each subset."
                    )
            if self.splits is not None and self.probabilities is not None:
                if len(self.probabilities) != len(self.splits):
                    raise ValueError(
                        "Number of probabilities must be equal to number of splits. Please specify a probability for each split."
                    )
        return self


DataConfigType: TypeAlias = FakeDataConfig | SFTDataConfig


class SFTTrainerConfig(BaseSettings):
    """Configures the SFT trainer"""

    # The model configuration
    model: ModelConfig = ModelConfig()

    # The tokenizer configuration
    tokenizer: TokenizerConfig = TokenizerConfig()

    # The data configuration
    data: Annotated[DataConfigType, Field(discriminator="type")] = SFTDataConfig()

    # The optimizer configuration
    optim: Annotated[OptimizerConfigType, Field(discriminator="type")] = AdamWConfig()

    # The learning rate scheduler configuration
    scheduler: Annotated[SchedulerConfigType, Field(discriminator="type")] = ConstantSchedulerConfig()

    # The checkpoint configuration
    ckpt: CheckpointConfig | None = None

    # The logging configuration
    log: LogConfig = LogConfig()

    # The wandb configuration
    wandb: WandbConfig | None = None

    output_dir: Annotated[
        Path,
        Field(
            description="Directory to write outputs to. Will be populated with checkpoints and logs as subdirectories. Should be set to a persistent directory with enough disk space. This value should be distinct across experiments running on a single node. See the README for more details."
        ),
    ] = Path("outputs")

    max_steps: Annotated[
        int | None,
        Field(description="Maximum number of steps to run training for. If None, will run indefinitely."),
    ] = None

    memory_profiler_path: Annotated[Path | None, Field(description="Path to write memory profile to.")] = None

    bench: Annotated[
        bool,
        Field(
            description="Whether to run in benchmark mode. It will automatically set the maximum number of steps to run to 5 and use fake data.",
        ),
    ] = False

    trace_path: Annotated[Path | None, Field(description="Path to write pytorch profiler trace to.")] = None

    dist_timeout_seconds: Annotated[
        int,
        Field(
            description="Timeout in seconds for torch distributed ops. Defaults to 600 seconds.",
        ),
    ] = 600

    loss_impl: Annotated[
        Literal["liger", "torch"], Field(description="Implementation of the cross entropy loss function to use.")
    ] = "torch"

    heartbeat: Annotated[
        HeartbeatConfig | None, Field(description="The heartbeat config for monitoring training progress.")
    ] = None

    @model_validator(mode="after")
    def auto_setup_bench(self):
        if self.bench:
            self.max_steps = 4  # 1 Warmup + 3 Benchmark
            if self.ckpt:  # Do not checkpoint
                self.ckpt = None
        return self

    @model_validator(mode="after")
    def validate_pack_function(self):
        if self.model.cp > 1 and self.data.pack_function != "stack":
            raise ValueError("Packing function must be 'stack' when CP is enabled")
        return self

    @model_validator(mode="after")
    def validate_seq_len(self):
        if self.data.pack_function == "stack":
            if self.data.seq_len % 256 != 0:
                raise ValueError("The sequence length must be divisible by 256 when using pack function stack")
        return self

    @model_validator(mode="after")
    def dont_do_massive_traces(self):
        if self.trace_path:
            if self.max_steps is None:
                raise ValueError("Must specify max_steps when tracing")
            if self.max_steps >= 10:
                raise ValueError(
                    "Tracing more than 10 steps is not recommended as your trace will be massive. Remove this line if you really want to trace more steps."
                )
        return self

    @model_validator(mode="after")
    def validate_lora_adapter_saving(self):
        if self.ckpt and self.ckpt.weights and self.ckpt.weights.save_adapter_separately:
            lora_enabled = self.model and self.model.experimental and self.model.experimental.lora
            if not lora_enabled:
                raise ValueError(
                    "save_adapter_separately=True requires LoRA to be enabled. "
                    "Set model.experimental.lora or disable save_adapter_separately."
                )
        return self

    @model_validator(mode="after")
    def validate_opt_and_fsdp_offload(self):
        if self.optim.type == "muon" and self.model.fsdp_cpu_offload:
            raise ValueError("Muon optimizer does not support FSDP CPU offload")
        return self

    @model_validator(mode="after")
    def auto_setup_tokenizer(self):
        if self.tokenizer.name is None:
            self.tokenizer.name = self.model.name
        if self.tokenizer.trust_remote_code is None:
            self.tokenizer.trust_remote_code = self.model.trust_remote_code
        return self<|MERGE_RESOLUTION|>--- conflicted
+++ resolved
@@ -20,7 +20,7 @@
 class BaseDataConfig(BaseModel):
     """Base config for SFT data."""
 
-<<<<<<< HEAD
+
     name: Annotated[str, Field(description="Name or path of the HF dataset to use.")] = (
         "PrimeIntellect/Reverse-Text-SFT"
     )
@@ -30,8 +30,7 @@
     # Defaults to legacy behavior if unset.
     packing_seq_len: Annotated[int | None, Field(ge=1, description="Packed sequence length to target.")] = None
     micro_batch_size: Annotated[int, Field(ge=1)] = 8
-=======
->>>>>>> 04a32f74
+
     batch_size: Annotated[int, Field(ge=1)] = 128
     seq_len: Annotated[int, Field(ge=1)] = 128
     pack_function: Literal["cat", "stack"] = "cat"
