--- conflicted
+++ resolved
@@ -509,7 +509,7 @@
         "target_ids": torch.stack([torch.tensor(sample["target_ids"]) for sample in samples], dim=0).long().to("cuda"),
     }
 
-<<<<<<< HEAD
+
 def setup_dataset(tokenizer: AutoTokenizer, config: DataConfig) -> IterableDataset:
     if config.fake:
         return FakeDataset(tokenizer, config.seq_len)
@@ -526,7 +526,7 @@
         return DataLoader(packing_dataset, batch_size=1, collate_fn=collate)
     padding_dataset = PaddingDataset(dataset, seq_len, tokenizer.pad_token_id)
     return DataLoader(padding_dataset, batch_size=config.micro_batch_size, collate_fn=collate)
-=======
+
 
 def setup_and_interleave_datasets(
     dataset_name: str,
@@ -623,4 +623,3 @@
         return StatefulDataLoader(packing_dataset, batch_size=1, collate_fn=cat_collate)
     else:
         raise ValueError(f"Invalid pack function: {config.pack_function}")
->>>>>>> 04a32f74
