from collections import defaultdict
from typing import Iterator, TypedDict

import torch
from datasets import Dataset, concatenate_datasets, load_dataset
from jaxtyping import Bool, Int
from torch import Tensor
from torch.distributed.checkpoint.stateful import Stateful
from torch.utils.data import IterableDataset, get_worker_info
from torchdata.stateful_dataloader import StatefulDataLoader
from transformers.tokenization_utils import PreTrainedTokenizer

from prime_rl.trainer.sft.config import DataConfigType, FakeDataConfig, SFTDataConfig
from prime_rl.trainer.world import get_world
from prime_rl.utils.logger import get_logger


class Sample(TypedDict):
    epoch: int  # TODO: Argh, can we find a way to export epoch metainformation in a nicer way?
    input_ids: list[int]
    position_ids: list[int]
    loss_mask: list[bool]
    target_ids: list[int]


class Batch(TypedDict):
    epoch: int
    input_ids: Int[Tensor, "batch seq"]
    position_ids: Int[Tensor, "batch seq"]
    target_ids: Int[Tensor, "batch seq"]
    loss_mask: Bool[Tensor, "batch seq"]


class StatefulIterableDataset(Stateful, IterableDataset):
    """SFT dataset are iterable (infinite) and stateful (can be checkpointed)."""

    def __init__(self):
        self.step, self.epoch = -1, 0
        self._setup_world_info()
        self._logger = get_logger()

    def state_dict(self) -> dict:
        # +1 because the stateful dataloader expects uses 1-based counting while we start at 0
        return {"step": self.step + 1, "epoch": self.epoch}

    def load_state_dict(self, state_dict: dict):
        assert "step" in state_dict and "epoch" in state_dict
        # -1 because the stateful dataloader expects uses 1-based counting while we start at 0
        self.step = state_dict["step"] - 1
        self.epoch = state_dict["epoch"]

    def _setup_world_info(self):
        worker_info = get_worker_info()
        if worker_info is not None:
            worker_id = worker_info.id
            num_workers = worker_info.num_workers
        else:
            worker_id, num_workers = 0, 1
        self.data_rank = get_world().rank * num_workers + worker_id
        self.data_world_size = get_world().world_size * num_workers


class FakeDataset(StatefulIterableDataset):
    """A dataset of fake tokens"""

    def __init__(self, tokenizer: PreTrainedTokenizer, config: FakeDataConfig):
        super().__init__()
        self.config = config
        self.vocab_size = tokenizer.vocab_size
        self.num_examples = config.num_examples

    def __iter__(self) -> Iterator[Sample]:
        while True:
            # Increment the step counter (0, 1, 2, ...)
            # This has to be done before yielding the sample for the dataloader to checkpoint correctly
            self.step += 1

            # Skip samples that don't belong to this data rank
            if self.step % self.data_world_size != self.data_rank:
                continue

            # Update epoch if num_examples is set
            if self.num_examples is not None:
                self.epoch = self.step // self.num_examples

            seq_len = (
                int(torch.randint(1, self.config.seq_len, (1,)).item())
                if self.config.length == "variable"
                else self.config.seq_len
            )
            input_ids = (
                [self.step] * (seq_len + 1)
                if self.config.input_ids == "increasing"
                else torch.randint(0, self.vocab_size, (seq_len + 1,)).long().tolist()
            )
            position_ids = list(range(seq_len))
            loss_mask = [True] * seq_len
            fake_sample = {
                "input_ids": input_ids[:-1],
                "target_ids": input_ids[1:],
                "position_ids": position_ids,
                "loss_mask": loss_mask,
                "epoch": self.epoch,
            }
            yield fake_sample


class SFTDataset(StatefulIterableDataset):
    """A dataset wrapping a HF SFT dataset with prompt + completion format."""

<<<<<<< HEAD
    def __init__(self, tokenizer: PreTrainedTokenizer, config: DataConfig, non_dp_size: int = 1):
=======
    def __init__(self, tokenizer: PreTrainedTokenizer, config: SFTDataConfig):
        super().__init__()
        self.config = config
>>>>>>> d1f5859f
        self.tokenizer = tokenizer

        # Load dataset
        self.dataset: Dataset = concatenate_datasets(
            [load_dataset(config.name, split=split) for split in config.splits]
        )

        # Assert that the dataset has a 'text' column
        if "prompt" not in self.dataset.column_names or "completion" not in self.dataset.column_names:
            raise ValueError("HF dataset must have a 'prompt' and 'completion' column for SFT")

<<<<<<< HEAD
        # Get the data rank and world size
        worker_info = get_worker_info()
        worker_id, num_workers = 0, 1
        if worker_info is not None:
            worker_id = worker_info.id
            num_workers = worker_info.num_workers
        assert get_world().world_size % non_dp_size == 0, "world_size must be divisible by non_dp_size"
        self.data_rank = get_world().rank // non_dp_size * num_workers + worker_id
        self.data_world_size = get_world().world_size // non_dp_size * num_workers
=======
        # If specified, select a subset of the dataset
        if config.num_examples is not None:
            self.dataset = self.dataset.select(range(config.num_examples))

        # Store the number of examples in the dataset
        self.num_examples = len(self.dataset)
>>>>>>> d1f5859f

    def __iter__(self) -> Iterator[Sample]:
        """
        Apply chat template and tokenize a single example in prompt + completion format (https://github.com/huggingface/trl/blob/de27d612b026526ba39b88eee348994d7636e033/trl/trainer/sft_trainer.py#L661)
        """
        dataset = self.dataset.shuffle(seed=self.epoch) if self.config.shuffle else self.dataset
        while True:
            # Increment the step counter (0, 1, 2, ...)
            # This has to be done before yielding the sample for the dataloader to checkpoint correctly
            self.step += 1

            # Get example from dataset
            example = dataset[self.step % self.num_examples]

            # Skip samples that don't belong to this data rank
            if self.step % self.data_world_size != self.data_rank:
                continue

            # Compute current epoch based on step count (total samples seen)
            epoch = self.step // self.num_examples

            # Update stored epoch if new epoch is reached, optionall shuffle
            if epoch > self.epoch:
                dataset = self.dataset.shuffle(seed=self.epoch) if self.config.shuffle else self.dataset
                self.epoch = epoch

            assert "prompt" in example and "completion" in example, (
                "Prompt and completion must be present in the example"
            )
            assert isinstance(example["prompt"], list) and isinstance(example["completion"], list), (
                "Prompt and completion must be lists"
            )

            prompt_ids = self.tokenizer.apply_chat_template(
                example["prompt"],
                tools=example.get("tools"),
                **example.get("chat_template_kwargs", {}),
            )
            prompt_completion_ids = self.tokenizer.apply_chat_template(
                example["prompt"] + example["completion"],
                tools=example.get("tools"),
                **example.get("chat_template_kwargs", {}),
            )

            if not prompt_completion_ids[: len(prompt_ids)] == prompt_ids:
                self._logger.warning(
                    "Mismatch between tokenized prompt and the start of tokenized prompt+completion. "
                    "This may be due to unexpected tokenizer behavior, whitespace issues, or special "
                    "token handling. Verify that the tokenizer is processing text consistently."
                )

            # Create sample (with one fake target for the last token)
            sample = {
                "input_ids": prompt_completion_ids,
                "position_ids": list(range(len(prompt_completion_ids))),
                "loss_mask": [False] * len(prompt_ids)
                + [True] * (len(prompt_completion_ids) - len(prompt_ids) - 1)
                + [False],
                "target_ids": prompt_completion_ids[1:] + [0],
                "epoch": self.epoch,
            }

            yield sample


class PackingDataset(StatefulIterableDataset):
    """A dataset that packs samples into a single sequence."""

    def __init__(self, dataset: StatefulIterableDataset, seq_len: int):
        self.dataset = dataset
        self.seq_len = seq_len
        # Public state attributes for checkpointing
        self.packed_samples = defaultdict(list)
        self.current_seq_len = 0

    def state_dict(self) -> dict:
        return self.dataset.state_dict()

    def load_state_dict(self, state_dict: dict):
        self.dataset.load_state_dict(state_dict)

    def __iter__(self) -> Iterator[Sample]:
        packed_samples, seq_len = self.packed_samples, self.current_seq_len
        for sample in self.dataset:
            # Add sample to packed samples
            for key, value in sample.items():
                if key == "epoch":
                    packed_samples[key] = min(packed_samples.get(key, float("inf")), value)
                else:
                    packed_samples[key].extend(value)

            # Update sequence length
            seq_len += len(sample["input_ids"])

            # If batch is full, truncate and yield it
            if seq_len >= self.seq_len:
                for key, value in packed_samples.items():
                    if isinstance(value, list):
                        packed_samples[key] = value[: self.seq_len]
                yield packed_samples
                packed_samples, seq_len = defaultdict(list), 0


def collate(samples: list[Sample]) -> Batch:
    return {
        "input_ids": torch.stack([torch.tensor(sample["input_ids"]) for sample in samples], dim=0).long().to("cuda"),
        "position_ids": torch.stack([torch.tensor(sample["position_ids"]) for sample in samples], dim=0)
        .long()
        .to("cuda"),
        "loss_mask": torch.stack([torch.tensor(sample["loss_mask"]) for sample in samples], dim=0).bool().to("cuda"),
        "target_ids": torch.stack([torch.tensor(sample["target_ids"]) for sample in samples], dim=0).long().to("cuda"),
        "epoch": min([sample["epoch"] for sample in samples]),
    }


<<<<<<< HEAD
def setup_dataset(tokenizer: PreTrainedTokenizer, config: DataConfig, non_dp_size: int = 1) -> IterableDataset:
    if config.fake:
        # Shouldnt matter to handle non_dp_size if dataset is random
        return FakeDataset(tokenizer, config)
    return SFTDataset(tokenizer, config, non_dp_size)
=======
def setup_dataset(tokenizer: PreTrainedTokenizer, config: DataConfigType) -> StatefulIterableDataset:
    if config.type == "fake":
        return FakeDataset(tokenizer, config)
    elif config.type == "sft":
        return SFTDataset(tokenizer, config)
    else:
        raise ValueError(f"Invalid dataset type: {config.type}")
>>>>>>> d1f5859f


def setup_dataloader(
    dataset: StatefulIterableDataset, tokenizer: PreTrainedTokenizer, config: DataConfigType
) -> StatefulDataLoader:
    seq_len = config.micro_batch_size * config.seq_len
    packing_dataset = PackingDataset(dataset, seq_len)
    return StatefulDataLoader(packing_dataset, batch_size=1, collate_fn=collate)<|MERGE_RESOLUTION|>--- conflicted
+++ resolved
@@ -108,13 +108,9 @@
 class SFTDataset(StatefulIterableDataset):
     """A dataset wrapping a HF SFT dataset with prompt + completion format."""
 
-<<<<<<< HEAD
     def __init__(self, tokenizer: PreTrainedTokenizer, config: DataConfig, non_dp_size: int = 1):
-=======
-    def __init__(self, tokenizer: PreTrainedTokenizer, config: SFTDataConfig):
         super().__init__()
         self.config = config
->>>>>>> d1f5859f
         self.tokenizer = tokenizer
 
         # Load dataset
@@ -126,7 +122,6 @@
         if "prompt" not in self.dataset.column_names or "completion" not in self.dataset.column_names:
             raise ValueError("HF dataset must have a 'prompt' and 'completion' column for SFT")
 
-<<<<<<< HEAD
         # Get the data rank and world size
         worker_info = get_worker_info()
         worker_id, num_workers = 0, 1
@@ -136,14 +131,13 @@
         assert get_world().world_size % non_dp_size == 0, "world_size must be divisible by non_dp_size"
         self.data_rank = get_world().rank // non_dp_size * num_workers + worker_id
         self.data_world_size = get_world().world_size // non_dp_size * num_workers
-=======
+
         # If specified, select a subset of the dataset
         if config.num_examples is not None:
             self.dataset = self.dataset.select(range(config.num_examples))
 
         # Store the number of examples in the dataset
         self.num_examples = len(self.dataset)
->>>>>>> d1f5859f
 
     def __iter__(self) -> Iterator[Sample]:
         """
@@ -259,21 +253,14 @@
     }
 
 
-<<<<<<< HEAD
-def setup_dataset(tokenizer: PreTrainedTokenizer, config: DataConfig, non_dp_size: int = 1) -> IterableDataset:
-    if config.fake:
+def setup_dataset(tokenizer: PreTrainedTokenizer, config: DataConfigType, non_dp_size: int = 1) -> StatefulIterableDataset:
+    if config.type == "fake":
         # Shouldnt matter to handle non_dp_size if dataset is random
         return FakeDataset(tokenizer, config)
-    return SFTDataset(tokenizer, config, non_dp_size)
-=======
-def setup_dataset(tokenizer: PreTrainedTokenizer, config: DataConfigType) -> StatefulIterableDataset:
-    if config.type == "fake":
-        return FakeDataset(tokenizer, config)
     elif config.type == "sft":
-        return SFTDataset(tokenizer, config)
+        return SFTDataset(tokenizer, config, non_dp_size)
     else:
         raise ValueError(f"Invalid dataset type: {config.type}")
->>>>>>> d1f5859f
 
 
 def setup_dataloader(
