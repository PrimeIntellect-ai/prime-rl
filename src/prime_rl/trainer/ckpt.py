--- conflicted
+++ resolved
@@ -40,17 +40,13 @@
         return self._get_step_path(step) / ckpt_name
 
     def _save_to_path(
-<<<<<<< HEAD
-        self, ckpt_path: Path, model: nn.Module, optimizers: list[Optimizer], scheduler: LRScheduler, progress: Progress
-=======
         self,
         ckpt_path: Path,
         ckpt_step: int,
-        model: Model,
+        model: nn.Module,
         optimizers: list[Optimizer],
         scheduler: LRScheduler,
         progress: Progress,
->>>>>>> dcbea4bd
     ):
         self._logger.debug(f"Saving training checkpoint to {ckpt_path}")
         start_time = time.time()
