import pickle
import time
from collections import defaultdict
from itertools import chain
from pathlib import Path
from typing import Any, TypeAlias

import pandas as pd
import torch
import torch.distributed as dist
from rich import print as rich_print
from rich.console import Console
from rich.table import Table
from rich.text import Text
from torch import Tensor, nn
from torch.distributed.tensor import DTensor
from transformers.tokenization_utils import PreTrainedTokenizer

from prime_rl.trainer.world import get_world
from prime_rl.utils.logger import get_logger
from prime_rl.utils.utils import format_num, format_time


def setup_torch_distributed():
    torch.cuda.set_device(get_world().local_rank)
    dist.init_process_group(backend="cpu:gloo,cuda:nccl", device_id=torch.device("cuda", torch.cuda.current_device()))


def get_response_lengths(position_ids: torch.Tensor) -> list[int]:
    """
    Compute lengths of concatenated sequences from position_ids.

    Each sequence starts at 0 and increments. When position_ids resets to 0,
    it indicates the start of a new sequence. Trailing zeros (padding) are
    counted as part of the last sequence.

    Args:
        position_ids: Tensor of shape [total_seqlen]

    Returns:
        List of sequence lengths
    """
    position_ids = position_ids.flatten()

    boundaries = [0]  # Start of first sequence

    for i in range(1, len(position_ids)):
        if position_ids[i] == 0 and position_ids[i - 1] != 0:
            # This is a potential sequence boundary (0 after non-zero)
            # But only if the next element is 1 (indicating a new incrementing sequence)
            # Otherwise, this 0 is padding and belongs to current sequence
            if i + 1 < len(position_ids) and position_ids[i + 1] == 1:
                boundaries.append(i)

    # Calculate lengths based on boundaries
    lengths = []
    for i in range(len(boundaries)):
        start = boundaries[i]
        end = boundaries[i + 1] if i + 1 < len(boundaries) else len(position_ids)
        lengths.append(end - start)

    return lengths


def get_real_tensor(tensor: Tensor | DTensor) -> Tensor:
    if isinstance(tensor, DTensor):
        return tensor.to_local()
    return tensor


OffloadedTensor: TypeAlias = list[tuple[Tensor, int]]


def offload_model_to_cpu(model: nn.Module) -> OffloadedTensor:
    """
    Retun a list of cpu tensor representing the model weight.
    Also reduce to 0 the gpu memory usage.
    """
    tensors_offloaded = []
    for param in chain(model.parameters(), model.buffers()):
        data = get_real_tensor(param.data)
        cpu_data = data.to("cpu", non_blocking=True)
        storage_size = data.untyped_storage().size()
        data.untyped_storage().resize_(1)
        tensors_offloaded.append((cpu_data, storage_size))
    torch.cuda.synchronize()
    torch.cuda.empty_cache()
    return tensors_offloaded


def copy_model_to_cpu(model: nn.Module) -> OffloadedTensor:
    """
    Retun a list of cpu tensor representing the model weight.
    Keep gpu memory intact.
    """

    tensors_offloaded = []
    for param in chain(model.parameters(), model.buffers()):
        data = get_real_tensor(param.data)
        cpu_data = data.to("cpu")
        storage_size = data.untyped_storage().size()
        tensors_offloaded.append((cpu_data, storage_size))

    return tensors_offloaded


def wake_up_model_from_cpu(model: nn.Module, tensors: OffloadedTensor):
    for param, (cpu_data, storage_size) in zip(chain(model.parameters(), model.buffers()), tensors):
        data = get_real_tensor(param.data)
        data.untyped_storage().resize_(storage_size)
        data.copy_(cpu_data, non_blocking=True)
    torch.cuda.synchronize()


def print_sample(input_ids: list[int], loss_mask: list[bool], tokenizer: PreTrainedTokenizer):
    """
    Visualize the loss mask of a tokenized sample using rich.
    Reference: https://huggingface.co/Qwen/Qwen3-8B/discussions/14
    """
    text = Text()
    for token, mask in zip(tokenizer.convert_ids_to_tokens(input_ids), loss_mask):
        text.append(token.replace("Ġ", " ").replace("Ċ", "\n"), style="cyan" if mask else "white")
    rich_print(text)


def print_benchmark(history: dict[str, list[Any]]) -> None:
    """
    Print benchmark results as rich table. Shows formatted values for the
    training throughput and overall step time. First first N rows show the
    per-step values, and the last row shows the mean, std, min, and max values.
    """
    history.pop("step")
    assert all(len(v) for v in history.values()), "All metrics must have logged the same number of steps"

    # Turn metric history into pd.DataFrame
    df = pd.DataFrame(dict(history.items()))
    columns = {
        "perf/mfu": "MFU",
        "perf/throughput": "Throughput",
        "time/step": "Step Time",
    }
    df = df[columns.keys()].rename(columns=columns)
    df = df.iloc[1:]  # Exclude first row

    # Setup console
    console = Console()
    table = Table(title="Benchmark")

    # Add columns
    table.add_column("Step", justify="right")
    for col in df.columns:
        table.add_column(col, justify="center", style="magenta")

    # Add formatted rows
    formatted_df = pd.DataFrame(columns=df.columns)
    formatted_df["MFU"] = df["MFU"].apply(lambda x: f"{format_num(x, precision=2)}%")
    formatted_df["Throughput"] = df["Throughput"].apply(lambda x: format_num(x, precision=2))
    formatted_df["Step Time"] = df["Step Time"].apply(format_time)
    for step, row in formatted_df.iterrows():
        table.add_row(*([str(step)] + [str(x) for x in row]))

    # Separator
    table.add_row(*([""] * len(formatted_df.columns)))

    # Add row for formatted, aggregated statistics
    mean_df = df.describe().loc[["mean", "std", "min", "max"], :]
    formatted_mean_df = pd.DataFrame(columns=mean_df.columns)
    formatted_mean_df["MFU"] = mean_df["MFU"].apply(lambda x: f"{format_num(x, precision=2)}%")
    formatted_mean_df["Throughput"] = mean_df["Throughput"].apply(format_num, precision=2)
    formatted_mean_df["Step Time"] = mean_df["Step Time"].apply(format_time)
<<<<<<< HEAD
    mean_row = ["Overall"] + formatted_mean_df.T.apply(
        lambda row: f"{row['mean']} ± {row['std']} [{row['min']}, {row['max']}]", axis=1
    ).tolist()
=======
    mean_row = (
        ["Overall"]
        + formatted_mean_df.T.apply(
            lambda row: f"{row['mean']} ± {row['std']} [{row['min']}, {row['max']}]", axis=1
        ).tolist()
        + [
            f"{format_num(mean_df['Peak Memory']['mean'], precision=1)} GiB ({mean_df['Peak Memory']['mean'] / (torch.cuda.mem_get_info()[1] / 1024**3) * 100:.1f}%)"
        ]
    )
>>>>>>> fc599218
    table.add_row(*mean_row)

    # Display table
    console.print(table)


def flexible_all_gather(tensor: Tensor) -> Tensor:
    """
    All-gather a 1D tensor between all ranks, with potentially different numbr of element per rank.
    Returns a tensor of shape (world_size * max_numel, dtype=tensor.dtype, device=tensor.device)
    """

    assert tensor.ndim == 1, "Can only flexibly all-gather 1D tensors"

    if dist.get_world_size() == 1:
        return tensor

    # Find the tensor with the most elements
    local_numel = tensor.numel()
    local_numel_tensor = torch.tensor(local_numel, device=tensor.device)
    all_numel_tensors = [torch.tensor(0, device=tensor.device) for _ in range(dist.get_world_size())]
    dist.all_gather(all_numel_tensors, local_numel_tensor)
    all_numels = [numel.item() for numel in all_numel_tensors]
    max_numel = int(max(all_numels))

    # Pad the tensor with zeros if it has less elements than the maximum
    if local_numel < max_numel:
        tensor = torch.cat([tensor, torch.zeros(max_numel - local_numel, dtype=tensor.dtype, device=tensor.device)])

    # All-gather the tensors
    all_tensors = [
        torch.zeros(max_numel, dtype=tensor.dtype, device=tensor.device) for _ in range(dist.get_world_size())
    ]
    dist.all_gather(all_tensors, tensor)
    all_tensors_unpadded = torch.cat([tensor[:numel] for tensor, numel in zip(all_tensors, all_numels)])

    return all_tensors_unpadded


class Tensors(defaultdict):
    """A class to accumulate tensors and compute statistics (mean, median, std, min, max) across multiple steps and ranks."""

    def __init__(self):
        assert dist.is_initialized(), "Tensors requires a distributed environment"
        super().__init__(list)

    def compute_stats(self) -> dict[str, float | int]:
        """Synchronize the tensor statistic across all ranks for each key and compute relevant statistics."""

        metrics = {}
        for key in list(self.keys()):
            # All-gather tensors across steps and ranks (get global distribution)
            tensors = torch.cat(self.pop(key), dim=0).to("cuda")
            assert tensors.ndim == 1, "Can only aggregate 1D tensors"
            tensors = flexible_all_gather(tensors)
            assert tensors.ndim == 1, "Can only aggregate 1D tensors"

            # Compute relevant tensor statistics
            metrics[f"{key}/mean"] = tensors.mean().item()
            metrics[f"{key}/median"] = torch.median(tensors).item()
            metrics[f"{key}/std"] = tensors.std().item()
            metrics[f"{key}/min"] = tensors.min().item()
            metrics[f"{key}/max"] = tensors.max().item()

            # Add back all-gathered tensors to self
            self[key].append(tensors.tolist())

        return metrics


MEMORY_SNAPSHOT_MAX_ENTRIES = 100000


class MemoryProfiler:
    def __init__(self, step_num: int, snapshot_path: Path):
        torch.cuda.memory._record_memory_history(max_entries=MEMORY_SNAPSHOT_MAX_ENTRIES)
        self.logger = get_logger()
        snapshot_path.mkdir(parents=True, exist_ok=True)
        self.snapshot_path = snapshot_path
        self.step_num = step_num

    def step(self):
        self.logger.info(f"Dumping memory snapshot at step {self.step_num} at {self.snapshot_path}")
        begin = time.monotonic()
        step_folder = self.snapshot_path / f"step_{self.step_num}"
        step_folder.mkdir(parents=True, exist_ok=True)
        file_path = step_folder / f"rank_{get_world().rank}.pickle"
        with open(file_path, "wb") as output:
            pickle.dump(torch.cuda.memory._snapshot(), output)
        self.logger.info(
            f"Finished dumping memory snapshot in {time.monotonic() - begin:.2f} seconds, load {file_path} at https://docs.pytorch.org/memory_viz to visualize the memory usage"
        )
        self.step_num += 1<|MERGE_RESOLUTION|>--- conflicted
+++ resolved
@@ -168,11 +168,6 @@
     formatted_mean_df["MFU"] = mean_df["MFU"].apply(lambda x: f"{format_num(x, precision=2)}%")
     formatted_mean_df["Throughput"] = mean_df["Throughput"].apply(format_num, precision=2)
     formatted_mean_df["Step Time"] = mean_df["Step Time"].apply(format_time)
-<<<<<<< HEAD
-    mean_row = ["Overall"] + formatted_mean_df.T.apply(
-        lambda row: f"{row['mean']} ± {row['std']} [{row['min']}, {row['max']}]", axis=1
-    ).tolist()
-=======
     mean_row = (
         ["Overall"]
         + formatted_mean_df.T.apply(
@@ -182,7 +177,6 @@
             f"{format_num(mean_df['Peak Memory']['mean'], precision=1)} GiB ({mean_df['Peak Memory']['mean'] / (torch.cuda.mem_get_info()[1] / 1024**3) * 100:.1f}%)"
         ]
     )
->>>>>>> fc599218
     table.add_row(*mean_row)
 
     # Display table
