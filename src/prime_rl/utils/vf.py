--- conflicted
+++ resolved
@@ -103,12 +103,8 @@
     problems: list[dict],
     rollouts_per_example: int,
     sampling_args: dict,
-<<<<<<< HEAD
-    max_concurrent: int = -1,
+    semaphore: asyncio.Semaphore | None,
     use_tqdm: bool = True,
-=======
-    semaphore: asyncio.Semaphore | None,
->>>>>>> ec4c4cce
 ) -> GenerateOutputs:
     """Asynchronously generate and score rollouts for a list of problems."""
     if use_tqdm:
@@ -120,16 +116,9 @@
 
     async def generate_group_with_progress(client, problem):
         """Generate rollouts for one problem and update progress."""
-<<<<<<< HEAD
-        result = await generate_group(
-            client, env, model_name, problem, rollouts_per_example, sampling_args, max_concurrent
-        )
+        result = await generate_group(client, env, model_name, problem, rollouts_per_example, sampling_args, semaphore)
         if pbar:
             pbar.update(rollouts_per_example)
-=======
-        result = await generate_group(client, env, model_name, problem, rollouts_per_example, sampling_args, semaphore)
-        pbar.update(rollouts_per_example)
->>>>>>> ec4c4cce
         return result
 
     try:
