--- conflicted
+++ resolved
@@ -296,7 +296,6 @@
     return [value / sum_values if sum_values > 0 else 0 for value in values]
 
 
-<<<<<<< HEAD
 @contextmanager
 def default_dtype(dtype):
     prev = torch.get_default_dtype()
@@ -305,7 +304,8 @@
         yield
     finally:
         torch.set_default_dtype(prev)
-=======
+
+
 def install_env(env_id: str) -> None:
     """Install an environment in subprocess."""
     logger = get_logger()
@@ -324,5 +324,4 @@
     for env_config in env_configs:
         if "/" in env_config.id:
             env_ids_to_install.add(env_config.id)
-    return env_ids_to_install
->>>>>>> 13a518a1
+    return env_ids_to_install