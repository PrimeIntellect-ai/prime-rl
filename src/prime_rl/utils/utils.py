--- conflicted
+++ resolved
@@ -131,11 +131,7 @@
         wait_time += interval
 
 
-<<<<<<< HEAD
 async def async_wait_for_path(path: Path, interval: int = 1, log_interval: int = 10) -> None:
-=======
-async def wait_for_path(path: Path, interval: int = 1, log_interval: int = 10) -> None:
->>>>>>> 48b9ec7a
     logger = get_logger()
     wait_time = 0
     logger.debug(f"Waiting for path `{path}`")
