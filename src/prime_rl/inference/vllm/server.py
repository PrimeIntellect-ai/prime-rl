from vllm.utils.system_utils import decorate_logs
from vllm.utils.argparse_utils import FlexibleArgumentParser
from argparse import Namespace
from http import HTTPStatus

from fastapi.responses import JSONResponse, StreamingResponse
from vllm.entrypoints.chat_utils import load_chat_template
from vllm.entrypoints.cli.serve import run_api_server_worker_proc
from vllm.entrypoints.logger import RequestLogger
from vllm.entrypoints.openai.utils import validate_json_request
from vllm.entrypoints.openai.protocol import ChatCompletionResponse, ErrorResponse
from vllm.entrypoints.utils import load_aware_call, with_cancellation

from fastapi.responses import JSONResponse, StreamingResponse
from vllm.entrypoints.chat_utils import load_chat_template
from vllm.entrypoints.logger import RequestLogger
from vllm.entrypoints.openai.protocol import ChatCompletionRequest, ChatCompletionResponse, ErrorResponse
from vllm.entrypoints.utils import load_aware_call, with_cancellation

from prime_rl.inference.patches import (
    monkey_patch_prometheus_stat_logger_for_lora_in_dp_mode,
    monkey_patch_load_lora_adapter,
)
from prime_rl.inference.vllm.serving_chat_with_tokens import (
    ChatCompletionRequestWithTokens,
    OpenAIServingChatWithTokens,
)

# NOTE: Monkeypatch PrometheusStatLogger to avoid NotImplementedError for LoRA in DP mode
monkey_patch_prometheus_stat_logger_for_lora_in_dp_mode()
# NOTE: Monkeypatch LoadLoRAAdapter to allow loading the same adapter multiple times
monkey_patch_load_lora_adapter()

# ruff: noqa
import vllm.entrypoints.openai.api_server

import uvloop
import vllm.envs as envs
from fastapi import Request
<<<<<<< HEAD
from vllm.engine.arg_utils import AsyncEngineArgs
=======
from fastapi import Depends, HTTPException, Request
from starlette.datastructures import State
>>>>>>> 42d2637b
from vllm.engine.protocol import EngineClient
from vllm.entrypoints.openai.api_server import (
    router,
    engine_client,
    base,
    init_app_state,
)
from vllm.entrypoints.openai.cli_args import make_arg_parser, validate_parsed_serve_args
from vllm.logger import init_logger
<<<<<<< HEAD
=======
from vllm.utils.argparse_utils import FlexibleArgumentParser
>>>>>>> 42d2637b

from prime_rl.inference.config import InferenceConfig

logger = init_logger("vllm.entrypoints.openai.api_server")


WORKER_EXTENSION_CLS = {
    "nccl": "prime_rl.inference.vllm.worker.nccl.NCCLWeightUpdateWorker",
    "filesystem": "prime_rl.inference.vllm.worker.filesystem.FileSystemWeightUpdateWorker",
}


<<<<<<< HEAD
# Copied from vllm/entrypoints/openai/api_server.py
# Only difference is that we extend the engine args with our custom worker extension
@asynccontextmanager
async def custom_build_async_engine_client(
    args: Namespace,
    client_config: Optional[dict[str, Any]] = None,
) -> AsyncIterator[EngineClient]:
    # Context manager to handle engine_client lifecycle
    # Ensures everything is shutdown and cleaned up on error/exit
    engine_args = AsyncEngineArgs.from_cli_args(args)
    engine_args.worker_extension_cls = args.worker_extension_cls
    engine_args.logprobs_mode = "processed_logprobs"

    async with build_async_engine_client_from_engine_args(
        engine_args, disable_frontend_multiprocessing=args.disable_frontend_multiprocessing, client_config=client_config
    ) as engine:
        yield engine


# Copied from vllm/entrypoints/openai/api_server.py
# Only difference is that we inject custom routes and build async engine client differently
async def custom_run_server_worker(listen_address, sock, args, client_config=None, **uvicorn_kwargs) -> None:
    """Run a single API server worker."""

    if args.tool_parser_plugin and len(args.tool_parser_plugin) > 3:
        ToolParserManager.import_tool_parser(args.tool_parser_plugin)

    server_index = client_config.get("client_index", 0) if client_config else 0

    # Load logging config for uvicorn if specified
    log_config = load_log_config(args.log_config_file)
    if log_config is not None:
        uvicorn_kwargs["log_config"] = log_config

    async with custom_build_async_engine_client(args, client_config) as engine_client:
        maybe_register_tokenizer_info_endpoint(args)
        app = build_app(args)

        ### CUSTOM ENDPOINTS ###
        @app.post("/update_weights")
        async def _update_weights(request: Request):
            data = await request.json()
            await engine_client.collective_rpc("update_weights", args=(data.get("weight_dir"),))
            return {"status": "ok"}

        @app.post("/reload_weights")
        async def _reload_weights(request: Request):
            await engine_client.collective_rpc("reload_weights")
            return {"status": "ok"}

        @app.post("/init_broadcaster")
        async def _init_broadcaster(request: Request):
            data = await request.json()
            host = data.get("host")
            port = data.get("port")
            timeout = data.get("timeout")
            # Support both legacy and new field names
            server_rank = data.get("server_rank")
            num_inference_server = data.get("num_inference_server")
            await engine_client.collective_rpc(
                "init_broadcaster",
                args=(host, port, server_rank, num_inference_server, timeout),
            )
            return {"status": "ok"}

        await init_app_state(engine_client, app.state, args)

        # This hack allows us to update lora adapters in-place by skipping the check for already loaded adapters.
        async def do_nothing(*args, **kwargs):
            return None

        app.state.openai_serving_models._check_load_lora_adapter_request = do_nothing

        logger.info("Starting vLLM API server %d on %s", server_index, listen_address)
        shutdown_task = await serve_http(
            app,
            sock=sock,
            enable_ssl_refresh=args.enable_ssl_refresh,
            host=args.host,
            port=args.port,
            log_level=args.uvicorn_log_level,
            # NOTE: When the 'disable_uvicorn_access_log' value is True,
            # no access log will be output.
            access_log=not args.disable_uvicorn_access_log,
            timeout_keep_alive=envs.VLLM_HTTP_TIMEOUT_KEEP_ALIVE,
            ssl_keyfile=args.ssl_keyfile,
            ssl_certfile=args.ssl_certfile,
            ssl_ca_certs=args.ssl_ca_certs,
            ssl_cert_reqs=args.ssl_cert_reqs,
            **uvicorn_kwargs,
=======
def chat_with_tokens(request: Request) -> OpenAIServingChatWithTokens | None:
    return request.app.state.openai_serving_chat_with_tokens


@router.post("/update_weights")
async def update_weights(request: Request):
    data = await request.json()
    await engine_client(request).collective_rpc("update_weights", args=(data.get("weight_dir"),))
    return {"status": "ok"}


@router.post("/reload_weights")
async def reload_weights(request: Request):
    await engine_client(request).collective_rpc("reload_weights")
    return {"status": "ok"}


@router.post("/init_broadcaster")
async def init_broadcaster(request: Request):
    data = await request.json()
    host = data.get("host")
    port = data.get("port")
    timeout = data.get("timeout")
    # Support both legacy and new field names
    server_rank = data.get("server_rank")
    num_inference_server = data.get("num_inference_server")
    await engine_client(request).collective_rpc(
        "init_broadcaster",
        args=(host, port, server_rank, num_inference_server, timeout),
    )
    return {"status": "ok"}


@router.post(
    "/v1/chat/completions/tokens",
    dependencies=[Depends(validate_json_request)],
    responses={
        HTTPStatus.OK.value: {"content": {"text/event-stream": {}}},
        HTTPStatus.BAD_REQUEST.value: {"model": ErrorResponse},
        HTTPStatus.NOT_FOUND.value: {"model": ErrorResponse},
        HTTPStatus.INTERNAL_SERVER_ERROR.value: {"model": ErrorResponse},
    },
)
@with_cancellation
@load_aware_call
async def _chat_with_tokens(request: ChatCompletionRequestWithTokens, raw_request: Request):
    handler = chat_with_tokens(raw_request)
    if handler is None:
        return base(raw_request).create_error_response(message="The model does not support Chat Completions API")
    try:
        generator = await handler.create_chat_completion_with_tokens(request, raw_request)
    except Exception as e:
        raise HTTPException(status_code=HTTPStatus.INTERNAL_SERVER_ERROR.value, detail=str(e)) from e
    if isinstance(generator, ErrorResponse):
        return JSONResponse(content=generator.model_dump(), status_code=generator.error.code)

    elif isinstance(generator, ChatCompletionResponse):
        return JSONResponse(content=generator.model_dump())

    return StreamingResponse(content=generator, media_type="text/event-stream")


async def custom_init_app_state(engine_client: EngineClient, state: State, args: Namespace):
    """
    Modifies init_app_state:
    1. Set up the custom OpenAIServingChatWithTokens state.
    2. Monkey-patch to allow updating lora adapters in-place.
    """
    # Setup the regular app state first (in-place)
    await init_app_state(engine_client, state, args)

    # NOTE: Initialize the custom OpenAIServingChatWithTokens state here
    # TODO: Here, we repeat some calls done in init_app_state to be able to
    # correctly set up the OpenAIServingChatWithTokens state, which is a bit
    # brittle, and could probably be made nicer
    if args.enable_log_requests:
        request_logger = RequestLogger(max_log_len=args.max_log_len)
    else:
        request_logger = None

    supported_tasks = await engine_client.get_supported_tasks()
    resolved_chat_template = load_chat_template(args.chat_template)

    state.openai_serving_chat_with_tokens = (
        OpenAIServingChatWithTokens(
            engine_client,
            state.openai_serving_models,
            args.response_role,
            request_logger=request_logger,
            chat_template=resolved_chat_template,
            chat_template_content_format=args.chat_template_content_format,
            trust_request_chat_template=args.trust_request_chat_template,
            return_tokens_as_token_ids=args.return_tokens_as_token_ids,
            enable_auto_tools=args.enable_auto_tool_choice,
            exclude_tools_when_tool_choice_none=args.exclude_tools_when_tool_choice_none,
            tool_parser=args.tool_call_parser,
            reasoning_parser=args.structured_outputs_config.reasoning_parser,
            enable_prompt_tokens_details=args.enable_prompt_tokens_details,
            enable_force_include_usage=args.enable_force_include_usage,
            enable_log_outputs=args.enable_log_outputs,
            log_error_stack=args.log_error_stack,
>>>>>>> 42d2637b
        )
        if "generate" in supported_tasks
        else None
    )


def custom_run_api_server_worker_proc(listen_address, sock, args, client_config=None, **uvicorn_kwargs) -> None:
    """
    Modifies run_api_server_worker_proc:
    1. Re-import our module to ensure monkey patches are applied in child processes
    """
    # NOTE: This hack ensures that monkey patches are applied in child processes
    # to make our custom routes work in multi-API-server settings.
    import prime_rl.inference.vllm.server  # noqa: F401

    run_api_server_worker_proc(listen_address, sock, args, client_config, **uvicorn_kwargs)


import vllm.entrypoints.openai.api_server
import vllm.entrypoints.cli.serve

# Also monkey patch run_api_server_worker_proc for multi-api-server mode
# This is needed because worker processes spawned by run_multi_api_server
# re-import modules and would otherwise use the original run_server_worker
vllm.entrypoints.openai.api_server.init_app_state = custom_init_app_state
vllm.entrypoints.cli.serve.run_api_server_worker_proc = custom_run_api_server_worker_proc


# Adapted from vllm/entrypoints/cli/serve.py
# Only difference we do some config translation (i.e. pass populated namespace
# to `parse_args`) and additional arg validation
def server(config: InferenceConfig, vllm_args: list[str]):
    from vllm.entrypoints.openai.api_server import run_server
    from vllm.entrypoints.cli.serve import run_headless, run_multi_api_server

    parser = FlexibleArgumentParser(description="vLLM OpenAI-Compatible RESTful API server.")
    parser = make_arg_parser(parser)
    args = parser.parse_args(args=vllm_args, namespace=config.to_vllm())
    assert args is not None
    validate_parsed_serve_args(args)

    # Set the worker extension class based on the broadcast backend
    args.worker_extension_cls = WORKER_EXTENSION_CLS[config.weight_broadcast.type]

    if args.headless or args.api_server_count < 1:
        run_headless(args)
    else:
        if args.api_server_count > 1:
            run_multi_api_server(args)
        else:
            # Single API server (this process).
            uvloop.run(run_server(args))<|MERGE_RESOLUTION|>--- conflicted
+++ resolved
@@ -37,12 +37,8 @@
 import uvloop
 import vllm.envs as envs
 from fastapi import Request
-<<<<<<< HEAD
-from vllm.engine.arg_utils import AsyncEngineArgs
-=======
 from fastapi import Depends, HTTPException, Request
 from starlette.datastructures import State
->>>>>>> 42d2637b
 from vllm.engine.protocol import EngineClient
 from vllm.entrypoints.openai.api_server import (
     router,
@@ -52,10 +48,7 @@
 )
 from vllm.entrypoints.openai.cli_args import make_arg_parser, validate_parsed_serve_args
 from vllm.logger import init_logger
-<<<<<<< HEAD
-=======
 from vllm.utils.argparse_utils import FlexibleArgumentParser
->>>>>>> 42d2637b
 
 from prime_rl.inference.config import InferenceConfig
 
@@ -68,98 +61,6 @@
 }
 
 
-<<<<<<< HEAD
-# Copied from vllm/entrypoints/openai/api_server.py
-# Only difference is that we extend the engine args with our custom worker extension
-@asynccontextmanager
-async def custom_build_async_engine_client(
-    args: Namespace,
-    client_config: Optional[dict[str, Any]] = None,
-) -> AsyncIterator[EngineClient]:
-    # Context manager to handle engine_client lifecycle
-    # Ensures everything is shutdown and cleaned up on error/exit
-    engine_args = AsyncEngineArgs.from_cli_args(args)
-    engine_args.worker_extension_cls = args.worker_extension_cls
-    engine_args.logprobs_mode = "processed_logprobs"
-
-    async with build_async_engine_client_from_engine_args(
-        engine_args, disable_frontend_multiprocessing=args.disable_frontend_multiprocessing, client_config=client_config
-    ) as engine:
-        yield engine
-
-
-# Copied from vllm/entrypoints/openai/api_server.py
-# Only difference is that we inject custom routes and build async engine client differently
-async def custom_run_server_worker(listen_address, sock, args, client_config=None, **uvicorn_kwargs) -> None:
-    """Run a single API server worker."""
-
-    if args.tool_parser_plugin and len(args.tool_parser_plugin) > 3:
-        ToolParserManager.import_tool_parser(args.tool_parser_plugin)
-
-    server_index = client_config.get("client_index", 0) if client_config else 0
-
-    # Load logging config for uvicorn if specified
-    log_config = load_log_config(args.log_config_file)
-    if log_config is not None:
-        uvicorn_kwargs["log_config"] = log_config
-
-    async with custom_build_async_engine_client(args, client_config) as engine_client:
-        maybe_register_tokenizer_info_endpoint(args)
-        app = build_app(args)
-
-        ### CUSTOM ENDPOINTS ###
-        @app.post("/update_weights")
-        async def _update_weights(request: Request):
-            data = await request.json()
-            await engine_client.collective_rpc("update_weights", args=(data.get("weight_dir"),))
-            return {"status": "ok"}
-
-        @app.post("/reload_weights")
-        async def _reload_weights(request: Request):
-            await engine_client.collective_rpc("reload_weights")
-            return {"status": "ok"}
-
-        @app.post("/init_broadcaster")
-        async def _init_broadcaster(request: Request):
-            data = await request.json()
-            host = data.get("host")
-            port = data.get("port")
-            timeout = data.get("timeout")
-            # Support both legacy and new field names
-            server_rank = data.get("server_rank")
-            num_inference_server = data.get("num_inference_server")
-            await engine_client.collective_rpc(
-                "init_broadcaster",
-                args=(host, port, server_rank, num_inference_server, timeout),
-            )
-            return {"status": "ok"}
-
-        await init_app_state(engine_client, app.state, args)
-
-        # This hack allows us to update lora adapters in-place by skipping the check for already loaded adapters.
-        async def do_nothing(*args, **kwargs):
-            return None
-
-        app.state.openai_serving_models._check_load_lora_adapter_request = do_nothing
-
-        logger.info("Starting vLLM API server %d on %s", server_index, listen_address)
-        shutdown_task = await serve_http(
-            app,
-            sock=sock,
-            enable_ssl_refresh=args.enable_ssl_refresh,
-            host=args.host,
-            port=args.port,
-            log_level=args.uvicorn_log_level,
-            # NOTE: When the 'disable_uvicorn_access_log' value is True,
-            # no access log will be output.
-            access_log=not args.disable_uvicorn_access_log,
-            timeout_keep_alive=envs.VLLM_HTTP_TIMEOUT_KEEP_ALIVE,
-            ssl_keyfile=args.ssl_keyfile,
-            ssl_certfile=args.ssl_certfile,
-            ssl_ca_certs=args.ssl_ca_certs,
-            ssl_cert_reqs=args.ssl_cert_reqs,
-            **uvicorn_kwargs,
-=======
 def chat_with_tokens(request: Request) -> OpenAIServingChatWithTokens | None:
     return request.app.state.openai_serving_chat_with_tokens
 
@@ -261,7 +162,6 @@
             enable_force_include_usage=args.enable_force_include_usage,
             enable_log_outputs=args.enable_log_outputs,
             log_error_stack=args.log_error_stack,
->>>>>>> 42d2637b
         )
         if "generate" in supported_tasks
         else None
