--- conflicted
+++ resolved
@@ -24,13 +24,10 @@
 
 import uvloop
 import vllm.envs as envs
-<<<<<<< HEAD
 from fastapi import Request
-=======
 from fastapi import Depends, HTTPException, Request
 from vllm.config import LogprobsMode, VllmConfig
 from starlette.datastructures import State
->>>>>>> e6277883
 from vllm.engine.arg_utils import AsyncEngineArgs
 from vllm.engine.protocol import EngineClient
 from vllm.entrypoints.launcher import serve_http
@@ -167,9 +164,6 @@
             )
             return {"status": "ok"}
 
-<<<<<<< HEAD
-        await init_app_state(engine_client, app.state, args)
-=======
         def chat_with_tokens(request: Request) -> Optional[OpenAIServingChatWithTokens]:
             return request.app.state.openai_serving_chat_with_tokens
 
@@ -205,7 +199,6 @@
 
         vllm_config = await engine_client.get_vllm_config()
         await custom_init_app_state(engine_client, vllm_config, app.state, args)
->>>>>>> e6277883
 
         # This hack allows us to update lora adapters in-place by skipping the check for already loaded adapters.
         async def do_nothing(*args, **kwargs):
