from argparse import Namespace
<<<<<<< HEAD
from http import HTTPStatus

from fastapi.responses import JSONResponse, StreamingResponse
from vllm.entrypoints.chat_utils import load_chat_template
from vllm.entrypoints.cli.serve import run_api_server_worker_proc
from vllm.entrypoints.logger import RequestLogger
from vllm.entrypoints.openai.utils import validate_json_request
from vllm.entrypoints.openai.protocol import ChatCompletionResponse, ErrorResponse
from vllm.entrypoints.utils import load_aware_call, with_cancellation
=======
from collections.abc import AsyncIterator
from contextlib import asynccontextmanager
from http import HTTPStatus
from typing import Any, Optional
>>>>>>> 8dccae63

from fastapi.responses import JSONResponse, StreamingResponse
from vllm.entrypoints.chat_utils import load_chat_template
from vllm.entrypoints.logger import RequestLogger
from vllm.entrypoints.openai.protocol import ChatCompletionRequest, ChatCompletionResponse, ErrorResponse
from vllm.entrypoints.utils import load_aware_call, with_cancellation

from prime_rl.inference.patches import monkey_patch_prometheus_stat_logger_for_lora_in_dp_mode
from prime_rl.inference.vllm.serving_chat_with_tokens import (
    ChatCompletionRequestWithTokens,
    OpenAIServingChatWithTokens,
)

# NOTE: Monkeypatch PrometheusStatLogger to avoid NotImplementedError for LoRA in DP mode
monkey_patch_prometheus_stat_logger_for_lora_in_dp_mode()

# ruff: noqa
import vllm.entrypoints.openai.api_server

import uvloop
import vllm.envs as envs
<<<<<<< HEAD
from fastapi import Request
from fastapi import Depends, HTTPException, Request
from starlette.datastructures import State
=======
from fastapi import Depends, HTTPException, Request
from vllm.config import LogprobsMode, VllmConfig
from starlette.datastructures import State
from vllm.engine.arg_utils import AsyncEngineArgs
>>>>>>> 8dccae63
from vllm.engine.protocol import EngineClient
from vllm.entrypoints.openai.api_server import (
<<<<<<< HEAD
    router,
    engine_client,
    base,
    init_app_state,
=======
    base,
    build_app,
    build_async_engine_client_from_engine_args,
    init_app_state,
    load_log_config,
    maybe_register_tokenizer_info_endpoint,
    validate_json_request,
>>>>>>> 8dccae63
)
from vllm.entrypoints.openai.cli_args import make_arg_parser, validate_parsed_serve_args
from vllm.logger import init_logger
from vllm.utils.argparse_utils import FlexibleArgumentParser

from prime_rl.inference.config import InferenceConfig

logger = init_logger("vllm.entrypoints.openai.api_server")


WORKER_EXTENSION_CLS = {
    "nccl": "prime_rl.inference.vllm.worker.nccl.NCCLWeightUpdateWorker",
    "filesystem": "prime_rl.inference.vllm.worker.filesystem.FileSystemWeightUpdateWorker",
}


<<<<<<< HEAD
def chat_with_tokens(request: Request) -> OpenAIServingChatWithTokens | None:
    return request.app.state.openai_serving_chat_with_tokens


@router.post("/update_weights")
async def update_weights(request: Request):
    data = await request.json()
    await engine_client(request).collective_rpc("update_weights", args=(data.get("weight_dir"),))
    return {"status": "ok"}


@router.post("/reload_weights")
async def reload_weights(request: Request):
    await engine_client(request).collective_rpc("reload_weights")
    return {"status": "ok"}


@router.post("/init_broadcaster")
async def init_broadcaster(request: Request):
    data = await request.json()
    host = data.get("host")
    port = data.get("port")
    timeout = data.get("timeout")
    # Support both legacy and new field names
    server_rank = data.get("server_rank")
    num_inference_server = data.get("num_inference_server")
    await engine_client(request).collective_rpc(
        "init_broadcaster",
        args=(host, port, server_rank, num_inference_server, timeout),
    )
    return {"status": "ok"}


@router.post(
    "/v1/chat/completions/tokens",
    dependencies=[Depends(validate_json_request)],
    responses={
        HTTPStatus.OK.value: {"content": {"text/event-stream": {}}},
        HTTPStatus.BAD_REQUEST.value: {"model": ErrorResponse},
        HTTPStatus.NOT_FOUND.value: {"model": ErrorResponse},
        HTTPStatus.INTERNAL_SERVER_ERROR.value: {"model": ErrorResponse},
    },
)
@with_cancellation
@load_aware_call
async def _chat_with_tokens(request: ChatCompletionRequestWithTokens, raw_request: Request):
    handler = chat_with_tokens(raw_request)
    if handler is None:
        return base(raw_request).create_error_response(message="The model does not support Chat Completions API")
    try:
        generator = await handler.create_chat_completion_with_tokens(request, raw_request)
    except Exception as e:
        raise HTTPException(status_code=HTTPStatus.INTERNAL_SERVER_ERROR.value, detail=str(e)) from e
    if isinstance(generator, ErrorResponse):
        return JSONResponse(content=generator.model_dump(), status_code=generator.error.code)

    elif isinstance(generator, ChatCompletionResponse):
        return JSONResponse(content=generator.model_dump())

    return StreamingResponse(content=generator, media_type="text/event-stream")


async def custom_init_app_state(engine_client: EngineClient, state: State, args: Namespace):
    """
    Modifies init_app_state:
    1. Set up the custom OpenAIServingChatWithTokens state.
    2. Monkey-patch to allow updating lora adapters in-place.
    """
    # Setup the regular app state first (in-place)
    await init_app_state(engine_client, state, args)

    # NOTE: Initialize the custom OpenAIServingChatWithTokens state here
    # TODO: Here, we repeat some calls done in init_app_state to be able to
    # correctly set up the OpenAIServingChatWithTokens state, which is a bit
    # brittle, and could probably be made nicer
=======
# Copied from vllm/entrypoints/openai/api_server.py
# Only difference is that we extend the engine args with our custom worker extension
@asynccontextmanager
async def custom_build_async_engine_client(
    args: Namespace,
    client_config: Optional[dict[str, Any]] = None,
) -> AsyncIterator[EngineClient]:
    # Context manager to handle engine_client lifecycle
    # Ensures everything is shutdown and cleaned up on error/exit
    engine_args = AsyncEngineArgs.from_cli_args(args)
    engine_args.worker_extension_cls = args.worker_extension_cls
    engine_args.logprobs_mode = LogprobsMode.PROCESSED_LOGPROBS

    async with build_async_engine_client_from_engine_args(
        engine_args, disable_frontend_multiprocessing=args.disable_frontend_multiprocessing, client_config=client_config
    ) as engine:
        yield engine


async def custom_init_app_state(engine_client: EngineClient, vllm_config: VllmConfig, state: State, args: Namespace):
    await init_app_state(engine_client, vllm_config, state, args)

    # Repeat from init_app_state to have
>>>>>>> 8dccae63
    if args.enable_log_requests:
        request_logger = RequestLogger(max_log_len=args.max_log_len)
    else:
        request_logger = None

<<<<<<< HEAD
    supported_tasks = await engine_client.get_supported_tasks()
    resolved_chat_template = load_chat_template(args.chat_template)

    state.openai_serving_chat_with_tokens = (
        OpenAIServingChatWithTokens(
            engine_client,
=======
    model_config = vllm_config.model_config

    if envs.VLLM_USE_V1:
        supported_tasks = await engine_client.get_supported_tasks()  # type: ignore
    else:
        supported_tasks = model_config.supported_tasks

    resolved_chat_template = load_chat_template(args.chat_template)

    # Also serve OAI chat completion tokens
    state.openai_serving_chat_with_tokens = (
        OpenAIServingChatWithTokens(
            engine_client,
            model_config,
>>>>>>> 8dccae63
            state.openai_serving_models,
            args.response_role,
            request_logger=request_logger,
            chat_template=resolved_chat_template,
            chat_template_content_format=args.chat_template_content_format,
<<<<<<< HEAD
            trust_request_chat_template=args.trust_request_chat_template,
=======
>>>>>>> 8dccae63
            return_tokens_as_token_ids=args.return_tokens_as_token_ids,
            enable_auto_tools=args.enable_auto_tool_choice,
            exclude_tools_when_tool_choice_none=args.exclude_tools_when_tool_choice_none,
            tool_parser=args.tool_call_parser,
<<<<<<< HEAD
            reasoning_parser=args.structured_outputs_config.reasoning_parser,
=======
            reasoning_parser=args.reasoning_parser,
>>>>>>> 8dccae63
            enable_prompt_tokens_details=args.enable_prompt_tokens_details,
            enable_force_include_usage=args.enable_force_include_usage,
            enable_log_outputs=args.enable_log_outputs,
            log_error_stack=args.log_error_stack,
<<<<<<< HEAD
=======
        )
        if "generate" in supported_tasks
        else None
    )


# Copied from vllm/entrypoints/openai/api_server.py
# Only difference is that we inject custom routes and build async engine client differently
async def custom_run_server_worker(listen_address, sock, args, client_config=None, **uvicorn_kwargs) -> None:
    """Run a single API server worker."""

    if args.tool_parser_plugin and len(args.tool_parser_plugin) > 3:
        ToolParserManager.import_tool_parser(args.tool_parser_plugin)

    server_index = client_config.get("client_index", 0) if client_config else 0

    # Load logging config for uvicorn if specified
    log_config = load_log_config(args.log_config_file)
    if log_config is not None:
        uvicorn_kwargs["log_config"] = log_config

    async with custom_build_async_engine_client(args, client_config) as engine_client:
        maybe_register_tokenizer_info_endpoint(args)
        app = build_app(args)

        ### CUSTOM ENDPOINTS ###
        @app.post("/update_weights")
        async def _update_weights(request: Request):
            data = await request.json()
            await engine_client.collective_rpc("update_weights", args=(data.get("weight_dir"),))
            return {"status": "ok"}

        @app.post("/reload_weights")
        async def _reload_weights(request: Request):
            await engine_client.collective_rpc("reload_weights")
            return {"status": "ok"}

        @app.post("/init_broadcaster")
        async def _init_broadcaster(request: Request):
            data = await request.json()
            host = data.get("host")
            port = data.get("port")
            timeout = data.get("timeout")
            # Support both legacy and new field names
            server_rank = data.get("server_rank")
            num_inference_server = data.get("num_inference_server")
            await engine_client.collective_rpc(
                "init_broadcaster",
                args=(host, port, server_rank, num_inference_server, timeout),
            )
            return {"status": "ok"}

        def chat_with_tokens(request: Request) -> Optional[OpenAIServingChatWithTokens]:
            return request.app.state.openai_serving_chat_with_tokens

        @app.post(
            "/v1/chat/completions/tokens",
            dependencies=[Depends(validate_json_request)],
            responses={
                HTTPStatus.OK.value: {"content": {"text/event-stream": {}}},
                HTTPStatus.BAD_REQUEST.value: {"model": ErrorResponse},
                HTTPStatus.NOT_FOUND.value: {"model": ErrorResponse},
                HTTPStatus.INTERNAL_SERVER_ERROR.value: {"model": ErrorResponse},
            },
        )
        @with_cancellation
        @load_aware_call
        async def _chat_with_tokens(request: ChatCompletionRequestWithTokens, raw_request: Request):
            handler = chat_with_tokens(raw_request)
            if handler is None:
                return base(raw_request).create_error_response(
                    message="The model does not support Chat Completions API"
                )
            try:
                generator = await handler.create_chat_completion_with_tokens(request, raw_request)
            except Exception as e:
                raise HTTPException(status_code=HTTPStatus.INTERNAL_SERVER_ERROR.value, detail=str(e)) from e
            if isinstance(generator, ErrorResponse):
                return JSONResponse(content=generator.model_dump(), status_code=generator.error.code)

            elif isinstance(generator, ChatCompletionResponse):
                return JSONResponse(content=generator.model_dump())

            return StreamingResponse(content=generator, media_type="text/event-stream")

        vllm_config = await engine_client.get_vllm_config()
        await custom_init_app_state(engine_client, vllm_config, app.state, args)

        # This hack allows us to update lora adapters in-place by skipping the check for already loaded adapters.
        async def do_nothing(*args, **kwargs):
            return None

        app.state.openai_serving_models._check_load_lora_adapter_request = do_nothing

        logger.info("Starting vLLM API server %d on %s", server_index, listen_address)
        shutdown_task = await serve_http(
            app,
            sock=sock,
            enable_ssl_refresh=args.enable_ssl_refresh,
            host=args.host,
            port=args.port,
            log_level=args.uvicorn_log_level,
            # NOTE: When the 'disable_uvicorn_access_log' value is True,
            # no access log will be output.
            access_log=not args.disable_uvicorn_access_log,
            timeout_keep_alive=envs.VLLM_HTTP_TIMEOUT_KEEP_ALIVE,
            ssl_keyfile=args.ssl_keyfile,
            ssl_certfile=args.ssl_certfile,
            ssl_ca_certs=args.ssl_ca_certs,
            ssl_cert_reqs=args.ssl_cert_reqs,
            **uvicorn_kwargs,
>>>>>>> 8dccae63
        )
        if "generate" in supported_tasks
        else None
    )

    # NOTE: This hack allows us to update lora adapters in-place by skipping the
    # check for already loaded adapters.
    async def do_nothing(*args, **kwargs):
        return None

    state.openai_serving_models._check_load_lora_adapter_request = do_nothing


def custom_run_api_server_worker_proc(listen_address, sock, args, client_config=None, **uvicorn_kwargs) -> None:
    """
    Modifies run_api_server_worker_proc:
    1. Re-import our module to ensure monkey patches are applied in child processes
    """
    # NOTE: This hack ensures that monkey patches are applied in child processes
    # to make our custom routes work in multi-API-server settings.
    import prime_rl.inference.vllm.server  # noqa: F401

    run_api_server_worker_proc(listen_address, sock, args, client_config, **uvicorn_kwargs)


import vllm.entrypoints.openai.api_server
import vllm.entrypoints.cli.serve

# Also monkey patch run_api_server_worker_proc for multi-api-server mode
# This is needed because worker processes spawned by run_multi_api_server
# re-import modules and would otherwise use the original run_server_worker
vllm.entrypoints.openai.api_server.init_app_state = custom_init_app_state
vllm.entrypoints.cli.serve.run_api_server_worker_proc = custom_run_api_server_worker_proc


# Adapted from vllm/entrypoints/cli/serve.py
# Only difference we do some config translation (i.e. pass populated namespace
# to `parse_args`) and additional arg validation
def server(config: InferenceConfig, vllm_args: list[str]):
    from vllm.entrypoints.openai.api_server import run_server
    from vllm.entrypoints.cli.serve import run_headless, run_multi_api_server

    parser = FlexibleArgumentParser(description="vLLM OpenAI-Compatible RESTful API server.")
    parser = make_arg_parser(parser)
    args = parser.parse_args(args=vllm_args, namespace=config.to_vllm())
    assert args is not None
    validate_parsed_serve_args(args)

    # Set the worker extension class based on the broadcast backend
    args.worker_extension_cls = WORKER_EXTENSION_CLS[config.weight_broadcast.type]

    if args.headless or args.api_server_count < 1:
        run_headless(args)
    else:
        if args.api_server_count > 1:
            run_multi_api_server(args)
        else:
            # Single API server (this process).
            uvloop.run(run_server(args))<|MERGE_RESOLUTION|>--- conflicted
+++ resolved
@@ -1,5 +1,4 @@
 from argparse import Namespace
-<<<<<<< HEAD
 from http import HTTPStatus
 
 from fastapi.responses import JSONResponse, StreamingResponse
@@ -9,12 +8,6 @@
 from vllm.entrypoints.openai.utils import validate_json_request
 from vllm.entrypoints.openai.protocol import ChatCompletionResponse, ErrorResponse
 from vllm.entrypoints.utils import load_aware_call, with_cancellation
-=======
-from collections.abc import AsyncIterator
-from contextlib import asynccontextmanager
-from http import HTTPStatus
-from typing import Any, Optional
->>>>>>> 8dccae63
 
 from fastapi.responses import JSONResponse, StreamingResponse
 from vllm.entrypoints.chat_utils import load_chat_template
@@ -36,32 +29,15 @@
 
 import uvloop
 import vllm.envs as envs
-<<<<<<< HEAD
 from fastapi import Request
 from fastapi import Depends, HTTPException, Request
 from starlette.datastructures import State
-=======
-from fastapi import Depends, HTTPException, Request
-from vllm.config import LogprobsMode, VllmConfig
-from starlette.datastructures import State
-from vllm.engine.arg_utils import AsyncEngineArgs
->>>>>>> 8dccae63
 from vllm.engine.protocol import EngineClient
 from vllm.entrypoints.openai.api_server import (
-<<<<<<< HEAD
     router,
     engine_client,
     base,
     init_app_state,
-=======
-    base,
-    build_app,
-    build_async_engine_client_from_engine_args,
-    init_app_state,
-    load_log_config,
-    maybe_register_tokenizer_info_endpoint,
-    validate_json_request,
->>>>>>> 8dccae63
 )
 from vllm.entrypoints.openai.cli_args import make_arg_parser, validate_parsed_serve_args
 from vllm.logger import init_logger
@@ -78,7 +54,6 @@
 }
 
 
-<<<<<<< HEAD
 def chat_with_tokens(request: Request) -> OpenAIServingChatWithTokens | None:
     return request.app.state.openai_serving_chat_with_tokens
 
@@ -154,195 +129,32 @@
     # TODO: Here, we repeat some calls done in init_app_state to be able to
     # correctly set up the OpenAIServingChatWithTokens state, which is a bit
     # brittle, and could probably be made nicer
-=======
-# Copied from vllm/entrypoints/openai/api_server.py
-# Only difference is that we extend the engine args with our custom worker extension
-@asynccontextmanager
-async def custom_build_async_engine_client(
-    args: Namespace,
-    client_config: Optional[dict[str, Any]] = None,
-) -> AsyncIterator[EngineClient]:
-    # Context manager to handle engine_client lifecycle
-    # Ensures everything is shutdown and cleaned up on error/exit
-    engine_args = AsyncEngineArgs.from_cli_args(args)
-    engine_args.worker_extension_cls = args.worker_extension_cls
-    engine_args.logprobs_mode = LogprobsMode.PROCESSED_LOGPROBS
-
-    async with build_async_engine_client_from_engine_args(
-        engine_args, disable_frontend_multiprocessing=args.disable_frontend_multiprocessing, client_config=client_config
-    ) as engine:
-        yield engine
-
-
-async def custom_init_app_state(engine_client: EngineClient, vllm_config: VllmConfig, state: State, args: Namespace):
-    await init_app_state(engine_client, vllm_config, state, args)
-
-    # Repeat from init_app_state to have
->>>>>>> 8dccae63
     if args.enable_log_requests:
         request_logger = RequestLogger(max_log_len=args.max_log_len)
     else:
         request_logger = None
 
-<<<<<<< HEAD
     supported_tasks = await engine_client.get_supported_tasks()
     resolved_chat_template = load_chat_template(args.chat_template)
 
     state.openai_serving_chat_with_tokens = (
         OpenAIServingChatWithTokens(
             engine_client,
-=======
-    model_config = vllm_config.model_config
-
-    if envs.VLLM_USE_V1:
-        supported_tasks = await engine_client.get_supported_tasks()  # type: ignore
-    else:
-        supported_tasks = model_config.supported_tasks
-
-    resolved_chat_template = load_chat_template(args.chat_template)
-
-    # Also serve OAI chat completion tokens
-    state.openai_serving_chat_with_tokens = (
-        OpenAIServingChatWithTokens(
-            engine_client,
-            model_config,
->>>>>>> 8dccae63
             state.openai_serving_models,
             args.response_role,
             request_logger=request_logger,
             chat_template=resolved_chat_template,
             chat_template_content_format=args.chat_template_content_format,
-<<<<<<< HEAD
             trust_request_chat_template=args.trust_request_chat_template,
-=======
->>>>>>> 8dccae63
             return_tokens_as_token_ids=args.return_tokens_as_token_ids,
             enable_auto_tools=args.enable_auto_tool_choice,
             exclude_tools_when_tool_choice_none=args.exclude_tools_when_tool_choice_none,
             tool_parser=args.tool_call_parser,
-<<<<<<< HEAD
             reasoning_parser=args.structured_outputs_config.reasoning_parser,
-=======
-            reasoning_parser=args.reasoning_parser,
->>>>>>> 8dccae63
             enable_prompt_tokens_details=args.enable_prompt_tokens_details,
             enable_force_include_usage=args.enable_force_include_usage,
             enable_log_outputs=args.enable_log_outputs,
             log_error_stack=args.log_error_stack,
-<<<<<<< HEAD
-=======
-        )
-        if "generate" in supported_tasks
-        else None
-    )
-
-
-# Copied from vllm/entrypoints/openai/api_server.py
-# Only difference is that we inject custom routes and build async engine client differently
-async def custom_run_server_worker(listen_address, sock, args, client_config=None, **uvicorn_kwargs) -> None:
-    """Run a single API server worker."""
-
-    if args.tool_parser_plugin and len(args.tool_parser_plugin) > 3:
-        ToolParserManager.import_tool_parser(args.tool_parser_plugin)
-
-    server_index = client_config.get("client_index", 0) if client_config else 0
-
-    # Load logging config for uvicorn if specified
-    log_config = load_log_config(args.log_config_file)
-    if log_config is not None:
-        uvicorn_kwargs["log_config"] = log_config
-
-    async with custom_build_async_engine_client(args, client_config) as engine_client:
-        maybe_register_tokenizer_info_endpoint(args)
-        app = build_app(args)
-
-        ### CUSTOM ENDPOINTS ###
-        @app.post("/update_weights")
-        async def _update_weights(request: Request):
-            data = await request.json()
-            await engine_client.collective_rpc("update_weights", args=(data.get("weight_dir"),))
-            return {"status": "ok"}
-
-        @app.post("/reload_weights")
-        async def _reload_weights(request: Request):
-            await engine_client.collective_rpc("reload_weights")
-            return {"status": "ok"}
-
-        @app.post("/init_broadcaster")
-        async def _init_broadcaster(request: Request):
-            data = await request.json()
-            host = data.get("host")
-            port = data.get("port")
-            timeout = data.get("timeout")
-            # Support both legacy and new field names
-            server_rank = data.get("server_rank")
-            num_inference_server = data.get("num_inference_server")
-            await engine_client.collective_rpc(
-                "init_broadcaster",
-                args=(host, port, server_rank, num_inference_server, timeout),
-            )
-            return {"status": "ok"}
-
-        def chat_with_tokens(request: Request) -> Optional[OpenAIServingChatWithTokens]:
-            return request.app.state.openai_serving_chat_with_tokens
-
-        @app.post(
-            "/v1/chat/completions/tokens",
-            dependencies=[Depends(validate_json_request)],
-            responses={
-                HTTPStatus.OK.value: {"content": {"text/event-stream": {}}},
-                HTTPStatus.BAD_REQUEST.value: {"model": ErrorResponse},
-                HTTPStatus.NOT_FOUND.value: {"model": ErrorResponse},
-                HTTPStatus.INTERNAL_SERVER_ERROR.value: {"model": ErrorResponse},
-            },
-        )
-        @with_cancellation
-        @load_aware_call
-        async def _chat_with_tokens(request: ChatCompletionRequestWithTokens, raw_request: Request):
-            handler = chat_with_tokens(raw_request)
-            if handler is None:
-                return base(raw_request).create_error_response(
-                    message="The model does not support Chat Completions API"
-                )
-            try:
-                generator = await handler.create_chat_completion_with_tokens(request, raw_request)
-            except Exception as e:
-                raise HTTPException(status_code=HTTPStatus.INTERNAL_SERVER_ERROR.value, detail=str(e)) from e
-            if isinstance(generator, ErrorResponse):
-                return JSONResponse(content=generator.model_dump(), status_code=generator.error.code)
-
-            elif isinstance(generator, ChatCompletionResponse):
-                return JSONResponse(content=generator.model_dump())
-
-            return StreamingResponse(content=generator, media_type="text/event-stream")
-
-        vllm_config = await engine_client.get_vllm_config()
-        await custom_init_app_state(engine_client, vllm_config, app.state, args)
-
-        # This hack allows us to update lora adapters in-place by skipping the check for already loaded adapters.
-        async def do_nothing(*args, **kwargs):
-            return None
-
-        app.state.openai_serving_models._check_load_lora_adapter_request = do_nothing
-
-        logger.info("Starting vLLM API server %d on %s", server_index, listen_address)
-        shutdown_task = await serve_http(
-            app,
-            sock=sock,
-            enable_ssl_refresh=args.enable_ssl_refresh,
-            host=args.host,
-            port=args.port,
-            log_level=args.uvicorn_log_level,
-            # NOTE: When the 'disable_uvicorn_access_log' value is True,
-            # no access log will be output.
-            access_log=not args.disable_uvicorn_access_log,
-            timeout_keep_alive=envs.VLLM_HTTP_TIMEOUT_KEEP_ALIVE,
-            ssl_keyfile=args.ssl_keyfile,
-            ssl_certfile=args.ssl_certfile,
-            ssl_ca_certs=args.ssl_ca_certs,
-            ssl_cert_reqs=args.ssl_cert_reqs,
-            **uvicorn_kwargs,
->>>>>>> 8dccae63
         )
         if "generate" in supported_tasks
         else None
